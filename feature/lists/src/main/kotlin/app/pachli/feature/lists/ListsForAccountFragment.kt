--- conflicted
+++ resolved
@@ -58,10 +58,7 @@
         extrasProducer = {
             defaultViewModelCreationExtras.withCreationCallback<ListsForAccountViewModel.Factory> { factory ->
                 factory.create(
-<<<<<<< HEAD
                     requireArguments().getLong(ARG_PACHLI_ACCOUNT_ID),
-=======
->>>>>>> 59a0e308
                     requireArguments().getString(ARG_ACCOUNT_ID)!!,
                 )
             }
@@ -215,11 +212,7 @@
     }
 
     companion object {
-<<<<<<< HEAD
-        private const val ARG_PACHLI_ACCOUNT_ID = "pachliAccountId"
-=======
         private const val ARG_PACHLI_ACCOUNT_ID = "app.pachli.ARG_PACHLI_ACCOUNT_ID"
->>>>>>> 59a0e308
 
         /** The ID of the account to add/remove the lists */
         private const val ARG_ACCOUNT_ID = "app.pachli.ARG_ACCOUNT_ID"
