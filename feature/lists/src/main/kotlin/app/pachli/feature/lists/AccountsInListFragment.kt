/*
 * Copyright 2024 Pachli Association
 *
 * This file is a part of Pachli.
 *
 * This program is free software; you can redistribute it and/or modify it under the terms of the
 * GNU General Public License as published by the Free Software Foundation; either version 3 of the
 * License, or (at your option) any later version.
 *
 * Pachli is distributed in the hope that it will be useful, but WITHOUT ANY WARRANTY; without even
 * the implied warranty of MERCHANTABILITY or FITNESS FOR A PARTICULAR PURPOSE. See the GNU General
 * Public License for more details.
 *
 * You should have received a copy of the GNU General Public License along with Pachli; if not,
 * see <http://www.gnu.org/licenses>.
 */

package app.pachli.feature.lists

import android.os.Bundle
import android.view.LayoutInflater
import android.view.View
import android.view.ViewGroup
import android.widget.LinearLayout
import androidx.appcompat.widget.SearchView
import androidx.fragment.app.DialogFragment
import androidx.fragment.app.viewModels
import androidx.lifecycle.Lifecycle
import androidx.lifecycle.lifecycleScope
import androidx.lifecycle.repeatOnLifecycle
import androidx.recyclerview.widget.DefaultItemAnimator
import androidx.recyclerview.widget.DiffUtil
import androidx.recyclerview.widget.LinearLayoutManager
import androidx.recyclerview.widget.ListAdapter
import app.pachli.core.activity.emojify
import app.pachli.core.activity.loadAvatar
import app.pachli.core.common.PachliError
import app.pachli.core.common.extensions.hide
import app.pachli.core.common.extensions.show
import app.pachli.core.common.extensions.viewBinding
import app.pachli.core.common.extensions.visible
import app.pachli.core.common.util.unsafeLazy
import app.pachli.core.data.repository.ListsError
import app.pachli.core.designsystem.R as DR
import app.pachli.core.network.model.TimelineAccount
import app.pachli.core.network.retrofit.apiresult.ApiError
import app.pachli.core.preferences.SharedPreferencesRepository
import app.pachli.core.ui.BindingHolder
import app.pachli.feature.lists.databinding.FragmentAccountsInListBinding
import app.pachli.feature.lists.databinding.ItemAccountInListBinding
import com.github.michaelbull.result.Result
import com.github.michaelbull.result.get
import com.github.michaelbull.result.mapBoth
import com.github.michaelbull.result.onFailure
import com.github.michaelbull.result.onSuccess
import dagger.hilt.android.AndroidEntryPoint
import dagger.hilt.android.lifecycle.withCreationCallback
import javax.inject.Inject
import kotlin.properties.Delegates
import kotlinx.coroutines.flow.collectLatest
import kotlinx.coroutines.flow.combine
import kotlinx.coroutines.flow.filter
import kotlinx.coroutines.launch
import timber.log.Timber

private typealias AccountInfo = Pair<TimelineAccount, Boolean>

/**
 * Display the members of a given list with a checkbox to add/remove existing,
 * accounts and search for followed accounts to add them to the list.
 */
@AndroidEntryPoint
class AccountsInListFragment : DialogFragment() {
    private val viewModel: AccountsInListViewModel by viewModels(
        extrasProducer = {
            defaultViewModelCreationExtras.withCreationCallback<AccountsInListViewModel.Factory> { factory ->
                factory.create(
                    requireArguments().getLong(ARG_PACHLI_ACCOUNT_ID),
                    requireArguments().getString(ARG_LIST_ID)!!,
                )
            }
        },
    )
    private val binding by viewBinding(FragmentAccountsInListBinding::bind)

    private lateinit var listName: String
    private val adapter = Adapter()
    private val searchAdapter = SearchAdapter()

    private val radius by unsafeLazy { resources.getDimensionPixelSize(DR.dimen.avatar_radius_48dp) }

    @Inject
    lateinit var sharedPreferencesRepository: SharedPreferencesRepository

    private val animateAvatar by unsafeLazy { sharedPreferencesRepository.animateAvatars }
    private val animateEmojis by unsafeLazy { sharedPreferencesRepository.animateEmojis }

    private var pachliAccountId by Delegates.notNull<Long>()

    override fun onCreate(savedInstanceState: Bundle?) {
        super.onCreate(savedInstanceState)
        setStyle(STYLE_NORMAL, DR.style.AppDialogFragmentStyle)
        val args = requireArguments()
        pachliAccountId = args.getLong(ARG_PACHLI_ACCOUNT_ID)
        listName = args.getString(ARG_LIST_NAME)!!
    }

    override fun onStart() {
        super.onStart()
        dialog?.apply {
            // Stretch dialog to the window
            window?.setLayout(LinearLayout.LayoutParams.MATCH_PARENT, LinearLayout.LayoutParams.MATCH_PARENT)
        }
    }

    override fun onCreateView(inflater: LayoutInflater, container: ViewGroup?, savedInstanceState: Bundle?): View? {
        return inflater.inflate(R.layout.fragment_accounts_in_list, container, false)
    }

    override fun onViewCreated(view: View, savedInstanceState: Bundle?) {
        binding.accountsRecycler.layoutManager = LinearLayoutManager(view.context)
        binding.accountsRecycler.adapter = adapter

        binding.accountsSearchRecycler.layoutManager = LinearLayoutManager(view.context)
        binding.accountsSearchRecycler.adapter = searchAdapter
        (binding.accountsSearchRecycler.itemAnimator as DefaultItemAnimator).supportsChangeAnimations = false

        viewLifecycleOwner.lifecycleScope.launch {
            viewLifecycleOwner.repeatOnLifecycle(Lifecycle.State.STARTED) {
                launch { viewModel.accountsInList.collect(::bindAccounts) }
                launch {
                    // Search results update whenever:
                    // a. There is a set of accounts in this list
                    // b. There is a new search result
                    viewModel.accountsInList
                        // Ignore updates where accounts are not loaded
                        .filter { it.mapBoth({ it is Accounts.Loaded }, { false }) }
                        .combine(viewModel.searchResults) { accountsInList, searchResults ->
                            Pair(
                                (accountsInList.get() as? Accounts.Loaded)?.accounts.orEmpty().toSet(),
                                searchResults,
                            )
                        }
                        .collectLatest { (accounts, searchResults) ->
                            bindSearchResults(accounts, searchResults)
                        }
                }

                launch {
                    viewModel.errors.collect {
                        handleError(it)
                    }
                }
            }
        }

        binding.searchView.isSubmitButtonEnabled = true
        binding.searchView.setOnQueryTextListener(
            object : SearchView.OnQueryTextListener {
                override fun onQueryTextSubmit(query: String?): Boolean {
                    viewModel.search(query.orEmpty())
                    return true
                }

                override fun onQueryTextChange(newText: String?): Boolean {
                    // Close event is not sent so we use this instead
                    if (newText.isNullOrBlank()) {
                        viewModel.search("")
                    }
                    return true
                }
            },
        )
    }

    private fun bindAccounts(accounts: Result<Accounts, ListsError>) {
        accounts.onSuccess {
            binding.messageView.hide()
            if (it is Accounts.Loaded) adapter.submitList(it.accounts)
        }.onFailure {
            binding.messageView.show()
            handleError(it)
        }
    }

    private fun bindSearchResults(accountsInList: Set<TimelineAccount>, searchResults: Result<SearchResults, ApiError>) {
        searchResults.onSuccess { searchState ->
            when (searchState) {
                SearchResults.Empty -> {
                    searchAdapter.submitList(emptyList())
                    binding.accountsSearchRecycler.hide()
                    binding.accountsRecycler.show()
                }
                SearchResults.Loading -> { /* nothing */ }
                is SearchResults.Loaded -> {
                    val newList = searchState.accounts.map { account ->
                        account to accountsInList.contains(account)
                    }
                    searchAdapter.submitList(newList)
                    binding.accountsSearchRecycler.show()
                    binding.accountsRecycler.hide()
                }
            }
        }.onFailure {
            Timber.w(it.throwable, "Error searching for accounts in list")
            handleError(it)
        }
    }

    private fun handleError(error: PachliError) {
        binding.messageView.show()
        binding.messageView.setup(error) {
            binding.messageView.hide()
            viewModel.refresh()
        }
    }

    private fun onRemoveFromList(accountId: String) = viewModel.deleteAccountFromList(accountId)

    private fun onAddToList(account: TimelineAccount) = viewModel.addAccountToList(account)

    private object AccountDiffer : DiffUtil.ItemCallback<TimelineAccount>() {
        override fun areItemsTheSame(oldItem: TimelineAccount, newItem: TimelineAccount): Boolean {
            return oldItem.id == newItem.id
        }

        override fun areContentsTheSame(oldItem: TimelineAccount, newItem: TimelineAccount): Boolean {
            return oldItem == newItem
        }
    }

    inner class Adapter : ListAdapter<TimelineAccount, BindingHolder<ItemAccountInListBinding>>(
        AccountDiffer,
    ) {
        override fun onCreateViewHolder(parent: ViewGroup, viewType: Int): BindingHolder<ItemAccountInListBinding> {
            val binding = ItemAccountInListBinding.inflate(LayoutInflater.from(parent.context), parent, false)
            val holder = BindingHolder(binding)

            binding.checkBox.setOnCheckedChangeListener { _, isChecked ->
                if (!isChecked) {
                    onRemoveFromList(getItem(holder.bindingAdapterPosition).id)
                }
            }
            binding.checkBox.contentDescription =
                binding.root.context.getString(R.string.action_remove_from_list)

            return holder
        }

        override fun onBindViewHolder(holder: BindingHolder<ItemAccountInListBinding>, position: Int) {
            val account = getItem(position)
            holder.binding.displayName.text = account.name.emojify(account.emojis, holder.binding.displayName, animateEmojis)
            holder.binding.username.text = binding.root.context.getString(DR.string.post_username_format, account.username)
            holder.binding.avatarBadge.visible(account.bot)
            holder.binding.checkBox.isChecked = true
            loadAvatar(account.avatar, holder.binding.avatar, radius, animateAvatar)
        }
    }

    private object SearchDiffer : DiffUtil.ItemCallback<AccountInfo>() {
        override fun areItemsTheSame(oldItem: AccountInfo, newItem: AccountInfo): Boolean {
            return oldItem.first.id == newItem.first.id
        }

        override fun areContentsTheSame(oldItem: AccountInfo, newItem: AccountInfo): Boolean {
            return oldItem == newItem
        }
    }

    inner class SearchAdapter : ListAdapter<AccountInfo, BindingHolder<ItemAccountInListBinding>>(
        SearchDiffer,
    ) {
        override fun onCreateViewHolder(parent: ViewGroup, viewType: Int): BindingHolder<ItemAccountInListBinding> {
            val binding = ItemAccountInListBinding.inflate(LayoutInflater.from(parent.context), parent, false)
            val holder = BindingHolder(binding)

            binding.checkBox.setOnCheckedChangeListener { buttonView, isChecked ->
                val (account, inAList) = getItem(holder.bindingAdapterPosition)

                if (isChecked) {
                    onAddToList(account)
                } else {
                    onRemoveFromList(account.id)
                }
            }

            return holder
        }

        override fun onBindViewHolder(holder: BindingHolder<ItemAccountInListBinding>, position: Int) {
            val (account, inAList) = getItem(position)

            holder.binding.displayName.text = account.name.emojify(account.emojis, holder.binding.displayName, animateEmojis)
            holder.binding.username.text = binding.root.context.getString(DR.string.post_username_format, account.username)
            loadAvatar(account.avatar, holder.binding.avatar, radius, animateAvatar)
            holder.binding.avatarBadge.visible(account.bot)

            with(holder.binding.checkBox) {
                contentDescription = getString(
                    if (inAList) R.string.action_remove_from_list else R.string.action_add_to_list,
                )
                isChecked = inAList
            }
        }
    }

    companion object {
<<<<<<< HEAD
        private const val ARG_PACHLI_ACCOUNT_ID = "app.pachli.ARG_PACHLI_ACCOUNT_ID"
=======
>>>>>>> 0f5fa82d
        private const val ARG_LIST_ID = "app.pachli.ARG_LIST_ID"
        private const val ARG_LIST_NAME = "app.pachli.ARG_LIST_NAME"

        @JvmStatic
        fun newInstance(pachliAccountId: Long, listId: String, listName: String): AccountsInListFragment {
            val args = Bundle().apply {
                putLong(ARG_PACHLI_ACCOUNT_ID, pachliAccountId)
                putString(ARG_LIST_ID, listId)
                putString(ARG_LIST_NAME, listName)
            }
            return AccountsInListFragment().apply { arguments = args }
        }
    }
}<|MERGE_RESOLUTION|>--- conflicted
+++ resolved
@@ -305,10 +305,7 @@
     }
 
     companion object {
-<<<<<<< HEAD
         private const val ARG_PACHLI_ACCOUNT_ID = "app.pachli.ARG_PACHLI_ACCOUNT_ID"
-=======
->>>>>>> 0f5fa82d
         private const val ARG_LIST_ID = "app.pachli.ARG_LIST_ID"
         private const val ARG_LIST_NAME = "app.pachli.ARG_LIST_NAME"
 
