/*
 * Copyright 2024 Pachli Association
 *
 * This file is a part of Pachli.
 *
 * This program is free software; you can redistribute it and/or modify it under the terms of the
 * GNU General Public License as published by the Free Software Foundation; either version 3 of the
 * License, or (at your option) any later version.
 *
 * Pachli is distributed in the hope that it will be useful, but WITHOUT ANY WARRANTY; without even
 * the implied warranty of MERCHANTABILITY or FITNESS FOR A PARTICULAR PURPOSE. See the GNU General
 * Public License for more details.
 *
 * You should have received a copy of the GNU General Public License along with Pachli; if not,
 * see <http://www.gnu.org/licenses>.
 */

package app.pachli.feature.lists

import androidx.lifecycle.ViewModel
import androidx.lifecycle.viewModelScope
import app.pachli.core.data.repository.HasListId
import app.pachli.core.data.repository.Lists
import app.pachli.core.data.repository.ListsError
import app.pachli.core.data.repository.ListsRepository
import app.pachli.core.network.model.MastoList
import com.github.michaelbull.result.Err
import com.github.michaelbull.result.Ok
import com.github.michaelbull.result.Result
import com.github.michaelbull.result.getOrElse
import com.github.michaelbull.result.onFailure
import dagger.assisted.Assisted
import dagger.assisted.AssistedFactory
import dagger.assisted.AssistedInject
import dagger.hilt.android.lifecycle.HiltViewModel
import kotlin.collections.set
import kotlinx.coroutines.channels.Channel
import kotlinx.coroutines.flow.MutableStateFlow
import kotlinx.coroutines.flow.asStateFlow
import kotlinx.coroutines.flow.receiveAsFlow
import kotlinx.coroutines.launch
import okhttp3.internal.toImmutableMap

sealed interface ListsWithMembership {
    data object Loading : ListsWithMembership
    data class Loaded(val listsWithMembership: Map<String, ListWithMembership>) : ListsWithMembership
}

/**
 * A [MastoList] with a property for whether [ListsForAccountViewModel.accountId] is a
 * member of the list.
 *
 * @property list The Mastodon list
 * @property isMember True if this list contains [ListsForAccountViewModel.accountId]
 */
data class ListWithMembership(
    val list: MastoList,
    val isMember: Boolean,
)

@HiltViewModel(assistedFactory = ListsForAccountViewModel.Factory::class)
class ListsForAccountViewModel @AssistedInject constructor(
    private val listsRepository: ListsRepository,
    @Assisted val accountId: String,
) : ViewModel() {
    private val _listsWithMembership = MutableStateFlow<Result<ListsWithMembership, FlowError>>(Ok(ListsWithMembership.Loading))
    val listsWithMembership = _listsWithMembership.asStateFlow()

    private val _errors = Channel<HasListId>()
    val errors = _errors.receiveAsFlow()

    private val listsWithMembershipMap = mutableMapOf<String, ListWithMembership>()

    init {
        refresh()
    }

    /**
     * Takes the user's lists, and the subset of those lists that [accountId] is a member of,
     * and merges them to produce a map of [ListWithMembership].
     */
    fun refresh() = viewModelScope.launch {
        _listsWithMembership.value = Ok(ListsWithMembership.Loading)
        listsRepository.lists.collect { result ->
            val lists = result.getOrElse {
                _listsWithMembership.value = Err(Error.Retrieve(it))
                return@collect
            }

            if (lists !is Lists.Loaded) return@collect

            _listsWithMembership.value = with(listsWithMembershipMap) {
                val memberLists = listsRepository.getListsWithAccount(accountId)
                    .getOrElse { return@with Err(Error.GetListsWithAccount(it)) }

                clear()

                memberLists.forEach { list ->
                    put(list.id, ListWithMembership(list, true))
                }

                lists.lists.forEach { list ->
                    putIfAbsent(list.id, ListWithMembership(list, false))
                }

                Ok(ListsWithMembership.Loaded(listsWithMembershipMap.toImmutableMap()))
            }
        }
    }

    /**
     * Fallibly adds [accountId] to [listId], sending [Error.AddAccounts] on failure.
     */
    fun addAccountToList(listId: String) = viewModelScope.launch {
        // Optimistically update so the UI is snappy
        listsWithMembershipMap[listId]?.let {
            listsWithMembershipMap[listId] = it.copy(isMember = true)
        }

        _listsWithMembership.value = Ok(ListsWithMembership.Loaded(listsWithMembershipMap.toImmutableMap()))

        listsRepository.addAccountsToList(listId, listOf(accountId)).onFailure { error ->
            // Undo the optimistic update
            listsWithMembershipMap[listId]?.let {
                listsWithMembershipMap[listId] = it.copy(isMember = false)
            }

            _listsWithMembership.value = Ok(ListsWithMembership.Loaded(listsWithMembershipMap.toImmutableMap()))

            _errors.send(Error.AddAccounts(error))
        }
    }

    /**
     * Fallibly deletes [accountId] from [listId], sending [Error.DeleteAccounts] on failure.
     */
    fun deleteAccountFromList(listId: String) = viewModelScope.launch {
        // Optimistically update so the UI is snappy
        listsWithMembershipMap[listId]?.let {
            listsWithMembershipMap[listId] = it.copy(isMember = false)
        }
        _listsWithMembership.value = Ok(ListsWithMembership.Loaded(listsWithMembershipMap.toImmutableMap()))

        listsRepository.deleteAccountsFromList(listId, listOf(accountId)).onFailure { error ->
            // Undo the optimistic update
            listsWithMembershipMap[listId]?.let {
                listsWithMembershipMap[listId] = it.copy(isMember = true)
            }

            _listsWithMembership.value = Ok(ListsWithMembership.Loaded(listsWithMembershipMap.toImmutableMap()))

            _errors.send(Error.DeleteAccounts(error))
        }
    }

    /** Create [ListsForAccountViewModel] injecting [accountId] */
    @AssistedFactory
    interface Factory {
        fun create(accountId: String): ListsForAccountViewModel
    }

    /**
     *  Marker for errors that can be part of the [Result] in the
     *  [ListsForAccountViewModel.listsWithMembership] flow
     */
<<<<<<< HEAD
    sealed interface FlowError : Error // : ApiError
=======
    sealed interface FlowError : Error
>>>>>>> 1319b2be

    /** Asynchronous errors from network operations */
    sealed interface Error {
        val cause: ListsError

        /** Failed to fetch lists, or lists containing a particular account */
        @JvmInline
        value class GetListsWithAccount(override val cause: ListsError.GetListsWithAccount) : FlowError, Error

        @JvmInline
        value class Retrieve(override val cause: ListsError.Retrieve) : FlowError, Error

        @JvmInline
        value class AddAccounts(override val cause: ListsError.AddAccounts) : Error, HasListId by cause

        @JvmInline
        value class DeleteAccounts(override val cause: ListsError.DeleteAccounts) : Error, HasListId by cause
    }
}<|MERGE_RESOLUTION|>--- conflicted
+++ resolved
@@ -163,11 +163,7 @@
      *  Marker for errors that can be part of the [Result] in the
      *  [ListsForAccountViewModel.listsWithMembership] flow
      */
-<<<<<<< HEAD
-    sealed interface FlowError : Error // : ApiError
-=======
     sealed interface FlowError : Error
->>>>>>> 1319b2be
 
     /** Asynchronous errors from network operations */
     sealed interface Error {
