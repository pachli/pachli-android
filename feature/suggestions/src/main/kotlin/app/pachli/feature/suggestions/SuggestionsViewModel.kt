/*
 * Copyright 2024 Pachli Association
 *
 * This file is a part of Pachli.
 *
 * This program is free software; you can redistribute it and/or modify it under the terms of the
 * GNU General Public License as published by the Free Software Foundation; either version 3 of the
 * License, or (at your option) any later version.
 *
 * Pachli is distributed in the hope that it will be useful, but WITHOUT ANY WARRANTY; without even
 * the implied warranty of MERCHANTABILITY or FITNESS FOR A PARTICULAR PURPOSE. See the GNU General
 * Public License for more details.
 *
 * You should have received a copy of the GNU General Public License along with Pachli; if not,
 * see <http://www.gnu.org/licenses>.
 */

package app.pachli.feature.suggestions

import androidx.lifecycle.ViewModel
import androidx.lifecycle.viewModelScope
import app.pachli.core.common.extensions.mapIfInstance
import app.pachli.core.common.extensions.stateFlow
import app.pachli.core.data.model.StatusDisplayOptions
import app.pachli.core.data.model.Suggestion
import app.pachli.core.data.repository.StatusDisplayOptionsRepository
import app.pachli.core.data.repository.SuggestionsError.DeleteSuggestionError
import app.pachli.core.data.repository.SuggestionsError.FollowAccountError
import app.pachli.core.data.repository.SuggestionsRepository
import app.pachli.core.ui.OperationCounter
import app.pachli.feature.suggestions.UiAction.GetSuggestions
import app.pachli.feature.suggestions.UiAction.SuggestionAction
import app.pachli.feature.suggestions.UiAction.SuggestionAction.AcceptSuggestion
import app.pachli.feature.suggestions.UiAction.SuggestionAction.DeleteSuggestion
import com.github.michaelbull.result.Ok
import com.github.michaelbull.result.Result
import com.github.michaelbull.result.mapEither
import dagger.hilt.android.lifecycle.HiltViewModel
import javax.inject.Inject
import kotlinx.coroutines.channels.Channel
import kotlinx.coroutines.flow.Flow
import kotlinx.coroutines.flow.MutableSharedFlow
import kotlinx.coroutines.flow.MutableStateFlow
import kotlinx.coroutines.flow.SharingStarted
import kotlinx.coroutines.flow.StateFlow
import kotlinx.coroutines.flow.combine
import kotlinx.coroutines.flow.filterIsInstance
import kotlinx.coroutines.flow.map
import kotlinx.coroutines.flow.receiveAsFlow
import kotlinx.coroutines.flow.update
import kotlinx.coroutines.launch

/**
 * High-level UI state, derived from [StatusDisplayOptions].
 *
 * @property animateEmojis True if emojis should be animated
 * @property animateAvatars True if avatars should be animated
 * @property showBotOverlay True if avatars for bot accounts should show an overlay
 */
internal data class UiState(
    val animateEmojis: Boolean = false,
    val animateAvatars: Boolean = false,
    val showBotOverlay: Boolean = false,
) {
    companion object {
        fun from(statusDisplayOptions: StatusDisplayOptions) = UiState(
            animateEmojis = statusDisplayOptions.animateEmojis,
            animateAvatars = statusDisplayOptions.animateAvatars,
            showBotOverlay = statusDisplayOptions.showBotOverlay,
        )
    }
}

/** Data to show a [Suggestion]. */
internal data class SuggestionViewData(
    /** If false the user should not be able to interact with the suggestion. */
    val isEnabled: Boolean = true,
    /** The suggestion. */
    val suggestion: Suggestion,
)

/** States for the list of suggestions. */
internal sealed interface Suggestions {
    /** Suggestions are being loaded. */
    data object Loading : Suggestions

    /** Loaded suggestions, in [suggestions] */
    data class Loaded(val suggestions: List<SuggestionViewData>) : Suggestions
}

/** Public interface for [SuggestionsViewModel]. */
internal interface ISuggestionsViewModel {
    /** Asynchronous receiver for [UiAction]. */
    val accept: (UiAction) -> Unit

    /**
     * Results from each action sent to [accept]. Results may not be returned
     * in the same order as the actions.
     */
    val uiResult: Flow<Result<UiSuccess, UiError>>

    /**
     * Count of active network operations. Every API call increments this on
     * start and decrements on finish.
     *
     * If this is non-zero the UI should show a "loading" indicator of some
     * sort.
     */
    val operationCount: Flow<Int>

    /** Suggestions to display, with associated error. */
    val suggestions: StateFlow<Result<Suggestions, GetSuggestionsError>>

    /** Additional UI state metadata. */
    val uiState: Flow<UiState>
}

@HiltViewModel
internal class SuggestionsViewModel @Inject constructor(
    private val suggestionsRepository: SuggestionsRepository,
    statusDisplayOptionsRepository: StatusDisplayOptionsRepository,
) : ViewModel(),
    ISuggestionsViewModel {
    private val uiAction = MutableSharedFlow<UiAction>()
    override val accept: (UiAction) -> Unit = { action -> viewModelScope.launch { uiAction.emit(action) } }

    private val _uiResult = Channel<Result<UiSuccess, UiError>>()
    override val uiResult = _uiResult.receiveAsFlow()

    private val operationCounter = OperationCounter()
    override val operationCount = operationCounter.count

    private val reload = MutableSharedFlow<Unit>(replay = 1)

    private var disabledSuggestions = MutableStateFlow<Set<String>>(setOf()) // mutableSetOf<String>()

    private var _suggestions = MutableStateFlow<Result<Suggestions, GetSuggestionsError>>(Ok(Suggestions.Loading))
    override val suggestions = stateFlow(viewModelScope, Ok(Suggestions.Loading)) {
        disabledSuggestions.combine(_suggestions) { disabled, suggestions ->
            // Mark any disabled suggestions.
            suggestions.mapIfInstance<_, _, Suggestions.Loaded> {
                it.copy(
                    suggestions = it.suggestions.map {
                        it.copy(isEnabled = !disabled.contains(it.suggestion.account.id))
                    },
                )
            }
        }.flowWhileShared(SharingStarted.WhileSubscribed(5000))
    }

    override val uiState = stateFlow(viewModelScope, UiState.from(statusDisplayOptionsRepository.flow.value)) {
        statusDisplayOptionsRepository.flow.map { UiState.from(it) }
            .flowWhileShared(SharingStarted.WhileSubscribed(5000))
    }

    init {
        viewModelScope.launch {
            uiAction.filterIsInstance<SuggestionAction>().collect {
                launch { onSuggestionAction(it) }
            }
        }

        viewModelScope.launch {
            reload.collect {
                _suggestions.emit(Ok(Suggestions.Loading))
                _suggestions.emit(getSuggestions())
            }
        }

        viewModelScope.launch {
            reload.emit(Unit)
            uiAction.filterIsInstance<GetSuggestions>().collect { reload.emit(Unit) }
        }
    }

    /**
     * Process each [SuggestionAction].
     *
     * Successful actions do not reload from the server, as there is no guarantee the
     * reloaded list would contain the same accounts in the same order, so reloading
     * risks the user losing their place.
     */
    private suspend fun onSuggestionAction(suggestionAction: SuggestionAction) {
        // Mark this suggestion as disabled for the duration of the operation.
        disabledSuggestions.update { it.plus(suggestionAction.suggestion.account.id) }

        // Process the suggestion, and handle the success/failure
        val result = when (suggestionAction) {
            is DeleteSuggestion -> deleteSuggestion(suggestionAction.suggestion)
            is AcceptSuggestion -> acceptSuggestion(suggestionAction.suggestion)
        }.mapEither(
            {
                // Remove this suggestion from the list.
                _suggestions.update { suggestions ->
                    suggestions.mapIfInstance<_, _, Suggestions.Loaded> {
                        it.copy(
                            suggestions = it.suggestions.filterNot {
                                it.suggestion.account.id == suggestionAction.suggestion.account.id
                            },
                        )
                    }
                }
                UiSuccess.from(suggestionAction)
            },
            { UiError.make(it, suggestionAction) },
        )

        // Re-enable the suggestion.
        disabledSuggestions.update { it.minus(suggestionAction.suggestion.account.id) }
        _uiResult.send(result)
    }

    /** Get fresh suggestions from the repository. */
<<<<<<< HEAD
    private suspend fun getSuggestions(): Result<Suggestions.Loaded, GetSuggestionsError> = operationCounter {
        // Note: disabledSuggestions is *not* cleared here. Suppose the user has
        // dismissed a suggestion and the network operation has not completed yet.
        // They reload, and get a list of suggestions that includes the suggestion
        // they have just dismissed. In that case the suggestion should still be
        // disabled.
        suggestionsRepository.getSuggestions().mapEither(
            { Suggestions.Loaded(it.map { SuggestionViewData(suggestion = it) }) },
            { GetSuggestionsError(it) },
        )
    }

    /** Delete a suggestion from the repository. */
    private suspend fun deleteSuggestion(suggestion: Suggestion): Result<Unit, DeleteSuggestionError> = operationCounter {
        suggestionsRepository.deleteSuggestion(suggestion.account.id)
    }

    /** Accept the suggestion and follow the account. */
    private suspend fun acceptSuggestion(suggestion: Suggestion): Result<Unit, FollowAccountError> = operationCounter {
        suggestionsRepository.followAccount(suggestion.account.id)
    }
=======
    private suspend fun getSuggestions(): Result<Suggestions.Loaded, GetSuggestionsError> =
        operationCounter {
            // Note: disabledSuggestions is *not* cleared here. Suppose the user has
            // dismissed a suggestion and the network operation has not completed yet.
            // They reload, and get a list of suggestions that includes the suggestion
            // they have just dismissed. In that case the suggestion should still be
            // disabled.
            suggestionsRepository.getSuggestions().mapEither(
                { Suggestions.Loaded(it.map { SuggestionViewData(suggestion = it) }) },
                { GetSuggestionsError(it) },
            )
        }

    /** Delete a suggestion from the repository. */
    private suspend fun deleteSuggestion(suggestion: Suggestion): Result<Unit, DeleteSuggestionError> =
        operationCounter {
            suggestionsRepository.deleteSuggestion(suggestion.account.id)
        }

    /** Accept the suggestion and follow the account. */
    private suspend fun acceptSuggestion(suggestion: Suggestion): Result<Unit, FollowAccountError> =
        operationCounter {
            suggestionsRepository.followAccount(suggestion.account.id)
        }
>>>>>>> cdbd0efe
}<|MERGE_RESOLUTION|>--- conflicted
+++ resolved
@@ -211,29 +211,6 @@
     }
 
     /** Get fresh suggestions from the repository. */
-<<<<<<< HEAD
-    private suspend fun getSuggestions(): Result<Suggestions.Loaded, GetSuggestionsError> = operationCounter {
-        // Note: disabledSuggestions is *not* cleared here. Suppose the user has
-        // dismissed a suggestion and the network operation has not completed yet.
-        // They reload, and get a list of suggestions that includes the suggestion
-        // they have just dismissed. In that case the suggestion should still be
-        // disabled.
-        suggestionsRepository.getSuggestions().mapEither(
-            { Suggestions.Loaded(it.map { SuggestionViewData(suggestion = it) }) },
-            { GetSuggestionsError(it) },
-        )
-    }
-
-    /** Delete a suggestion from the repository. */
-    private suspend fun deleteSuggestion(suggestion: Suggestion): Result<Unit, DeleteSuggestionError> = operationCounter {
-        suggestionsRepository.deleteSuggestion(suggestion.account.id)
-    }
-
-    /** Accept the suggestion and follow the account. */
-    private suspend fun acceptSuggestion(suggestion: Suggestion): Result<Unit, FollowAccountError> = operationCounter {
-        suggestionsRepository.followAccount(suggestion.account.id)
-    }
-=======
     private suspend fun getSuggestions(): Result<Suggestions.Loaded, GetSuggestionsError> =
         operationCounter {
             // Note: disabledSuggestions is *not* cleared here. Suppose the user has
@@ -258,5 +235,4 @@
         operationCounter {
             suggestionsRepository.followAccount(suggestion.account.id)
         }
->>>>>>> cdbd0efe
 }