/*
 * Copyright 2023 Pachli Association
 *
 * This file is a part of Pachli.
 *
 * This program is free software; you can redistribute it and/or modify it under the terms of the
 * GNU General Public License as published by the Free Software Foundation; either version 3 of the
 * License, or (at your option) any later version.
 *
 * Pachli is distributed in the hope that it will be useful, but WITHOUT ANY WARRANTY; without even
 * the implied warranty of MERCHANTABILITY or FITNESS FOR A PARTICULAR PURPOSE. See the GNU General
 * Public License for more details.
 *
 * You should have received a copy of the GNU General Public License along with Pachli; if not,
 * see <http://www.gnu.org/licenses>.
 */
package app.pachli.core.activity

import android.app.ActivityManager.TaskDescription
import android.content.Context
import android.content.Intent
import android.content.pm.PackageManager
import android.graphics.BitmapFactory
import android.graphics.Color
import android.os.Bundle
import android.view.Menu
import android.view.MenuInflater
import android.view.MenuItem
import android.view.View
import androidx.annotation.CallSuper
import androidx.annotation.StringRes
import androidx.annotation.StyleRes
import androidx.appcompat.app.AppCompatActivity
import androidx.core.app.ActivityCompat
import androidx.core.content.ContextCompat
import androidx.core.view.MenuProvider
import androidx.lifecycle.lifecycleScope
import app.pachli.core.activity.extensions.canOverrideActivityTransitions
import app.pachli.core.activity.extensions.getTransitionKind
import app.pachli.core.activity.extensions.startActivityWithDefaultTransition
import app.pachli.core.data.repository.AccountManager
import app.pachli.core.data.repository.Loadable
import app.pachli.core.database.model.AccountEntity
import app.pachli.core.designsystem.EmbeddedFontFamily
import app.pachli.core.designsystem.R as DR
import app.pachli.core.navigation.AccountRouterActivityIntent
import app.pachli.core.navigation.LoginActivityIntent
import app.pachli.core.preferences.AppTheme
import app.pachli.core.preferences.SharedPreferencesRepository
<<<<<<< HEAD
import app.pachli.core.ui.ChooseAccountDialogFragment
=======
import app.pachli.core.ui.ChooseAccountSuspendDialogFragment
>>>>>>> 1de76648
import com.google.android.material.color.MaterialColors
import com.google.android.material.snackbar.Snackbar
import dagger.hilt.EntryPoint
import dagger.hilt.InstallIn
import dagger.hilt.android.AndroidEntryPoint
import dagger.hilt.android.EntryPointAccessors.fromApplication
import dagger.hilt.components.SingletonComponent
import javax.inject.Inject
import kotlin.properties.Delegates
import kotlinx.coroutines.launch
import timber.log.Timber

@AndroidEntryPoint
abstract class BaseActivity : AppCompatActivity(), MenuProvider {
    @Inject
    lateinit var accountManager: AccountManager

    @Inject
    lateinit var sharedPreferencesRepository: SharedPreferencesRepository

    private var requesters: HashMap<Int, PermissionRequester> = HashMap()

    /** The most recent theme ID set with [setTheme]. */
    @get:StyleRes
    private var activeThemeId by Delegates.notNull<Int>()

    @EntryPoint
    @InstallIn(SingletonComponent::class)
    interface SharedPreferencesRepositoryEntryPoint {
        fun sharedPreferencesRepository(): SharedPreferencesRepository
    }

    override fun setTheme(@StyleRes themeId: Int) {
        activeThemeId = themeId
        super.setTheme(themeId)
        if (BuildConfig.DEBUG) {
            val name = resources.getResourceEntryName(themeId)
            Timber.d("Setting theme: %s", name)
        }
    }

    override fun onCreate(savedInstanceState: Bundle?) {
        super.onCreate(savedInstanceState)

        if (canOverrideActivityTransitions()) {
            intent.getTransitionKind()?.let {
                overrideActivityTransition(OVERRIDE_TRANSITION_OPEN, it.openEnter, it.openExit)
                overrideActivityTransition(OVERRIDE_TRANSITION_CLOSE, it.closeEnter, it.closeExit)
            }
        }

        // Set the theme from preferences
        val theme = sharedPreferencesRepository.appTheme
        Timber.d("activeTheme: %s", theme)
        if (theme == AppTheme.BLACK) {
            setTheme(DR.style.Theme_Pachli_Black)
        } else if (activeThemeId == DR.style.SplashTheme) {
            setTheme(DR.style.Theme_Pachli)
        }

        // Set the task description, the theme would turn it blue
        val appName = getString(R.string.app_name)
        val appIcon = BitmapFactory.decodeResource(resources, DR.mipmap.ic_launcher)
        val recentsBackgroundColor = MaterialColors.getColor(
            this,
            com.google.android.material.R.attr.colorSurface,
            Color.BLACK,
        )
        setTaskDescription(TaskDescription(appName, appIcon, recentsBackgroundColor))

        // Set status text size
        val style = textStyle(sharedPreferencesRepository.statusTextSize)
        getTheme().applyStyle(style, true)

        // Set application font family
        val fontFamily = sharedPreferencesRepository.fontFamily
        if (fontFamily !== EmbeddedFontFamily.DEFAULT) {
            getTheme().applyStyle(fontFamily.style, true)
        }
        if (requiresLogin()) {
            redirectIfNotLoggedIn()
        }
    }

    override fun attachBaseContext(newBase: Context) {
        val sharedPreferencesRepository = fromApplication(
            newBase.applicationContext,
            SharedPreferencesRepositoryEntryPoint::class.java,
        ).sharedPreferencesRepository()

        // Scale text in the UI from the user's preference.
        val uiScaleRatio = sharedPreferencesRepository.uiTextScaleRatio
        val configuration = newBase.resources.configuration

        // Adjust `fontScale` in the configuration.
        //
        // You can't repeatedly adjust the `fontScale` in `newBase` because that will contain the
        // result of previous adjustments. E.g., going from 100% to 80% to 100% does not return
        // you to the original 100%, it leaves it at 80%.
        //
        // Instead, calculate the new scale from the application context. This is unaffected by
        // changes to the base context. It does contain contain any changes to the font scale from
        // "Settings > Display > Font size" in the device settings, so scaling performed here
        // is in addition to any scaling in the device settings.
        val appConfiguration = newBase.applicationContext.resources.configuration

        // This only adjusts the fonts, anything measured in `dp` is unaffected by this.
        // You can try to adjust `densityDpi` as shown in the commented out code below. This
        // works, to a point. However, dialogs do not react well to this. Beyond a certain
        // scale (~ 120%) the right hand edge of the dialog will clip off the right of the
        // screen.
        //
        // So for now, just adjust the font scale
        //
        // val displayMetrics = appContext.resources.displayMetrics
        // configuration.densityDpi = ((displayMetrics.densityDpi * uiScaleRatio).toInt())
        configuration.fontScale = appConfiguration.fontScale * uiScaleRatio / 100f
        val fontScaleContext = newBase.createConfigurationContext(configuration)
        super.attachBaseContext(fontScaleContext)
    }

    protected open fun requiresLogin(): Boolean {
        return true
    }

    override fun onOptionsItemSelected(item: MenuItem): Boolean {
        if (item.itemId == android.R.id.home) {
            onBackPressedDispatcher.onBackPressed()
            return true
        }
        return super.onOptionsItemSelected(item)
    }

    override fun finish() {
        super.finish()

        if (!canOverrideActivityTransitions()) {
            intent.getTransitionKind()?.let {
                @Suppress("DEPRECATION")
                overridePendingTransition(it.closeEnter, it.closeExit)
            }
        }
    }

    private fun redirectIfNotLoggedIn() {
        lifecycleScope.launch {
            accountManager.activeAccountFlow.collect {
                when (it) {
                    is Loadable.Loading -> {
                        /* wait for account to become available */
                    }

                    is Loadable.Loaded -> {
                        val account = it.data
                        if (account == null) {
                            val intent = LoginActivityIntent(this@BaseActivity)
                            intent.addFlags(Intent.FLAG_ACTIVITY_CLEAR_TOP or Intent.FLAG_ACTIVITY_NEW_TASK)
                            startActivityWithDefaultTransition(intent)
                            finish()
                        }
                    }
                }
            }
        }
    }

    protected fun showErrorDialog(
        anyView: View,
        @StringRes descriptionId: Int,
        @StringRes actionId: Int,
        listener: View.OnClickListener,
    ) {
        val bar = Snackbar.make(anyView, getString(descriptionId), Snackbar.LENGTH_SHORT)
        bar.setAction(actionId, listener)
        bar.show()
    }

    /**
     * Chooses and returns an account.
<<<<<<< HEAD
     *
     * If only one account exists then returns that.
     *
     * If two accounts exist, and [showActiveAccount] is true then the non-active
     * account is returned.
     *
     * Otherwise, displays a dialog allowing the user to choose from the available
     * accounts. The user's choice is returned, or null if they cancelled the dialog.
     *
     * @param dialogTitle
     * @param showActiveAccount True if the active account should be included in
     * the list of accounts.
     * @return The chosen account, or null if the user did not choose an account
     * (see [ChooseAccountDialogFragment.result]).
     */
    suspend fun showAccountChooserDialog(
=======
     *
     * If only one account exists then returns that.
     *
     * If two accounts exist and [showActiveAccount] is false then the non-active
     * account is returned.
     *
     * Otherwise, displays a dialog allowing the user to choose from the available
     * accounts. The user's choice is returned, or null if they cancelled the dialog.
     *
     * @param dialogTitle Title to show in the dialog (if shown)
     * @param showActiveAccount True if the active account should be included in
     * the list of accounts.
     * @return The chosen account, or null if the user did not choose an account
     * (see [ChooseAccountSuspendDialogFragment.result]).
     */
    suspend fun chooseAccount(
>>>>>>> 1de76648
        dialogTitle: CharSequence?,
        showActiveAccount: Boolean,
    ): AccountEntity? {
        val accounts = accountManager.accountsOrderedByActive
        when (accounts.size) {
            1 -> return accounts.first()
            2 -> if (!showActiveAccount) return accounts.last()
        }
<<<<<<< HEAD
        return ChooseAccountDialogFragment.newInstance(
=======
        return ChooseAccountSuspendDialogFragment.newInstance(
>>>>>>> 1de76648
            dialogTitle,
            showActiveAccount,
        ).await(supportFragmentManager)?.entity
    }

    val openAsText: String?
        get() {
            val accounts = accountManager.accountsOrderedByActive
            return when (accounts.size) {
                0, 1 -> null
                2 -> getString(R.string.action_open_as, accounts.last().fullName)
                else -> getString(R.string.action_open_as, "…")
            }
        }

    fun openAsAccount(url: String, account: AccountEntity) {
        startActivity(AccountRouterActivityIntent.openAs(this, account.id, url))
        finish()
    }

    override fun onRequestPermissionsResult(
        requestCode: Int,
        permissions: Array<String>,
        grantResults: IntArray,
    ) {
        super.onRequestPermissionsResult(requestCode, permissions, grantResults)
        val requester = requesters.remove(requestCode)
        requester?.onRequestPermissionsResult(permissions, grantResults)
    }

    fun requestPermissions(permissions: Array<String>, requester: PermissionRequester) {
        val permissionsToRequest = ArrayList<String>()
        for (permission in permissions) {
            if (ContextCompat.checkSelfPermission(
                    this,
                    permission,
                ) != PackageManager.PERMISSION_GRANTED
            ) {
                permissionsToRequest.add(permission)
            }
        }
        if (permissionsToRequest.isEmpty()) {
            val permissionsAlreadyGranted = IntArray(permissions.size)
            requester.onRequestPermissionsResult(permissions, permissionsAlreadyGranted)
            return
        }
        val newKey = requesters.size
        if (newKey != REQUESTER_NONE) {
            requesters[newKey] = requester
        }
        val permissionsCopy = arrayOfNulls<String>(permissionsToRequest.size)
        permissionsToRequest.toArray(permissionsCopy)
        ActivityCompat.requestPermissions(this, permissionsCopy, newKey)
    }

    @CallSuper
    override fun onCreateMenu(menu: Menu, menuInflater: MenuInflater) {
        if (BuildConfig.FLAVOR_color != "orange") return
        menuInflater.inflate(R.menu.activity_base, menu)
    }

    @CallSuper
    override fun onMenuItemSelected(menuItem: MenuItem): Boolean {
        if (BuildConfig.FLAVOR_color != "orange") return false
        return when (menuItem.itemId) {
            R.id.action_crash_report -> {
                triggerCrashReport()
                true
            }
            else -> false
        }
    }

    companion object {
        private const val REQUESTER_NONE = Int.MAX_VALUE

        @StyleRes
        private fun textStyle(name: String): Int {
            return when (name) {
                "smallest" -> DR.style.TextSizeSmallest
                "small" -> DR.style.TextSizeSmall
                "medium" -> DR.style.TextSizeMedium
                "large" -> DR.style.TextSizeLarge
                "largest" -> DR.style.TextSizeLargest
                else -> DR.style.TextSizeMedium
            }
        }
    }
}<|MERGE_RESOLUTION|>--- conflicted
+++ resolved
@@ -47,11 +47,7 @@
 import app.pachli.core.navigation.LoginActivityIntent
 import app.pachli.core.preferences.AppTheme
 import app.pachli.core.preferences.SharedPreferencesRepository
-<<<<<<< HEAD
-import app.pachli.core.ui.ChooseAccountDialogFragment
-=======
 import app.pachli.core.ui.ChooseAccountSuspendDialogFragment
->>>>>>> 1de76648
 import com.google.android.material.color.MaterialColors
 import com.google.android.material.snackbar.Snackbar
 import dagger.hilt.EntryPoint
@@ -231,24 +227,6 @@
 
     /**
      * Chooses and returns an account.
-<<<<<<< HEAD
-     *
-     * If only one account exists then returns that.
-     *
-     * If two accounts exist, and [showActiveAccount] is true then the non-active
-     * account is returned.
-     *
-     * Otherwise, displays a dialog allowing the user to choose from the available
-     * accounts. The user's choice is returned, or null if they cancelled the dialog.
-     *
-     * @param dialogTitle
-     * @param showActiveAccount True if the active account should be included in
-     * the list of accounts.
-     * @return The chosen account, or null if the user did not choose an account
-     * (see [ChooseAccountDialogFragment.result]).
-     */
-    suspend fun showAccountChooserDialog(
-=======
      *
      * If only one account exists then returns that.
      *
@@ -265,7 +243,6 @@
      * (see [ChooseAccountSuspendDialogFragment.result]).
      */
     suspend fun chooseAccount(
->>>>>>> 1de76648
         dialogTitle: CharSequence?,
         showActiveAccount: Boolean,
     ): AccountEntity? {
@@ -274,11 +251,7 @@
             1 -> return accounts.first()
             2 -> if (!showActiveAccount) return accounts.last()
         }
-<<<<<<< HEAD
-        return ChooseAccountDialogFragment.newInstance(
-=======
         return ChooseAccountSuspendDialogFragment.newInstance(
->>>>>>> 1de76648
             dialogTitle,
             showActiveAccount,
         ).await(supportFragmentManager)?.entity
