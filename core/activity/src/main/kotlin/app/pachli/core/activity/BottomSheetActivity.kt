/*
 * Copyright 2018 Conny Duck
 *
 * This file is a part of Pachli.
 *
 * This program is free software; you can redistribute it and/or modify it under the terms of the
 * GNU General Public License as published by the Free Software Foundation; either version 3 of the
 * License, or (at your option) any later version.
 *
 * Pachli is distributed in the hope that it will be useful, but WITHOUT ANY WARRANTY; without even
 * the implied warranty of MERCHANTABILITY or FITNESS FOR A PARTICULAR PURPOSE. See the GNU General
 * Public License for more details.
 *
 * You should have received a copy of the GNU General Public License along with Pachli; if not,
 * see <http://www.gnu.org/licenses>.
 */

package app.pachli.core.activity

import android.content.Context
import android.os.Bundle
import android.view.View
import android.widget.LinearLayout
import android.widget.Toast
import androidx.annotation.VisibleForTesting
import androidx.lifecycle.lifecycleScope
import app.pachli.core.activity.extensions.TransitionKind
import app.pachli.core.activity.extensions.startActivityWithDefaultTransition
import app.pachli.core.activity.extensions.startActivityWithTransition
import app.pachli.core.navigation.AccountActivityIntent
import app.pachli.core.navigation.ViewThreadActivityIntent
import app.pachli.core.network.retrofit.MastodonApi
import at.connyduck.calladapter.networkresult.fold
import com.google.android.material.bottomsheet.BottomSheetBehavior
import java.net.URI
import java.net.URISyntaxException
import javax.inject.Inject
import kotlinx.coroutines.launch

/**
<<<<<<< HEAD
 * This is the base class for all activities that open links
=======
 * Base class for all activities that open links
>>>>>>> 59a0e308
 *
 * Links are checked against the api if they are mastodon links so they can be opened in Pachli
 *
 * Subclasses must have a bottom sheet with Id item_status_bottom_sheet in their layout hierarchy
 */
abstract class BottomSheetActivity : BaseActivity() {

    lateinit var bottomSheet: BottomSheetBehavior<LinearLayout>
    var searchUrl: String? = null

    @Inject
    lateinit var mastodonApi: MastodonApi

    override fun onPostCreate(savedInstanceState: Bundle?) {
        super.onPostCreate(savedInstanceState)

        val bottomSheetLayout: LinearLayout = findViewById(R.id.item_status_bottom_sheet)
        bottomSheet = BottomSheetBehavior.from(bottomSheetLayout)
        bottomSheet.state = BottomSheetBehavior.STATE_HIDDEN
        bottomSheet.addBottomSheetCallback(
            object : BottomSheetBehavior.BottomSheetCallback() {
                override fun onStateChanged(bottomSheet: View, newState: Int) {
                    if (newState == BottomSheetBehavior.STATE_HIDDEN) {
                        cancelActiveSearch()
                    }
                }

                override fun onSlide(bottomSheet: View, slideOffset: Float) {}
            },
        )
    }

    open fun viewUrl(pachliAccountId: Long, url: String, lookupFallbackBehavior: PostLookupFallbackBehavior = PostLookupFallbackBehavior.OPEN_IN_BROWSER) {
        if (!looksLikeMastodonUrl(url)) {
            openLink(url)
            return
        }

        onBeginSearch(url)

        lifecycleScope.launch {
            mastodonApi.search(query = url, resolve = true).fold(
                { searchResult ->
                    val (accounts, statuses) = searchResult
                    if (getCancelSearchRequested(url)) return@fold
                    onEndSearch(url)

                    statuses.firstOrNull()?.let {
                        viewThread(pachliAccountId, it.id, it.url)
                        return@fold
                    }

                    // Some servers return (unrelated) accounts for url searches (#2804)
                    // Verify that the account's url matches the query
                    accounts.firstOrNull { it.url.equals(url, ignoreCase = true) }?.let {
<<<<<<< HEAD
                        viewAccount(it.id)
=======
                        viewAccount(pachliAccountId, it.id)
>>>>>>> 59a0e308
                        return@fold
                    }

                    performUrlFallbackAction(url, lookupFallbackBehavior)
                },
                {
                    if (!getCancelSearchRequested(url)) {
                        onEndSearch(url)
                        performUrlFallbackAction(url, lookupFallbackBehavior)
                    }
                },
            )
        }
    }

    open fun viewThread(pachliAccountId: Long, statusId: String, url: String?) {
        if (!isSearching()) {
            val intent = ViewThreadActivityIntent(this, pachliAccountId, statusId, url)
            startActivityWithTransition(intent, TransitionKind.SLIDE_FROM_END)
        }
    }

<<<<<<< HEAD
    open fun viewAccount(id: String) {
        // XXX: -1L in the next line is just to get this to compile while working on
        // this code. In the final code this activity should have the active account.
        val intent = AccountActivityIntent(this, -1L, id)
=======
    open fun viewAccount(pachliAccountId: Long, id: String) {
        val intent = AccountActivityIntent(this, pachliAccountId, id)
>>>>>>> 59a0e308
        startActivityWithDefaultTransition(intent)
    }

    protected open fun performUrlFallbackAction(url: String, fallbackBehavior: PostLookupFallbackBehavior) {
        when (fallbackBehavior) {
            PostLookupFallbackBehavior.OPEN_IN_BROWSER -> openLink(url)
            PostLookupFallbackBehavior.DISPLAY_ERROR -> Toast.makeText(this, getString(R.string.post_lookup_error_format, url), Toast.LENGTH_SHORT).show()
        }
    }

    @VisibleForTesting
    fun onBeginSearch(url: String) {
        searchUrl = url
        showQuerySheet()
    }

    @VisibleForTesting
    fun getCancelSearchRequested(url: String) = url != searchUrl

    @VisibleForTesting
    fun isSearching() = searchUrl != null

    @VisibleForTesting
    fun onEndSearch(url: String?) {
        if (url == searchUrl) {
            // Don't clear query if there's no match,
            // since we might just now be getting the response for a canceled search
            searchUrl = null
            hideQuerySheet()
        }
    }

    @VisibleForTesting
    fun cancelActiveSearch() {
        if (isSearching()) {
            onEndSearch(searchUrl)
        }
    }

    @VisibleForTesting(otherwise = VisibleForTesting.PROTECTED)
    open fun openLink(url: String) {
        (this as Context).openLink(url)
    }

    private fun showQuerySheet() {
        bottomSheet.state = BottomSheetBehavior.STATE_COLLAPSED
    }

    private fun hideQuerySheet() {
        bottomSheet.state = BottomSheetBehavior.STATE_HIDDEN
    }

    companion object {
        // https://mastodon.foo.bar/@User
        // https://mastodon.foo.bar/@User/43456787654678
        // https://mastodon.foo.bar/users/User/statuses/43456787654678
        // https://pleroma.foo.bar/users/User
        // https://pleroma.foo.bar/users/9qTHT2ANWUdXzENqC0
        // https://pleroma.foo.bar/notice/9sBHWIlwwGZi5QGlHc
        // https://pleroma.foo.bar/objects/d4643c42-3ae0-4b73-b8b0-c725f5819207
        // https://friendica.foo.bar/profile/user
        // https://friendica.foo.bar/display/d4643c42-3ae0-4b73-b8b0-c725f5819207
        // https://misskey.foo.bar/notes/83w6r388br (always lowercase)
        // https://pixelfed.social/p/connyduck/391263492998670833
        // https://pixelfed.social/connyduck
        // https://gts.foo.bar/@goblin/statuses/01GH9XANCJ0TA8Y95VE9H3Y0Q2
        // https://gts.foo.bar/@goblin
        // https://foo.microblog.pub/o/5b64045effd24f48a27d7059f6cb38f5
        @VisibleForTesting(otherwise = VisibleForTesting.PROTECTED)
        fun looksLikeMastodonUrl(urlString: String): Boolean {
            val uri: URI
            try {
                uri = URI(urlString)
            } catch (e: URISyntaxException) {
                return false
            }

            if (uri.query != null ||
                uri.fragment != null ||
                uri.path == null
            ) {
                return false
            }

            return uri.path.let {
                it.matches("^/@[^/]+$".toRegex()) ||
                    it.matches("^/@[^/]+/\\d+$".toRegex()) ||
                    it.matches("^/users/[^/]+/statuses/\\d+$".toRegex()) ||
                    it.matches("^/users/\\w+$".toRegex()) ||
                    it.matches("^/notice/[a-zA-Z0-9]+$".toRegex()) ||
                    it.matches("^/objects/[-a-f0-9]+$".toRegex()) ||
                    it.matches("^/notes/[a-z0-9]+$".toRegex()) ||
                    it.matches("^/display/[-a-f0-9]+$".toRegex()) ||
                    it.matches("^/profile/\\w+$".toRegex()) ||
                    it.matches("^/p/\\w+/\\d+$".toRegex()) ||
                    it.matches("^/\\w+$".toRegex()) ||
                    it.matches("^/@[^/]+/statuses/[a-zA-Z0-9]+$".toRegex()) ||
                    it.matches("^/o/[a-f0-9]+$".toRegex())
            }
        }
    }
}

enum class PostLookupFallbackBehavior {
    OPEN_IN_BROWSER,
    DISPLAY_ERROR,
}<|MERGE_RESOLUTION|>--- conflicted
+++ resolved
@@ -38,11 +38,7 @@
 import kotlinx.coroutines.launch
 
 /**
-<<<<<<< HEAD
- * This is the base class for all activities that open links
-=======
  * Base class for all activities that open links
->>>>>>> 59a0e308
  *
  * Links are checked against the api if they are mastodon links so they can be opened in Pachli
  *
@@ -98,11 +94,7 @@
                     // Some servers return (unrelated) accounts for url searches (#2804)
                     // Verify that the account's url matches the query
                     accounts.firstOrNull { it.url.equals(url, ignoreCase = true) }?.let {
-<<<<<<< HEAD
-                        viewAccount(it.id)
-=======
                         viewAccount(pachliAccountId, it.id)
->>>>>>> 59a0e308
                         return@fold
                     }
 
@@ -125,15 +117,8 @@
         }
     }
 
-<<<<<<< HEAD
-    open fun viewAccount(id: String) {
-        // XXX: -1L in the next line is just to get this to compile while working on
-        // this code. In the final code this activity should have the active account.
-        val intent = AccountActivityIntent(this, -1L, id)
-=======
     open fun viewAccount(pachliAccountId: Long, id: String) {
         val intent = AccountActivityIntent(this, pachliAccountId, id)
->>>>>>> 59a0e308
         startActivityWithDefaultTransition(intent)
     }
 
