/*
 * Copyright 2023 Pachli Association
 *
 * This file is a part of Pachli.
 *
 * This program is free software; you can redistribute it and/or modify it under the terms of the
 * GNU General Public License as published by the Free Software Foundation; either version 3 of the
 * License, or (at your option) any later version.
 *
 * Pachli is distributed in the hope that it will be useful, but WITHOUT ANY WARRANTY; without even
 * the implied warranty of MERCHANTABILITY or FITNESS FOR A PARTICULAR PURPOSE. See the GNU General
 * Public License for more details.
 *
 * You should have received a copy of the GNU General Public License along with Pachli; if not,
 * see <http://www.gnu.org/licenses>.
 */

package app.pachli.core.activity

import android.content.ActivityNotFoundException
import android.content.Context
import android.content.Intent
import android.graphics.Color
import android.net.Uri
import android.preference.PreferenceManager
import androidx.browser.customtabs.CustomTabColorSchemeParams
import androidx.browser.customtabs.CustomTabsIntent
import androidx.core.net.toUri
import app.pachli.core.preferences.PrefKeys
import com.google.android.material.color.MaterialColors
import timber.log.Timber

/**
 * tries to open a link in a custom tab
 * falls back to browser if not possible
 *
 * @param uri the uri to open
 * @param context context
 */
fun openLinkInCustomTab(uri: Uri, context: Context, forceBrowser: Boolean = false) {
    val toolbarColor = MaterialColors.getColor(context, com.google.android.material.R.attr.colorSurface, Color.BLACK)
    val navigationbarColor = MaterialColors.getColor(context, android.R.attr.navigationBarColor, Color.BLACK)
    val navigationbarDividerColor = MaterialColors.getColor(context, com.google.android.material.R.attr.dividerColor, Color.BLACK)
    val colorSchemeParams = CustomTabColorSchemeParams.Builder()
        .setToolbarColor(toolbarColor)
        .setNavigationBarColor(navigationbarColor)
        .setNavigationBarDividerColor(navigationbarDividerColor)
        .build()
    val customTabsIntent = CustomTabsIntent.Builder()
        .setDefaultColorSchemeParams(colorSchemeParams)
        .setShowTitle(true)
        .build()

    try {
        customTabsIntent.launchUrl(context, uri)
    } catch (e: ActivityNotFoundException) {
<<<<<<< HEAD
        Timber.w("Activity was not found for intent $customTabsIntent")
        openLinkInBrowser(uri, context, forceBrowser)
=======
        Timber.w(e, "Activity was not found for intent %s", customTabsIntent)
        openLinkInBrowser(uri, context)
>>>>>>> 51c64a74
    }
}

/**
 * opens a link in the browser via Intent.ACTION_VIEW
 *
 * @param uri the uri to open
 * @param context context
 */
private fun openLinkInBrowser(uri: Uri?, context: Context, forceBrowser: Boolean = false) {
    val intent = Intent(Intent.ACTION_VIEW, uri)

    if (forceBrowser) {
        // Forces the link to open in the browser instead of another deep-linked app.
        intent.selector = Intent(Intent.ACTION_VIEW, Uri.parse("https://"))
    }

    try {
        context.startActivity(intent)
    } catch (e: ActivityNotFoundException) {
        Timber.w(e, "Activity was not found for intent, %s", intent)
    }
}

/**
 * Opens a link, depending on the settings, either in the browser or in a custom tab
 *
 * @receiver the Context to open the link from
 * @param url a string containing the url to open
 */
fun Context.openLink(url: String, forceBrowser: Boolean = false) {
    val uri = url.toUri().normalizeScheme()
    val useCustomTabs = PreferenceManager.getDefaultSharedPreferences(this).getBoolean(PrefKeys.CUSTOM_TABS, false)

    if (useCustomTabs) {
        openLinkInCustomTab(uri, this, forceBrowser)
    } else {
        openLinkInBrowser(uri, this, forceBrowser)
    }
}<|MERGE_RESOLUTION|>--- conflicted
+++ resolved
@@ -54,13 +54,8 @@
     try {
         customTabsIntent.launchUrl(context, uri)
     } catch (e: ActivityNotFoundException) {
-<<<<<<< HEAD
-        Timber.w("Activity was not found for intent $customTabsIntent")
+        Timber.w(e, "Activity was not found for intent %s", customTabsIntent)
         openLinkInBrowser(uri, context, forceBrowser)
-=======
-        Timber.w(e, "Activity was not found for intent %s", customTabsIntent)
-        openLinkInBrowser(uri, context)
->>>>>>> 51c64a74
     }
 }
 
