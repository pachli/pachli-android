--- conflicted
+++ resolved
@@ -61,11 +61,6 @@
     val downloadLocation: DownloadLocation
         get() = getEnum(PrefKeys.DOWNLOAD_LOCATION, DownloadLocation.DOWNLOADS)
 
-<<<<<<< HEAD
-    // val fontFamily
-
-=======
->>>>>>> e3077962
     /** True if swipe-gesture between tabs should be enabled. */
     val enableTabSwipe: Boolean
         get() = getBoolean(PrefKeys.ENABLE_SWIPE_FOR_TABS, true)
