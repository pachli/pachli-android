--- conflicted
+++ resolved
@@ -1,8 +1,4 @@
 <?xml version="1.0" encoding="utf-8"?>
-<<<<<<< HEAD
-
-=======
->>>>>>> d0432dbd
 <resources>
     <string name="post_username_format">\@%s</string>
 </resources>