--- conflicted
+++ resolved
@@ -74,17 +74,14 @@
         ContentFiltersEntity::class,
         AnnouncementEntity::class,
     ],
-    version = 6,
+    version = 7,
     autoMigrations = [
         AutoMigration(from = 1, to = 2, spec = AppDatabase.MIGRATE_1_2::class),
         AutoMigration(from = 2, to = 3),
         AutoMigration(from = 3, to = 4),
         AutoMigration(from = 4, to = 5),
-<<<<<<< HEAD
-        AutoMigration(from = 5, to = 6, spec = AppDatabase.MIGRATE_5_6::class),
-=======
         AutoMigration(from = 5, to = 6),
->>>>>>> ab186d4d
+        AutoMigration(from = 6, to = 7, spec = AppDatabase.MIGRATE_6_7::class),
     ],
 )
 abstract class AppDatabase : RoomDatabase() {
@@ -112,7 +109,7 @@
         toColumnName = "maxPostCharacters",
     )
     @RenameTable(fromTableName = "InstanceEntity", toTableName = "InstanceInfoEntity")
-    class MIGRATE_5_6 : AutoMigrationSpec {
+    class MIGRATE_6_7 : AutoMigrationSpec {
         override fun onPostMigrate(db: SupportSQLiteDatabase) {
             db.beginTransaction()
 
