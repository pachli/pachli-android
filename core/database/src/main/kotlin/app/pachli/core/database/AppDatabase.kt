--- conflicted
+++ resolved
@@ -92,7 +92,7 @@
         NotificationViewDataEntity::class,
         NotificationRelationshipSeveranceEventEntity::class,
     ],
-    version = 13,
+    version = 14,
     autoMigrations = [
         AutoMigration(from = 1, to = 2, spec = AppDatabase.MIGRATE_1_2::class),
         AutoMigration(from = 2, to = 3),
@@ -104,11 +104,8 @@
         AutoMigration(from = 9, to = 10),
         AutoMigration(from = 10, to = 11),
         AutoMigration(from = 11, to = 12, spec = AppDatabase.MIGRATE_11_12::class),
-<<<<<<< HEAD
-        AutoMigration(from = 12, to = 13, spec = AppDatabase.MIGRATE_12_13::class),
-=======
         AutoMigration(from = 12, to = 13),
->>>>>>> 05c68f6d
+        AutoMigration(from = 13, to = 14, spec = AppDatabase.MIGRATE_13_14::class),
     ],
 )
 abstract class AppDatabase : RoomDatabase() {
@@ -184,13 +181,10 @@
     // lastNotificationId removed in favour of the REFRESH key in RemoteKeyEntity.
     @DeleteColumn("AccountEntity", "lastNotificationId")
     class MIGRATE_11_12 : AutoMigrationSpec
-<<<<<<< HEAD
 
     // lastVisibleHomeTimelineStatusId removed in favour of the REFRESH key in RemoteKeyEntity.
     @DeleteColumn("AccountEntity", "lastVisibleHomeTimelineStatusId")
-    class MIGRATE_12_13 : AutoMigrationSpec
-=======
->>>>>>> 05c68f6d
+    class MIGRATE_13_14 : AutoMigrationSpec
 }
 
 val MIGRATE_8_9 = object : Migration(8, 9) {
