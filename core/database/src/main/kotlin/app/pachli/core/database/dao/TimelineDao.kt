--- conflicted
+++ resolved
@@ -98,7 +98,7 @@
                  ORDER BY length(t1.serverId) DESC, t1.serverId DESC
              )
              WHERE timelineUserId = :pachliAccountId AND serverId = :statusId
-        """
+        """,
     )
     abstract suspend fun getStatusRowNumber(pachliAccountId: Long, statusId: String): Int
 
@@ -202,11 +202,7 @@
            )
         """,
     )
-<<<<<<< HEAD
     abstract suspend fun deleteAlLStatusesForAccount(accountId: Long)
-=======
-    abstract suspend fun removeAllStatuses(accountId: Long)
->>>>>>> 05c68f6d
 
     /**
      * Deletes [TimelineAccountEntity] that are not referenced by a
