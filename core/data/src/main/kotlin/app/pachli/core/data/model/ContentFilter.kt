--- conflicted
+++ resolved
@@ -29,14 +29,6 @@
 import app.pachli.core.model.FilterContext.PUBLIC
 import app.pachli.core.model.FilterContext.THREAD
 import app.pachli.core.model.FilterKeyword
-<<<<<<< HEAD
-
-/**
- * Returns a [ContentFilter] from a
- * [v2 Mastodon filter][app.pachli.core.network.model.Filter].
- */
-fun ContentFilter.Companion.from(filter: app.pachli.core.network.model.Filter) = ContentFilter(
-=======
 import app.pachli.core.network.model.Filter as NetworkFilter
 import app.pachli.core.network.model.FilterAction as NetworkFilterAction
 import app.pachli.core.network.model.FilterContext as NetworkFilterContext
@@ -47,7 +39,6 @@
  * Returns a [ContentFilter] from a [v2 Mastodon filter][NetworkFilter].
  */
 fun ContentFilter.Companion.from(filter: NetworkFilter) = ContentFilter(
->>>>>>> 65c73625
     id = filter.id,
     title = filter.title,
     contexts = filter.contexts.map { FilterContext.from(it) }.toSet(),
@@ -55,22 +46,6 @@
     filterAction = FilterAction.from(filter.filterAction),
     keywords = filter.keywords.map { FilterKeyword.from(it) },
 )
-<<<<<<< HEAD
-
-fun FilterContext.Companion.from(networkFilter: app.pachli.core.network.model.FilterContext) = when (networkFilter) {
-    app.pachli.core.network.model.FilterContext.HOME -> HOME
-    app.pachli.core.network.model.FilterContext.NOTIFICATIONS -> NOTIFICATIONS
-    app.pachli.core.network.model.FilterContext.PUBLIC -> PUBLIC
-    app.pachli.core.network.model.FilterContext.THREAD -> THREAD
-    app.pachli.core.network.model.FilterContext.ACCOUNT -> ACCOUNT
-}
-
-fun FilterAction.Companion.from(networkAction: app.pachli.core.network.model.FilterAction) = when (networkAction) {
-    app.pachli.core.network.model.FilterAction.NONE -> NONE
-    app.pachli.core.network.model.FilterAction.WARN -> WARN
-    app.pachli.core.network.model.FilterAction.HIDE -> HIDE
-}
-=======
 
 fun FilterContext.Companion.from(networkFilter: NetworkFilterContext) =
     when (networkFilter) {
@@ -94,13 +69,6 @@
         keyword = networkKeyword.keyword,
         wholeWord = networkKeyword.wholeWord,
     )
->>>>>>> 65c73625
-
-fun FilterKeyword.Companion.from(networkKeyword: app.pachli.core.network.model.FilterKeyword) = FilterKeyword(
-    id = networkKeyword.id,
-    keyword = networkKeyword.keyword,
-    wholeWord = networkKeyword.wholeWord,
-)
 
 /**
  * Returns a [ContentFilter] from a
@@ -110,11 +78,7 @@
  * - it can only have a single entry in the [keywords] list
  * - the [title] is identical to the keyword
  */
-<<<<<<< HEAD
-fun ContentFilter.Companion.from(filter: app.pachli.core.network.model.FilterV1) = ContentFilter(
-=======
 fun ContentFilter.Companion.from(filter: NetworkFilterV1) = ContentFilter(
->>>>>>> 65c73625
     id = filter.id,
     title = filter.phrase,
     contexts = filter.contexts.map { FilterContext.from(it) }.toSet(),
