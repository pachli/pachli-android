/*
 * Copyright 2024 Pachli Association
 *
 * This file is a part of Pachli.
 *
 * This program is free software; you can redistribute it and/or modify it under the terms of the
 * GNU General Public License as published by the Free Software Foundation; either version 3 of the
 * License, or (at your option) any later version.
 *
 * Pachli is distributed in the hope that it will be useful, but WITHOUT ANY WARRANTY; without even
 * the implied warranty of MERCHANTABILITY or FITNESS FOR A PARTICULAR PURPOSE. See the GNU General
 * Public License for more details.
 *
 * You should have received a copy of the GNU General Public License along with Pachli; if not,
 * see <http://www.gnu.org/licenses>.
 */

package app.pachli.core.data.repository

import app.pachli.core.accounts.AccountManager
import app.pachli.core.common.di.ApplicationScope
import app.pachli.core.data.repository.ListsError.Create
import app.pachli.core.data.repository.ListsError.Delete
import app.pachli.core.data.repository.ListsError.GetListsWithAccount
import app.pachli.core.data.repository.ListsError.Retrieve
import app.pachli.core.data.repository.ListsError.Update
import app.pachli.core.model.Timeline
import app.pachli.core.network.model.MastoList
import app.pachli.core.network.model.TimelineAccount
import app.pachli.core.network.model.UserListRepliesPolicy
import app.pachli.core.network.retrofit.MastodonApi
import com.github.michaelbull.result.Ok
import com.github.michaelbull.result.Result
import com.github.michaelbull.result.coroutines.binding.binding
import com.github.michaelbull.result.mapEither
import com.github.michaelbull.result.mapError
import javax.inject.Inject
import javax.inject.Singleton
import kotlinx.coroutines.CoroutineScope
import kotlinx.coroutines.async
import kotlinx.coroutines.flow.MutableStateFlow
import kotlinx.coroutines.flow.StateFlow
import kotlinx.coroutines.flow.asStateFlow
import kotlinx.coroutines.launch

@Singleton
class NetworkListsRepository @Inject constructor(
    @ApplicationScope private val externalScope: CoroutineScope,
    private val api: MastodonApi,
    private val accountManager: AccountManager,
) : ListsRepository {
    private val _lists = MutableStateFlow<Result<Lists, Retrieve>>(Ok(Lists.Loading))
    override val lists: StateFlow<Result<Lists, Retrieve>> get() = _lists.asStateFlow()

    init {
        externalScope.launch { accountManager.activeAccountFlow.collect { refresh() } }
    }

    override fun refresh() {
        externalScope.launch {
            _lists.value = Ok(Lists.Loading)
<<<<<<< HEAD
            _lists.value = api.getLists().mapEither(
                {
                    updateTabPreferences(it.body.associateBy { it.id })
                    Lists.Loaded(it.body)
                },
                { Retrieve(it) },
            )
=======
            _lists.value = api.getLists()
                .mapEither(
                    {
                        updateTabPreferences(it.body.associateBy { it.id })
                        Lists.Loaded(it.body)
                    },
                    { Retrieve(it) },
                )
>>>>>>> d8d15ab5
        }
    }

    /**
     * Updates the user's tab preferences when lists are loaded.
     *
     * The user may have added one or more lists to tabs. If they have then:
     *
     * - A list-in-a-tab might have been deleted
     * - A list-in-a-tab might have been renamed
     *
     * Handle both of those scenarios.
     *
     * @param lists Map of listId -> [MastoList]
     */
    private fun updateTabPreferences(lists: Map<String, MastoList>) {
        val account = accountManager.activeAccount ?: return
        val oldTabPreferences = account.tabPreferences
        var changed = false
        val newTabPreferences = buildList {
            for (oldPref in oldTabPreferences) {
                if (oldPref !is Timeline.UserList) {
                    add(oldPref)
                    continue
                }

                // List has been deleted? Don't add this pref,
                // record there's been a change, and move on to the
                // next one.
                if (oldPref.listId !in lists) {
                    changed = true
                    continue
                }

                // Title changed? Update the title in the pref and
                // add it.
                if (oldPref.title != lists[oldPref.listId]?.title) {
                    changed = true
                    add(
                        oldPref.copy(
                            title = lists[oldPref.listId]?.title!!,
                        ),
                    )
                    continue
                }

                add(oldPref)
            }
        }
        if (changed) {
            account.tabPreferences = newTabPreferences
            accountManager.saveAccount(account)
        }
    }

    override suspend fun createList(title: String, exclusive: Boolean, repliesPolicy: UserListRepliesPolicy): Result<MastoList, Create> = binding {
        externalScope.async {
            api.createList(title, exclusive, repliesPolicy).mapError { Create(it) }.bind().run {
                refresh()
                body
            }
        }.await()
    }

    override suspend fun editList(listId: String, title: String, exclusive: Boolean, repliesPolicy: UserListRepliesPolicy): Result<MastoList, Update> = binding {
        externalScope.async {
            api.updateList(listId, title, exclusive, repliesPolicy).mapError { Update(it) }.bind().run {
                refresh()
                body
            }
        }.await()
    }

    override suspend fun deleteList(listId: String): Result<Unit, Delete> = binding {
        externalScope.async {
            api.deleteList(listId).mapError { Delete(it) }.bind().run { refresh() }
        }.await()
    }

    override suspend fun getListsWithAccount(accountId: String): Result<List<MastoList>, GetListsWithAccount> = binding {
        api.getListsIncludesAccount(accountId).mapError { GetListsWithAccount(accountId, it) }.bind().body
    }

    override suspend fun getAccountsInList(listId: String): Result<List<TimelineAccount>, ListsError.GetAccounts> = binding {
        api.getAccountsInList(listId, 0).mapError { ListsError.GetAccounts(listId, it) }.bind().body
    }

    override suspend fun addAccountsToList(listId: String, accountIds: List<String>): Result<Unit, ListsError.AddAccounts> = binding {
        externalScope.async {
            api.addAccountToList(listId, accountIds).mapError { ListsError.AddAccounts(listId, it) }.bind()
        }.await()
    }

    override suspend fun deleteAccountsFromList(listId: String, accountIds: List<String>): Result<Unit, ListsError.DeleteAccounts> = binding {
        externalScope.async {
            api.deleteAccountFromList(listId, accountIds).mapError { ListsError.DeleteAccounts(listId, it) }.bind()
        }.await()
    }
}<|MERGE_RESOLUTION|>--- conflicted
+++ resolved
@@ -59,15 +59,6 @@
     override fun refresh() {
         externalScope.launch {
             _lists.value = Ok(Lists.Loading)
-<<<<<<< HEAD
-            _lists.value = api.getLists().mapEither(
-                {
-                    updateTabPreferences(it.body.associateBy { it.id })
-                    Lists.Loaded(it.body)
-                },
-                { Retrieve(it) },
-            )
-=======
             _lists.value = api.getLists()
                 .mapEither(
                     {
@@ -76,7 +67,6 @@
                     },
                     { Retrieve(it) },
                 )
->>>>>>> d8d15ab5
         }
     }
 
