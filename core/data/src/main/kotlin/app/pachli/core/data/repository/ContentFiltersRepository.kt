/*
 * Copyright 2024 Pachli Association
 *
 * This file is a part of Pachli.
 *
 * This program is free software; you can redistribute it and/or modify it under the terms of the
 * GNU General Public License as published by the Free Software Foundation; either version 3 of the
 * License, or (at your option) any later version.
 *
 * Pachli is distributed in the hope that it will be useful, but WITHOUT ANY WARRANTY; without even
 * the implied warranty of MERCHANTABILITY or FITNESS FOR A PARTICULAR PURPOSE. See the GNU General
 * Public License for more details.
 *
 * You should have received a copy of the GNU General Public License along with Pachli; if not,
 * see <http://www.gnu.org/licenses>.
 */

package app.pachli.core.data.repository

import androidx.annotation.VisibleForTesting
import app.pachli.core.common.PachliError
import app.pachli.core.common.di.ApplicationScope
import app.pachli.core.data.R
<<<<<<< HEAD
import app.pachli.core.data.model.Server
=======
>>>>>>> 65c73625
import app.pachli.core.data.model.from
import app.pachli.core.data.repository.ContentFiltersError.CreateContentFilterError
import app.pachli.core.data.repository.ContentFiltersError.DeleteContentFilterError
import app.pachli.core.data.repository.ContentFiltersError.GetContentFilterError
import app.pachli.core.data.repository.ContentFiltersError.GetContentFiltersError
import app.pachli.core.data.repository.ContentFiltersError.ServerDoesNotFilter
import app.pachli.core.data.repository.ContentFiltersError.UpdateContentFilterError
import app.pachli.core.model.ContentFilter
import app.pachli.core.model.ContentFilterVersion
import app.pachli.core.model.FilterAction
import app.pachli.core.model.FilterContext
import app.pachli.core.model.FilterKeyword
import app.pachli.core.model.NewContentFilter
import app.pachli.core.model.ServerOperation.ORG_JOINMASTODON_FILTERS_CLIENT
import app.pachli.core.model.ServerOperation.ORG_JOINMASTODON_FILTERS_SERVER
<<<<<<< HEAD
=======
import app.pachli.core.network.Server
import app.pachli.core.network.model.FilterAction as NetworkFilterAction
import app.pachli.core.network.model.FilterContext as NetworkFilterContext
>>>>>>> 65c73625
import app.pachli.core.network.retrofit.MastodonApi
import com.github.michaelbull.result.Err
import com.github.michaelbull.result.Ok
import com.github.michaelbull.result.Result
import com.github.michaelbull.result.andThen
import com.github.michaelbull.result.coroutines.binding.binding
import com.github.michaelbull.result.map
import com.github.michaelbull.result.mapError
import com.github.michaelbull.result.mapResult
import io.github.z4kn4fein.semver.constraints.toConstraint
import javax.inject.Inject
import javax.inject.Singleton
import kotlinx.coroutines.CoroutineScope
import kotlinx.coroutines.async
<<<<<<< HEAD
=======
import kotlinx.coroutines.flow.MutableSharedFlow
import kotlinx.coroutines.flow.SharingStarted
import kotlinx.coroutines.flow.combine
import kotlinx.coroutines.flow.stateIn
>>>>>>> 65c73625

/**
 * Represents a collection of edits to make to an existing content filter.
 *
 * @param id ID of the content filter to be changed
 * @param title New title, null if the title should not be changed
 * @param contexts New contexts, null if the contexts should not be changed
 * @param expiresIn New expiresIn, -1 if the expiry time should not be changed
 * @param filterAction New action, null if the action should not be changed
 * @param keywordsToAdd One or more keywords to add to the content filter, null if none to add
 * @param keywordsToDelete One or more keywords to delete from the content filter, null if none to delete
 * @param keywordsToModify One or more keywords to modify in the content filter, null if none to modify
 */
data class ContentFilterEdit(
    val id: String,
    val title: String? = null,
    val contexts: Collection<FilterContext>? = null,
    val expiresIn: Int = -1,
    val filterAction: FilterAction? = null,
    val keywordsToAdd: List<FilterKeyword>? = null,
    val keywordsToDelete: List<FilterKeyword>? = null,
    val keywordsToModify: List<FilterKeyword>? = null,
)

/** Errors that can be returned from this repository. */
sealed interface ContentFiltersError : PachliError {
    /** Wraps errors from actions on the [ServerRepository]. */
    @JvmInline
    value class ServerRepositoryError(private val error: ServerRepository.Error) :
        ContentFiltersError, PachliError by error

    /** The user's server does not support filters. */
    data object ServerDoesNotFilter : ContentFiltersError {
        override val resourceId: Int = R.string.error_filter_server_does_not_filter
        override val formatArgs: Array<out Any>? = null
        override val cause: PachliError? = null
    }

    /** API error fetching a filter by ID. */
    @JvmInline
    value class GetContentFilterError(private val error: PachliError) : ContentFiltersError, PachliError by error

    /** API error fetching all filters. */
    @JvmInline
    value class GetContentFiltersError(@get:VisibleForTesting val error: PachliError) : ContentFiltersError, PachliError by error

    /** API error creating a filter. */
    @JvmInline
    value class CreateContentFilterError(private val error: PachliError) : ContentFiltersError, PachliError by error

    /** API error updating a filter. */
    @JvmInline
    value class UpdateContentFilterError(private val error: PachliError) : ContentFiltersError, PachliError by error

    /** API error deleting a filter. */
    @JvmInline
    value class DeleteContentFilterError(private val error: PachliError) : ContentFiltersError, PachliError by error
}

// Hack, so that FilterModel can know whether this is V1 or V2 content filters.
// See usage in:
// - TimelineViewModel.getFilters()
// - NotificationsViewModel.getFilters()
// Need to think about a better way to do this.
data class ContentFilters(
    val contentFilters: List<ContentFilter>,
    val version: ContentFilterVersion,
)

/** Repository for filter information */
@Singleton
class ContentFiltersRepository @Inject constructor(
    @ApplicationScope private val externalScope: CoroutineScope,
    private val mastodonApi: MastodonApi,
) {
    /** Get a specific content filter from the server, by [filterId]. */
    suspend fun getContentFilter(server: Server, filterId: String): Result<ContentFilter, ContentFiltersError> = binding {
        when {
            server.canFilterV2() -> mastodonApi.getFilter(filterId).map { ContentFilter.from(it.body) }
            server.canFilterV1() -> mastodonApi.getFilterV1(filterId).map { ContentFilter.from(it.body) }
            else -> Err(ServerDoesNotFilter)
        }.mapError { GetContentFilterError(it) }.bind()
    }

    /** Get the current set of content filters. */
    suspend fun getContentFilters(server: Server): Result<ContentFilters, ContentFiltersError> = binding {
        when {
            server.canFilterV2() -> mastodonApi.getContentFilters().map {
                ContentFilters(
                    contentFilters = it.body.map { ContentFilter.from(it) },
                    version = ContentFilterVersion.V2,
                )
            }

            server.canFilterV1() -> mastodonApi.getContentFiltersV1().map {
                ContentFilters(
                    contentFilters = it.body.map { ContentFilter.from(it) },
                    version = ContentFilterVersion.V1,
                )
            }
            else -> Err(ServerDoesNotFilter)
        }.mapError { GetContentFiltersError(it) }.bind()
    }

    /**
     * Creates the filter in [filter].
     *
     * Reloads filters whether or not an error occured.
     *
     * @return The newly created [ContentFilter], or a [ContentFiltersError].
     */
    suspend fun createContentFilter(server: Server, filter: NewContentFilter): Result<ContentFilter, ContentFiltersError> = binding {
        val expiresInSeconds = when (val expiresIn = filter.expiresIn) {
            0 -> ""
            else -> expiresIn.toString()
        }

        externalScope.async {
            when {
                server.canFilterV2() -> {
                    mastodonApi.createFilter(filter).map {
                        ContentFilter.from(it.body)
                    }
                }

                server.canFilterV1() -> {
<<<<<<< HEAD
                    val networkContexts = filter.contexts.map { app.pachli.core.network.model.FilterContext.from(it) }.toSet()
=======
                    val networkContexts =
                        filter.contexts.map { NetworkFilterContext.from(it) }.toSet()
>>>>>>> 65c73625
                    filter.toNewContentFilterV1().mapResult {
                        mastodonApi.createFilterV1(
                            phrase = it.phrase,
                            context = networkContexts,
                            irreversible = it.irreversible,
                            wholeWord = it.wholeWord,
                            expiresInSeconds = expiresInSeconds,
                        )
                    }.map {
                        ContentFilter.from(it.last().body)
                    }
                }

                else -> Err(ServerDoesNotFilter)
            }.mapError { CreateContentFilterError(it) }
        }.await().bind()
    }

    /**
     * Updates [originalContentFilter] on the server by applying the changes in
     * [contentFilterEdit].
     *
     * Reloads filters whether or not an error occured.
     */
    suspend fun updateContentFilter(server: Server, originalContentFilter: ContentFilter, contentFilterEdit: ContentFilterEdit): Result<ContentFilter, ContentFiltersError> = binding {
        // Modify
        val expiresInSeconds = when (val expiresIn = contentFilterEdit.expiresIn) {
            -1 -> null
            0 -> ""
            else -> expiresIn.toString()
        }

        externalScope.async {
            when {
                server.canFilterV2() -> {
                    // Retrofit can't send a form where there are multiple parameters
                    // with the same ID (https://github.com/square/retrofit/issues/1324)
                    // so it's not possible to update keywords

                    if (contentFilterEdit.title != null ||
                        contentFilterEdit.contexts != null ||
                        contentFilterEdit.filterAction != null ||
                        expiresInSeconds != null
                    ) {
<<<<<<< HEAD
                        val networkContexts = contentFilterEdit.contexts?.map { app.pachli.core.network.model.FilterContext.from(it) }?.toSet()
                        val networkAction = contentFilterEdit.filterAction?.let { app.pachli.core.network.model.FilterAction.from(it) }
=======
                        val networkContexts = contentFilterEdit.contexts?.map {
                            NetworkFilterContext.from(it)
                        }?.toSet()
                        val networkAction = contentFilterEdit.filterAction?.let {
                            NetworkFilterAction.from(it)
                        }
>>>>>>> 65c73625

                        mastodonApi.updateFilter(
                            id = contentFilterEdit.id,
                            title = contentFilterEdit.title,
                            contexts = networkContexts,
                            filterAction = networkAction,
                            expiresInSeconds = expiresInSeconds,
                        )
                    } else {
                        Ok(originalContentFilter)
                    }
                        .andThen {
                            contentFilterEdit.keywordsToDelete.orEmpty().mapResult {
                                mastodonApi.deleteFilterKeyword(it.id)
                            }
                        }
                        .andThen {
                            contentFilterEdit.keywordsToModify.orEmpty().mapResult {
                                mastodonApi.updateFilterKeyword(
                                    it.id,
                                    it.keyword,
                                    it.wholeWord,
                                )
                            }
                        }
                        .andThen {
                            contentFilterEdit.keywordsToAdd.orEmpty().mapResult {
                                mastodonApi.addFilterKeyword(
                                    contentFilterEdit.id,
                                    it.keyword,
                                    it.wholeWord,
                                )
                            }
                        }
                        .andThen {
                            mastodonApi.getFilter(originalContentFilter.id)
                        }
                        .map { ContentFilter.from(it.body) }
                }
                server.canFilterV1() -> {
<<<<<<< HEAD
                    val networkContexts = contentFilterEdit.contexts?.map { app.pachli.core.network.model.FilterContext.from(it) }?.toSet() ?: originalContentFilter.contexts.map { app.pachli.core.network.model.FilterContext.from(it) }

=======
                    val networkContexts = contentFilterEdit.contexts?.map {
                        NetworkFilterContext.from(it)
                    }?.toSet() ?: originalContentFilter.contexts.map {
                        NetworkFilterContext.from(
                            it,
                        )
                    }
>>>>>>> 65c73625
                    mastodonApi.updateFilterV1(
                        id = contentFilterEdit.id,
                        phrase = contentFilterEdit.keywordsToModify?.firstOrNull()?.keyword ?: originalContentFilter.keywords.first().keyword,
                        wholeWord = contentFilterEdit.keywordsToModify?.firstOrNull()?.wholeWord,
                        contexts = networkContexts,
                        irreversible = false,
                        expiresInSeconds = expiresInSeconds,
                    ).map { ContentFilter.from(it.body) }
                }
                else -> {
                    Err(ServerDoesNotFilter)
                }
            }.mapError { UpdateContentFilterError(it) }
        }.await().bind()
    }

    /**
     * Deletes the content filter identified by [filterId] from the server.
     *
     * Reloads content filters whether or not an error occured.
     */
    suspend fun deleteContentFilter(server: Server, filterId: String): Result<Unit, ContentFiltersError> = binding {
        externalScope.async {
            when {
                server.canFilterV2() -> mastodonApi.deleteFilter(filterId)
                server.canFilterV1() -> mastodonApi.deleteFilterV1(filterId)
                else -> Err(ServerDoesNotFilter)
            }.mapError { DeleteContentFilterError(it) }
        }.await().bind()
    }
}

fun Server.canFilterV1() = this.can(ORG_JOINMASTODON_FILTERS_CLIENT, ">=1.0.0".toConstraint())
fun Server.canFilterV2() = this.can(ORG_JOINMASTODON_FILTERS_SERVER, ">=1.0.0".toConstraint())<|MERGE_RESOLUTION|>--- conflicted
+++ resolved
@@ -21,10 +21,7 @@
 import app.pachli.core.common.PachliError
 import app.pachli.core.common.di.ApplicationScope
 import app.pachli.core.data.R
-<<<<<<< HEAD
 import app.pachli.core.data.model.Server
-=======
->>>>>>> 65c73625
 import app.pachli.core.data.model.from
 import app.pachli.core.data.repository.ContentFiltersError.CreateContentFilterError
 import app.pachli.core.data.repository.ContentFiltersError.DeleteContentFilterError
@@ -40,12 +37,8 @@
 import app.pachli.core.model.NewContentFilter
 import app.pachli.core.model.ServerOperation.ORG_JOINMASTODON_FILTERS_CLIENT
 import app.pachli.core.model.ServerOperation.ORG_JOINMASTODON_FILTERS_SERVER
-<<<<<<< HEAD
-=======
-import app.pachli.core.network.Server
 import app.pachli.core.network.model.FilterAction as NetworkFilterAction
 import app.pachli.core.network.model.FilterContext as NetworkFilterContext
->>>>>>> 65c73625
 import app.pachli.core.network.retrofit.MastodonApi
 import com.github.michaelbull.result.Err
 import com.github.michaelbull.result.Ok
@@ -60,13 +53,6 @@
 import javax.inject.Singleton
 import kotlinx.coroutines.CoroutineScope
 import kotlinx.coroutines.async
-<<<<<<< HEAD
-=======
-import kotlinx.coroutines.flow.MutableSharedFlow
-import kotlinx.coroutines.flow.SharingStarted
-import kotlinx.coroutines.flow.combine
-import kotlinx.coroutines.flow.stateIn
->>>>>>> 65c73625
 
 /**
  * Represents a collection of edits to make to an existing content filter.
@@ -193,12 +179,8 @@
                 }
 
                 server.canFilterV1() -> {
-<<<<<<< HEAD
-                    val networkContexts = filter.contexts.map { app.pachli.core.network.model.FilterContext.from(it) }.toSet()
-=======
                     val networkContexts =
                         filter.contexts.map { NetworkFilterContext.from(it) }.toSet()
->>>>>>> 65c73625
                     filter.toNewContentFilterV1().mapResult {
                         mastodonApi.createFilterV1(
                             phrase = it.phrase,
@@ -243,17 +225,12 @@
                         contentFilterEdit.filterAction != null ||
                         expiresInSeconds != null
                     ) {
-<<<<<<< HEAD
-                        val networkContexts = contentFilterEdit.contexts?.map { app.pachli.core.network.model.FilterContext.from(it) }?.toSet()
-                        val networkAction = contentFilterEdit.filterAction?.let { app.pachli.core.network.model.FilterAction.from(it) }
-=======
                         val networkContexts = contentFilterEdit.contexts?.map {
                             NetworkFilterContext.from(it)
                         }?.toSet()
                         val networkAction = contentFilterEdit.filterAction?.let {
                             NetworkFilterAction.from(it)
                         }
->>>>>>> 65c73625
 
                         mastodonApi.updateFilter(
                             id = contentFilterEdit.id,
@@ -294,10 +271,6 @@
                         .map { ContentFilter.from(it.body) }
                 }
                 server.canFilterV1() -> {
-<<<<<<< HEAD
-                    val networkContexts = contentFilterEdit.contexts?.map { app.pachli.core.network.model.FilterContext.from(it) }?.toSet() ?: originalContentFilter.contexts.map { app.pachli.core.network.model.FilterContext.from(it) }
-
-=======
                     val networkContexts = contentFilterEdit.contexts?.map {
                         NetworkFilterContext.from(it)
                     }?.toSet() ?: originalContentFilter.contexts.map {
@@ -305,7 +278,6 @@
                             it,
                         )
                     }
->>>>>>> 65c73625
                     mastodonApi.updateFilterV1(
                         id = contentFilterEdit.id,
                         phrase = contentFilterEdit.keywordsToModify?.firstOrNull()?.keyword ?: originalContentFilter.keywords.first().keyword,
