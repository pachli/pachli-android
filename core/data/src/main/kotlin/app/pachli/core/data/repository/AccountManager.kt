/*
 * Copyright 2024 Pachli Association
 *
 * This file is a part of Pachli.
 *
 * This program is free software; you can redistribute it and/or modify it under the terms of the
 * GNU General Public License as published by the Free Software Foundation; either version 3 of the
 * License, or (at your option) any later version.
 *
 * Pachli is distributed in the hope that it will be useful, but WITHOUT ANY WARRANTY; without even
 * the implied warranty of MERCHANTABILITY or FITNESS FOR A PARTICULAR PURPOSE. See the GNU General
 * Public License for more details.
 *
 * You should have received a copy of the GNU General Public License along with Pachli; if not,
 * see <http://www.gnu.org/licenses>.
 */

package app.pachli.core.data.repository

import app.pachli.core.common.PachliError
import app.pachli.core.common.di.ApplicationScope
import app.pachli.core.data.R
import app.pachli.core.data.model.MastodonList
import app.pachli.core.data.model.Server
import app.pachli.core.data.repository.LogoutError.NoActiveAccount
import app.pachli.core.data.repository.ServerRepository.Error.GetNodeInfo
import app.pachli.core.data.repository.ServerRepository.Error.GetWellKnownNodeInfo
import app.pachli.core.data.repository.ServerRepository.Error.UnsupportedSchema
import app.pachli.core.data.repository.ServerRepository.Error.ValidateNodeInfo
import app.pachli.core.database.dao.AccountDao
import app.pachli.core.database.dao.AnnouncementsDao
import app.pachli.core.database.dao.InstanceDao
import app.pachli.core.database.di.TransactionProvider
import app.pachli.core.database.model.AccountEntity
import app.pachli.core.database.model.AnnouncementEntity
import app.pachli.core.database.model.EmojisEntity
import app.pachli.core.database.model.InstanceInfoEntity
import app.pachli.core.database.model.ServerEntity
import app.pachli.core.model.BuildConfig
import app.pachli.core.model.NodeInfo
import app.pachli.core.model.Timeline
import app.pachli.core.network.model.Account
import app.pachli.core.network.model.Status
import app.pachli.core.network.retrofit.InstanceSwitchAuthInterceptor
import app.pachli.core.network.retrofit.MastodonApi
import app.pachli.core.network.retrofit.NodeInfoApi
import app.pachli.core.network.retrofit.apiresult.ApiError
import com.github.michaelbull.result.Err
import com.github.michaelbull.result.Ok
import com.github.michaelbull.result.Result
import com.github.michaelbull.result.coroutines.binding.binding
import com.github.michaelbull.result.getOrElse
import com.github.michaelbull.result.map
import com.github.michaelbull.result.mapBoth
import com.github.michaelbull.result.mapError
import com.github.michaelbull.result.onSuccess
import com.github.michaelbull.result.orElse
import java.util.Locale
import javax.inject.Inject
import javax.inject.Singleton
import kotlinx.coroutines.CoroutineScope
import kotlinx.coroutines.async
import kotlinx.coroutines.currentCoroutineContext
import kotlinx.coroutines.ensureActive
import kotlinx.coroutines.flow.Flow
import kotlinx.coroutines.flow.SharingStarted
import kotlinx.coroutines.flow.StateFlow
import kotlinx.coroutines.flow.distinctUntilChanged
import kotlinx.coroutines.flow.filterNotNull
import kotlinx.coroutines.flow.flowOf
import kotlinx.coroutines.flow.map
import kotlinx.coroutines.flow.stateIn
import kotlinx.coroutines.launch
import timber.log.Timber

// Note to self: This is doing dual duty as a repository and as a collection of
// use cases, and should be refactored along those lines.

/** Errors that can occur when setting the active account. */
sealed interface SetActiveAccountError : PachliError {
    /**
     * Suggested account to fallback to on failure.
     *
     * The caller may want to present this as an option to the user if logging
     * in fails.
     *
     * May be null if there was no previous active account.
     */
    val fallbackAccount: AccountEntity?

    /**
     * The requested account could not be found in the local database. Should
     * never happen.
     *
     * @param fallbackAccount See [SetActiveAccountError.fallbackAccount]
     * @param accountId ID of the account that could not be found.
     */
    data class AccountDoesNotExist(
        override val fallbackAccount: AccountEntity?,
        val accountId: Long,
    ) : SetActiveAccountError {
        override val resourceId = R.string.account_manager_error_account_does_not_exist
        override val formatArgs = null
        override val cause = null
    }

    /**
     * An API error occurred while logging in.
     *
     * @param fallbackAccount See [SetActiveAccountError.fallbackAccount]
     * @param wantedAccount The account entity that could not be made active.
     */
    data class Api(
        override val fallbackAccount: AccountEntity?,
        val wantedAccount: AccountEntity,
        val apiError: ApiError,
    ) : SetActiveAccountError, PachliError by apiError

    /**
     * Catch-all for unexpected exceptions when logging in.
     *
     * @param fallbackAccount See [SetActiveAccountError.fallbackAccount]
     * @param wantedAccount The account entity that could not be made active.
     * @param throwable Throwable that caused the error
     */
    data class Unexpected(
        override val fallbackAccount: AccountEntity?,
        val wantedAccount: AccountEntity,
        val throwable: Throwable,
    ) : SetActiveAccountError {
        override val resourceId = R.string.account_manager_error_unexpected
        override val formatArgs = arrayOf(throwable.localizedMessage)
        override val cause = null
    }
}

sealed interface RefreshAccountError : PachliError {
    @JvmInline
    value class General(private val pachliError: PachliError) : RefreshAccountError, PachliError by pachliError
}

/** Errors that can occur logging out. */
sealed interface LogoutError : PachliError {
    data object NoActiveAccount : LogoutError {
        override val resourceId = R.string.account_manager_error_no_active_account
        override val formatArgs = null
        override val cause = null
    }

    /** An API call failed during the logout process. */
    @JvmInline
    value class Api(val apiError: ApiError) : LogoutError, PachliError by apiError
}

@Singleton
class AccountManager @Inject constructor(
    private val transactionProvider: TransactionProvider,
    private val mastodonApi: MastodonApi,
    private val nodeInfoApi: NodeInfoApi,
    private val accountDao: AccountDao,
    private val instanceDao: InstanceDao,
    private val contentFiltersRepository: ContentFiltersRepository,
    private val listsRepository: ListsRepository,
    private val announcementsDao: AnnouncementsDao,
    private val instanceSwitchAuthInterceptor: InstanceSwitchAuthInterceptor,
    @ApplicationScope private val externalScope: CoroutineScope,
) {
    @Deprecated("Caller should use getPachliAccountFlow with a specific account ID")
    val activeAccountFlow: StateFlow<Loadable<AccountEntity?>> =
        accountDao.getActiveAccountFlow()
            .distinctUntilChanged()
            .map { Loadable.Loaded(it) }
            .stateIn(externalScope, SharingStarted.Eagerly, Loadable.Loading())

    /** The active account, or null if there is no active account. */
    @Deprecated("Caller should use getPachliAccountFlow with a specific account ID")
    val activeAccount: AccountEntity?
        get() {
            return when (val loadable = activeAccountFlow.value) {
                is Loadable.Loading -> null
                is Loadable.Loaded -> loadable.data
            }
        }

    /** All logged in accounts. */
    val accountsFlow = accountDao.loadAllFlow().stateIn(externalScope, SharingStarted.Eagerly, emptyList())

    val accounts: List<AccountEntity>
        get() = accountsFlow.value

    private val accountsOrderedByActiveFlow = accountDao.getAccountsOrderedByActive()
        .stateIn(externalScope, SharingStarted.Eagerly, emptyList())

    val accountsOrderedByActive: List<AccountEntity>
        get() = accountsOrderedByActiveFlow.value

    @Deprecated("Caller should use getPachliAccountFlow with a specific account ID")
    val activePachliAccountFlow = accountDao.getActivePachliAccountFlow()
        .filterNotNull()
        .map { PachliAccount.make(it) }

    init {
        // Ensure InstanceSwitchAuthInterceptor is initially set with the credentials of
        // the active account, otherwise network requests that happen after a resume
        // (if setActiveAccount is not called) have no credentials.
        externalScope.launch {
            accountDao.loadAll().firstOrNull { it.isActive }?.let {
                instanceSwitchAuthInterceptor.credentials =
                    InstanceSwitchAuthInterceptor.Credentials(
                        accessToken = it.accessToken,
                        domain = it.domain,
                    )
            }
        }

        externalScope.launch {
            listsRepository.getListsFlow().collect { lists ->
                val listsById = lists.groupBy { it.accountId }
                listsById.forEach { (pachliAccountId, group) ->
                    newTabPreferences(pachliAccountId, group)?.let {
                        setTabPreferences(pachliAccountId, it)
                    }
                }
            }
        }
    }

    suspend fun getPachliAccountFlow(accountId: Long): Flow<PachliAccount?> {
        if (BuildConfig.DEBUG) {
            if (accountId == -1L) Timber.e("getPachliAccountFlow with -1 as account")
        }
        val id = accountId.takeIf { it != -1L } ?: accountDao.getActiveAccount()?.id
        Timber.d("PachliAccount id: %d", id)
        id ?: return flowOf(null)

        return accountDao.getPachliAccountFlow(id).map { it?.let { PachliAccount.make(it) } }
    }

    /**
     * Finds an account by its database id
     * @param accountId the id of the account
     * @return the requested account or null if it was not found
     */
    // TODO: Should be `suspend`, accessed through a ViewModel, but not all the
    // calling code has been converted yet.
    fun getAccountById(accountId: Long): AccountEntity? {
        return accounts.find { (id) ->
            id == accountId
        }
    }

    /**
     * Verifies the account has valid credentials according to the remote server
     * and adds it to the local database if it does.
     *
     * Does not make it the active account.
     *
     * @param accessToken the access token for the new account
     * @param domain the domain of the account's Mastodon instance
     * @param clientId the oauth client id used to sign in the account
     * @param clientSecret the oauth client secret used to sign in the account
     * @param oauthScopes the oauth scopes granted to the account
     */
    suspend fun verifyAndAddAccount(
        accessToken: String,
        domain: String,
        clientId: String,
        clientSecret: String,
        oauthScopes: String,
    ): Result<Long, ApiError> {
        val networkAccount = mastodonApi.accountVerifyCredentials(
            domain = domain,
            auth = "Bearer $accessToken",
        ).getOrElse { return Err(it) }.body

        return transactionProvider {
            val existingAccount = accountDao.getAccountByIdAndDomain(
                networkAccount.id,
                domain,
            )

            val newAccount = existingAccount?.copy(
                accessToken = accessToken,
                clientId = clientId,
                clientSecret = clientSecret,
                oauthScopes = oauthScopes,
            ) ?: AccountEntity(
                id = 0L,
                domain = domain.lowercase(Locale.ROOT),
                accessToken = accessToken,
                clientId = clientId,
                clientSecret = clientSecret,
                oauthScopes = oauthScopes,
                isActive = true,
                accountId = networkAccount.id,
            )

            Timber.d("addAccount: upsert account id: %d, isActive: %s", newAccount.id, newAccount.isActive)
            val newId = accountDao.upsert(newAccount)
            return@transactionProvider Ok(newId)
        }
    }

    suspend fun clearPushNotificationData(accountId: Long) {
        setPushNotificationData(accountId, "", "", "", "", "")
    }

    /**
     * Logs out the active account by deleting all data of the account.
     *
     * @return The next account to make active, or null if there are no more accounts.
     */
    suspend fun logActiveAccountOut(): Result<AccountEntity?, LogoutError> {
        return transactionProvider {
            val activeAccount = accountDao.getActiveAccount() ?: return@transactionProvider Err(NoActiveAccount)
            Timber.d("logout: Logging out %d", activeAccount.id)

            // Deleting credentials so they cannot be used again
            accountDao.clearLoginCredentials(activeAccount.id)

            accountDao.delete(activeAccount)

            val accounts = accountDao.loadAll()
            val newActiveAccount = accounts.firstOrNull()?.copy(isActive = true) ?: return@transactionProvider Ok(null)
            return@transactionProvider Ok(newActiveAccount)
        }
    }

    /**
     * Changes the active account.
     *
     * Does not refresh the account, call [refresh] for that.
     *
     * @param accountId the database id of the new active account
     * @return The account entity for the new active account, or an error.
     */
    suspend fun setActiveAccount(accountId: Long): Result<AccountEntity, SetActiveAccountError> {
        /** Wrapper to pass an API error out of the transaction. */
        data class ApiErrorException(val apiError: ApiError) : Exception()

        /** Account to fallback to if switching fails. */
        var fallbackAccount: AccountEntity? = null

        /** Account we're trying to switch to. */
        var accountEntity: AccountEntity? = null

        return try {
            transactionProvider {
                Timber.d("setActiveAcccount(%d)", accountId)

                // Handle "-1" as the accountId.
                val previousActiveAccount = accountDao.getActiveAccount()
                val newActiveAccount = if (accountId == -1L) {
                    previousActiveAccount
                } else {
                    accountDao.getAccountById(accountId)
                }

                // Fall back to either the previous account (if known), or the first account
                // that isn't this one.
                fallbackAccount = previousActiveAccount
                    ?: accountDao.loadAll().firstOrNull { it.id != accountId }

                if (newActiveAccount == null) {
                    Timber.d("Account %d not in database", accountId)
                    return@transactionProvider Err(
                        SetActiveAccountError.AccountDoesNotExist(
                            fallbackAccount,
                            accountId,
                        ),
                    )
                }

                accountEntity = newActiveAccount

                // Fetch data from the API, updating the account as necessary.
                // If this fails an exception is thrown to cancel the transaction.
                //
                // Note: Can't adjust InstanceSwitchAuthInterceptor before this,
                // because if this call fails the change would need to be undone as
                // part of cancelling the transaction. That's why it's modified at the
                // very end of this block.
                val account = mastodonApi.accountVerifyCredentials(
                    domain = newActiveAccount.domain,
                    auth = "Bearer ${newActiveAccount.accessToken}",
                ).getOrElse { throw ApiErrorException(it) }.body

                accountDao.clearActiveAccount()

                val finalAccount = newActiveAccount.copy(
                    isActive = true,
                    accountId = account.id,
                    username = account.username,
                    displayName = account.name,
                    profilePictureUrl = account.avatar,
                    profileHeaderPictureUrl = account.header,
                    defaultPostPrivacy = account.source?.privacy ?: Status.Visibility.PUBLIC,
                    defaultPostLanguage = account.source?.language.orEmpty(),
                    defaultMediaSensitivity = account.source?.sensitive ?: false,
                    emojis = account.emojis.orEmpty(),
                    locked = account.locked,
                )

                Timber.d("setActiveAccount: saving id: %d, isActive: %s", finalAccount.id, finalAccount.isActive)
                accountDao.update(finalAccount)

                // Now safe to update InstanceSwitchAuthInterceptor.
                Timber.d("Updating instanceSwitchAuthInterceptor with credentials for %s", newActiveAccount.fullName)
                instanceSwitchAuthInterceptor.credentials =
                    InstanceSwitchAuthInterceptor.Credentials(
                        accessToken = newActiveAccount.accessToken,
                        domain = newActiveAccount.domain,
                    )

                return@transactionProvider Ok(finalAccount)
            }
        } catch (e: ApiErrorException) {
            Err(SetActiveAccountError.Api(fallbackAccount, accountEntity!!, e.apiError))
        } catch (e: Throwable) {
            currentCoroutineContext().ensureActive()
            Err(SetActiveAccountError.Unexpected(fallbackAccount, accountEntity!!, e))
        }
    }

    /**
     * Refreshes the local data for [account] from remote sources.
     *
     * @return Unit if the refresh completed successfully, or the error.
     */
    // TODO: Protect this with a mutex?
    suspend fun refresh(account: AccountEntity): Result<Unit, RefreshAccountError> = binding {
        // Kick off network fetches that can happen in parallel because they do not
        // depend on one another.
        val deferNodeInfo = externalScope.async {
            fetchNodeInfo().mapError { RefreshAccountError.General(it) }
        }

        val deferInstanceInfo = externalScope.async {
            fetchInstanceInfo(account.domain)
                .mapError { RefreshAccountError.General(it) }
                .onSuccess { instanceDao.upsert(it) }
        }

        val deferEmojis = externalScope.async {
            mastodonApi.getCustomEmojis()
                .mapError { RefreshAccountError.General(it) }
                .onSuccess { instanceDao.upsert(EmojisEntity(accountId = account.id, emojiList = it.body)) }
        }

        val deferAnnouncements = externalScope.async {
            mastodonApi.listAnnouncements(false)
                .mapError { RefreshAccountError.General(it) }
                .map {
                    it.body.map {
                        AnnouncementEntity(
                            accountId = account.id,
                            announcementId = it.id,
                            announcement = it,
                        )
                    }
                }
                .onSuccess {
                    transactionProvider {
                        announcementsDao.deleteAllForAccount(account.id)
                        announcementsDao.upsert(it)
                    }
                }
        }

        val nodeInfo = deferNodeInfo.await().bind()
        val instanceInfo = deferInstanceInfo.await().bind()

        // Create the server info so it can used for both server capabilities and filters.
        //
        // Can't use ServerRespository here because it depends on AccountManager.
        // TODO: Break that dependency, re-write ServerRepository to be offline-first.
        Server.from(nodeInfo.software, instanceInfo)
            .mapError { RefreshAccountError.General(it) }
            .onSuccess {
                instanceDao.upsert(
                    ServerEntity(
                        accountId = account.id,
                        serverKind = it.kind,
                        version = it.version,
                        capabilities = it.capabilities,
                    ),
                )
            }
            .bind()

        externalScope.async { contentFiltersRepository.refresh(account.id) }.await()
            .mapError { RefreshAccountError.General(it) }.bind()

        deferEmojis.await().bind()

        externalScope.async { listsRepository.refresh(account.id) }.await()
            .mapError { RefreshAccountError.General(it) }.bind()

        // Ignore errors when fetching announcements, they're non-fatal.
        // TODO: Add a capability for announcements.
        deferAnnouncements.await().orElse { Ok(emptyList()) }.bind()
    }

    /**
     * Updates [pachliAccountId] with data from [newAccount].
     *
     * Updates the values:
     *
     * - [displayName][AccountEntity.displayName]
     * - [profilePictureUrl][AccountEntity.profilePictureUrl]
     * - [profileHeaderPictureUrl][AccountEntity.profileHeaderPictureUrl]
     * - [locked][AccountEntity.locked]
     */
    suspend fun updateAccount(pachliAccountId: Long, newAccount: Account) {
        transactionProvider {
            val existingAccount = accountDao.getAccountById(pachliAccountId) ?: return@transactionProvider
            val updatedAccount = existingAccount.copy(
                displayName = newAccount.displayName ?: existingAccount.displayName,
                profilePictureUrl = newAccount.avatar,
                profileHeaderPictureUrl = newAccount.header,
                locked = newAccount.locked,
            )
            accountDao.upsert(updatedAccount)
        }
    }

    /**
     * Determines the user's tab preferences when lists are loaded.
     *
     * The user may have added one or more lists to tabs. If they have then:
     *
     * - A list-in-a-tab might have been deleted
     * - A list-in-a-tab might have been renamed
     *
     * Handle both of those scenarios.
     *
     * @param pachliAccountId The account to check
     * @param lists The account's latest lists
     * @return A list of new tab preferences for [pachliAccountId], or null if there are no changes.
     */
    private suspend fun newTabPreferences(pachliAccountId: Long, lists: List<MastodonList>): List<Timeline>? {
        val map = lists.associateBy { it.listId }
        val account = accountDao.getAccountById(pachliAccountId) ?: return null
        val oldTabPreferences = account.tabPreferences
        var changed = false
        val newTabPreferences = buildList {
            for (oldPref in oldTabPreferences) {
                if (oldPref !is Timeline.UserList) {
                    add(oldPref)
                    continue
                }

                // List has been deleted? Don't add this pref,
                // record there's been a change, and move on to the
                // next one.
                if (oldPref.listId !in map) {
                    changed = true
                    continue
                }

                // Title changed? Update the title in the pref and
                // add it.
                if (oldPref.title != map[oldPref.listId]?.title) {
                    changed = true
                    add(oldPref.copy(title = map[oldPref.listId]?.title!!))
                    continue
                }

                add(oldPref)
            }
        }
        return if (changed) newTabPreferences else null
    }

    // Based on ServerRepository.getServer(). This can be removed when AccountManager
    // can use ServerRepository directly.
    private suspend fun fetchNodeInfo(): Result<NodeInfo, ServerRepository.Error> = binding {
        // Fetch the /.well-known/nodeinfo document
        val nodeInfoJrd = nodeInfoApi.nodeInfoJrd()
            .mapError { GetWellKnownNodeInfo(it) }.bind().body

        // Find a link to a schema we can parse, prefering newer schema versions
        var nodeInfoUrlResult: Result<String, ServerRepository.Error> = Err(UnsupportedSchema)
        for (link in nodeInfoJrd.links.sortedByDescending { it.rel }) {
            if (SCHEMAS.contains(link.rel)) {
                nodeInfoUrlResult = Ok(link.href)
                break
            }
        }

        val nodeInfoUrl = nodeInfoUrlResult.bind()

        Timber.d("Loading node info from %s", nodeInfoUrl)
        val nodeInfo = nodeInfoApi.nodeInfo(nodeInfoUrl).mapBoth(
            { it.body.validate().mapError { ValidateNodeInfo(nodeInfoUrl, it) } },
            { Err(GetNodeInfo(nodeInfoUrl, it)) },
        ).bind()

        return@binding nodeInfo
    }

    // TODO: Maybe rename InstanceInfoEntity to ServerLimits or something like that, since that's
    // what it records.
    private suspend fun fetchInstanceInfo(domain: String): Result<InstanceInfoEntity, ApiError> {
        // TODO: InstanceInfoEntity needs to gain support for recording translation
        return mastodonApi.getInstanceV2()
            .map { InstanceInfoEntity.make(domain, it.body) }
            .orElse {
                mastodonApi.getInstanceV1().map { InstanceInfoEntity.make(domain, it.body) }
            }
    }

    /**
     * @return True if at least one account has Android notifications enabled
     */
    // TODO: Should be `suspend`, accessed through a ViewModel, but not all the
    // calling code has been converted yet.
    fun areAndroidNotificationsEnabled(): Boolean {
        return accounts.any { it.notificationsEnabled }
    }

    suspend fun setAlwaysShowSensitiveMedia(accountId: Long, value: Boolean) {
        accountDao.setAlwaysShowSensitiveMedia(accountId, value)
    }

<<<<<<< HEAD
    suspend fun setAlwaysOpenSpoiler(accountId: Long, value: Boolean) {
        accountDao.setAlwaysOpenSpoiler(accountId, value)
    }

    suspend fun setMediaPreviewEnabled(accountId: Long, value: Boolean) {
        accountDao.setMediaPreviewEnabled(accountId, value)
    }

    suspend fun setTabPreferences(accountId: Long, value: List<Timeline>) {
        Timber.d("setTabPreferences: %d, %s", accountId, value)
        accountDao.setTabPreferences(accountId, value)
    }

    suspend fun setNotificationMarkerId(accountId: Long, value: String) {
        accountDao.setNotificationMarkerId(accountId, value)
    }

    suspend fun setNotificationsFilter(accountId: Long, value: String) {
        accountDao.setNotificationsFilter(accountId, value)
    }

    suspend fun setLastNotificationId(accountId: Long, value: String) {
        accountDao.setLastNotificationId(accountId, value)
    }

    suspend fun setPushNotificationData(
        accountId: Long,
        unifiedPushUrl: String,
        pushServerKey: String,
        pushAuth: String,
        pushPrivKey: String,
        pushPubKey: String,
    ) {
        accountDao.setPushNotificationData(
            accountId,
            unifiedPushUrl,
            pushServerKey,
            pushAuth,
            pushPrivKey,
            pushPubKey,
        )
    }

    fun setDefaultPostPrivacy(accountId: Long, value: Status.Visibility) {
        accountDao.setDefaultPostPrivacy(accountId, value)
    }

    fun setDefaultMediaSensitivity(accountId: Long, value: Boolean) {
        accountDao.setDefaultMediaSensitivity(accountId, value)
    }

    fun setDefaultPostLanguage(accountId: Long, value: String) {
        accountDao.setDefaultPostLanguage(accountId, value)
    }

    fun setNotificationsEnabled(accountId: Long, value: Boolean) {
        accountDao.setNotificationsEnabled(accountId, value)
    }

    fun setNotificationsFollowed(accountId: Long, value: Boolean) {
        accountDao.setNotificationsFollowed(accountId, value)
    }

    fun setNotificationsFollowRequested(accountId: Long, value: Boolean) {
        accountDao.setNotificationsFollowRequested(accountId, value)
    }

    fun setNotificationsReblogged(accountId: Long, value: Boolean) {
        accountDao.setNotificationsReblogged(accountId, value)
    }

    fun setNotificationsFavorited(accountId: Long, value: Boolean) {
        accountDao.setNotificationsFavorited(accountId, value)
    }

    fun setNotificationsPolls(accountId: Long, value: Boolean) {
        accountDao.setNotificationsPolls(accountId, value)
    }

    fun setNotificationsSubscriptions(accountId: Long, value: Boolean) {
        accountDao.setNotificationsSubscriptions(accountId, value)
    }

    fun setNotificationsSignUps(accountId: Long, value: Boolean) {
        accountDao.setNotificationsSignUps(accountId, value)
    }

    fun setNotificationsUpdates(accountId: Long, value: Boolean) {
        accountDao.setNotificationsUpdates(accountId, value)
    }

    fun setNotificationsReports(accountId: Long, value: Boolean) {
        accountDao.setNotificationsReports(accountId, value)
    }

    fun setNotificationSound(accountId: Long, value: Boolean) {
        accountDao.setNotificationSound(accountId, value)
    }

    fun setNotificationVibration(accountId: Long, value: Boolean) {
        accountDao.setNotificationVibration(accountId, value)
    }

    fun setNotificationLight(accountId: Long, value: Boolean) {
        accountDao.setNotificationLight(accountId, value)
    }

    suspend fun setLastVisibleHomeTimelineStatusId(accountId: Long, value: String?) {
        Timber.d("setLastVisibleHomeTimelineStatusId: %d, %s", accountId, value)
        accountDao.setLastVisibleHomeTimelineStatusId(accountId, value)
    }

    // -- Announcements
    suspend fun deleteAnnouncement(accountId: Long, announcementId: String) {
        announcementsDao.deleteForAccount(accountId, announcementId)
=======
    /**
     * @return true if the name of the currently-selected account should be displayed in UIs
     */
    fun shouldDisplaySelfUsername(): Boolean {
        return when (sharedPreferencesRepository.showSelfUsername) {
            ShowSelfUsername.ALWAYS -> true
            ShowSelfUsername.DISAMBIGUATE -> accounts.size > 1
            ShowSelfUsername.NEVER -> false
        }
>>>>>>> 0f5fa82d
    }
}<|MERGE_RESOLUTION|>--- conflicted
+++ resolved
@@ -129,7 +129,7 @@
         val throwable: Throwable,
     ) : SetActiveAccountError {
         override val resourceId = R.string.account_manager_error_unexpected
-        override val formatArgs = arrayOf(throwable.localizedMessage)
+        override val formatArgs: Array<String> = arrayOf(throwable.localizedMessage ?: "unknown")
         override val cause = null
     }
 }
@@ -623,7 +623,6 @@
         accountDao.setAlwaysShowSensitiveMedia(accountId, value)
     }
 
-<<<<<<< HEAD
     suspend fun setAlwaysOpenSpoiler(accountId: Long, value: Boolean) {
         accountDao.setAlwaysOpenSpoiler(accountId, value)
     }
@@ -739,16 +738,5 @@
     // -- Announcements
     suspend fun deleteAnnouncement(accountId: Long, announcementId: String) {
         announcementsDao.deleteForAccount(accountId, announcementId)
-=======
-    /**
-     * @return true if the name of the currently-selected account should be displayed in UIs
-     */
-    fun shouldDisplaySelfUsername(): Boolean {
-        return when (sharedPreferencesRepository.showSelfUsername) {
-            ShowSelfUsername.ALWAYS -> true
-            ShowSelfUsername.DISAMBIGUATE -> accounts.size > 1
-            ShowSelfUsername.NEVER -> false
-        }
->>>>>>> 0f5fa82d
     }
 }