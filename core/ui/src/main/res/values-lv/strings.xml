<?xml version="1.0" encoding="UTF-8"?>
<resources>
    <string name="error_network">Radās tīkla kļūda! Lūdzu, pārbaudiet savienojumu un mēģiniet vēlreiz!</string>
    <string name="error_generic">Notika kļūda.</string>
    <string name="message_empty">Šeit nekā nav.</string>
    <string name="action_retry">Mēģināt vēlreiz</string>
    <string name="button_done">Gatavs</string>
    <string name="action_view_profile">Profils</string>
    <string name="action_more">Vairāk</string>
    <string name="action_refresh">Atsvaizdināt</string>
    <string name="url_domain_notifier">\u0020(🔗 %s)</string>
    <string name="action_links">Saites</string>
    <string name="action_mentions">Pieminējumi</string>
    <string name="action_hashtags">Tēmturi</string>
    <string name="title_links_dialog">Saites</string>
    <string name="title_hashtags_dialog">Tēmturi</string>
    <string name="title_mentions_dialog">Pieminējumi</string>
<<<<<<< HEAD
=======
    <string name="action_copy_item">Kopēt vienuma tekstu</string>
    <string name="item_copied">Teksts nokopēts</string>
>>>>>>> 1a0f0ed5
    <string name="button_continue">Turpināt</string>
</resources><|MERGE_RESOLUTION|>--- conflicted
+++ resolved
@@ -1,13 +1,13 @@
-<?xml version="1.0" encoding="UTF-8"?>
+<?xml version="1.0" encoding="utf-8"?>
 <resources>
-    <string name="error_network">Radās tīkla kļūda! Lūdzu, pārbaudiet savienojumu un mēģiniet vēlreiz!</string>
+    <string name="error_network">Radās tīkla kļūda! Lūdzu, pārbaudiet interneta savienojumu un mēģiniet vēlreiz.</string>
     <string name="error_generic">Notika kļūda.</string>
     <string name="message_empty">Šeit nekā nav.</string>
     <string name="action_retry">Mēģināt vēlreiz</string>
     <string name="button_done">Gatavs</string>
     <string name="action_view_profile">Profils</string>
     <string name="action_more">Vairāk</string>
-    <string name="action_refresh">Atsvaizdināt</string>
+    <string name="action_refresh">Atsvaidzināt</string>
     <string name="url_domain_notifier">\u0020(🔗 %s)</string>
     <string name="action_links">Saites</string>
     <string name="action_mentions">Pieminējumi</string>
@@ -15,10 +15,7 @@
     <string name="title_links_dialog">Saites</string>
     <string name="title_hashtags_dialog">Tēmturi</string>
     <string name="title_mentions_dialog">Pieminējumi</string>
-<<<<<<< HEAD
-=======
     <string name="action_copy_item">Kopēt vienuma tekstu</string>
     <string name="item_copied">Teksts nokopēts</string>
->>>>>>> 1a0f0ed5
     <string name="button_continue">Turpināt</string>
 </resources>