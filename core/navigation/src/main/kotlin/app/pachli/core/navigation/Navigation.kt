--- conflicted
+++ resolved
@@ -289,11 +289,7 @@
     }
 }
 
-<<<<<<< HEAD
 class MainActivityIntent constructor(context: Context, pachliAccountId: Long) : Intent() {
-=======
-class MainActivityIntent(context: Context, pachliAccountId: Long) : Intent() {
->>>>>>> 59a0e308
     init {
         setClassName(context, QuadrantConstants.MAIN_ACTIVITY)
         this.pachliAccountId = pachliAccountId
@@ -666,11 +662,7 @@
     }
 }
 
-<<<<<<< HEAD
-class ListActivityIntent(context: Context, pachliAccountId: Long) : Intent() {
-=======
 class ListsActivityIntent(context: Context, pachliAccountId: Long) : Intent() {
->>>>>>> 59a0e308
     init {
         setClassName(context, QuadrantConstants.LISTS_ACTIVITY)
         this.pachliAccountId = pachliAccountId
