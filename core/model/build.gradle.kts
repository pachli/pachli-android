/*
 * Copyright 2024 Pachli Association
 *
 * This file is a part of Pachli.
 *
 * This program is free software; you can redistribute it and/or modify it under the terms of the
 * GNU General Public License as published by the Free Software Foundation; either version 3 of the
 * License, or (at your option) any later version.
 *
 * Pachli is distributed in the hope that it will be useful, but WITHOUT ANY WARRANTY; without even
 * the implied warranty of MERCHANTABILITY or FITNESS FOR A PARTICULAR PURPOSE. See the GNU General
 * Public License for more details.
 *
 * You should have received a copy of the GNU General Public License along with Pachli; if not,
 * see <http://www.gnu.org/licenses>.
 */

plugins {
    alias(libs.plugins.pachli.android.library)
    alias(libs.plugins.pachli.android.hilt)
    alias(libs.plugins.kotlin.parcelize)
}

android {
    namespace = "app.pachli.core.model"

    defaultConfig {
        testInstrumentationRunner = "androidx.test.runner.AndroidJUnitRunner"
    }
}

dependencies {
    implementation(libs.moshi)
    implementation(libs.moshi.adapters)
    ksp(libs.moshi.codegen)

    implementation(libs.moshix.sealed.runtime)
    ksp(libs.moshix.sealed.codegen)

<<<<<<< HEAD
    // ServerRepository
    implementation(libs.semver)
=======
    implementation(libs.semver)
        ?.because("ServerOperation uses Version")
>>>>>>> 8b498c0a
}<|MERGE_RESOLUTION|>--- conflicted
+++ resolved
@@ -37,11 +37,6 @@
     implementation(libs.moshix.sealed.runtime)
     ksp(libs.moshix.sealed.codegen)
 
-<<<<<<< HEAD
-    // ServerRepository
-    implementation(libs.semver)
-=======
     implementation(libs.semver)
         ?.because("ServerOperation uses Version")
->>>>>>> 8b498c0a
 }