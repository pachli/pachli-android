/* Copyright 2017 Andrew Dawson
 *
 * This file is a part of Tusky.
 *
 * This program is free software; you can redistribute it and/or modify it under the terms of the
 * GNU General Public License as published by the Free Software Foundation; either version 3 of the
 * License, or (at your option) any later version.
 *
 * Tusky is distributed in the hope that it will be useful, but WITHOUT ANY WARRANTY; without even
 * the implied warranty of MERCHANTABILITY or FITNESS FOR A PARTICULAR PURPOSE. See the GNU General
 * Public License for more details.
 *
 * You should have received a copy of the GNU General Public License along with Tusky; if not,
 * see <http://www.gnu.org/licenses>. */

package com.keylesspalace.tusky;

import android.app.NotificationManager;
import android.content.Intent;
import android.content.SharedPreferences;
import android.graphics.Typeface;
import android.graphics.drawable.Drawable;
import android.net.Uri;
import android.os.Bundle;
import android.os.PersistableBundle;
import android.support.annotation.NonNull;
import android.support.design.widget.FloatingActionButton;
import android.support.design.widget.TabLayout;
import android.support.v4.app.Fragment;
import android.support.v4.content.ContextCompat;
import android.support.v4.view.ViewPager;
import android.text.SpannableStringBuilder;
import android.text.Spanned;
import android.text.TextUtils;
import android.text.style.StyleSpan;
import android.view.View;
import android.widget.ImageView;
import android.widget.TextView;

import com.arlib.floatingsearchview.FloatingSearchView;
import com.arlib.floatingsearchview.suggestions.SearchSuggestionsAdapter;
import com.arlib.floatingsearchview.suggestions.model.SearchSuggestion;
import com.keylesspalace.tusky.entity.Account;
import com.mikepenz.google_material_typeface_library.GoogleMaterial;
import com.mikepenz.materialdrawer.AccountHeader;
import com.mikepenz.materialdrawer.AccountHeaderBuilder;
import com.mikepenz.materialdrawer.Drawer;
import com.mikepenz.materialdrawer.DrawerBuilder;
import com.mikepenz.materialdrawer.model.DividerDrawerItem;
import com.mikepenz.materialdrawer.model.PrimaryDrawerItem;
import com.mikepenz.materialdrawer.model.ProfileDrawerItem;
import com.mikepenz.materialdrawer.model.SecondaryDrawerItem;
import com.mikepenz.materialdrawer.model.interfaces.IDrawerItem;
import com.mikepenz.materialdrawer.model.interfaces.IProfile;
import com.mikepenz.materialdrawer.util.AbstractDrawerImageLoader;
import com.mikepenz.materialdrawer.util.DrawerImageLoader;
import com.squareup.picasso.Picasso;

import java.util.ArrayList;
import java.util.List;
import java.util.Stack;

import butterknife.BindView;
import butterknife.ButterKnife;
import retrofit2.Call;
import retrofit2.Callback;
import retrofit2.Response;

public class MainActivity extends BaseActivity implements SFragment.OnUserRemovedListener {
    private static final String TAG = "MainActivity"; // logging tag
    protected static int COMPOSE_RESULT = 1;

    private String loggedInAccountId;
    private String loggedInAccountUsername;
    private Stack<Integer> pageHistory;
    private AccountHeader headerResult;
    private Drawer drawer;

    @BindView(R.id.floating_search_view) FloatingSearchView searchView;
    @BindView(R.id.floating_btn) FloatingActionButton floatingBtn;
    @BindView(R.id.tab_layout) TabLayout tabLayout;
    @BindView(R.id.pager) ViewPager viewPager;

    FloatingActionButton composeButton;

    @Override
    protected void onCreate(Bundle savedInstanceState) {
        super.onCreate(savedInstanceState);
        setContentView(R.layout.activity_main);

        pageHistory = new Stack<>();
        if (savedInstanceState != null) {
            List<Integer> restoredHistory = savedInstanceState.getIntegerArrayList("pageHistory");
            if (restoredHistory != null) {
                pageHistory.addAll(restoredHistory);
            }
        }

        ButterKnife.bind(this);

        floatingBtn.setOnClickListener(new View.OnClickListener() {
            @Override
            public void onClick(View v) {
                Intent intent = new Intent(getApplicationContext(), ComposeActivity.class);
                startActivityForResult(intent, COMPOSE_RESULT);
            }
        });

        setupDrawer();
        setupSearchView();

        /* Fetch user info while we're doing other things. This has to be after setting up the
         * drawer, though, because its callback touches the header in the drawer. */
        fetchUserInfo();

        // Setup the tabs and timeline pager.
        TimelinePagerAdapter adapter = new TimelinePagerAdapter(getSupportFragmentManager());

        int pageMargin = getResources().getDimensionPixelSize(R.dimen.tab_page_margin);
        viewPager.setPageMargin(pageMargin);
        Drawable pageMarginDrawable = ThemeUtils.getDrawable(this, R.attr.tab_page_margin_drawable,
                R.drawable.tab_page_margin_dark);
        viewPager.setPageMarginDrawable(pageMarginDrawable);
        viewPager.setAdapter(adapter);

        tabLayout.setupWithViewPager(viewPager);

        int[] tabIcons = {
                R.drawable.ic_home_24dp,
                R.drawable.ic_notifications_24dp,
                R.drawable.ic_local_24dp,
                R.drawable.ic_public_24dp,
        };
        String[] pageTitles = {
                getString(R.string.title_home),
                getString(R.string.title_notifications),
                getString(R.string.title_public_local),
                getString(R.string.title_public_federated),
        };
        for (int i = 0; i < 4; i++) {
            TabLayout.Tab tab = tabLayout.getTabAt(i);
            tab.setIcon(tabIcons[i]);
            tab.setContentDescription(pageTitles[i]);
        }

        tabLayout.addOnTabSelectedListener(new TabLayout.OnTabSelectedListener() {
            @Override
            public void onTabSelected(TabLayout.Tab tab) {
                viewPager.setCurrentItem(tab.getPosition());

                if (pageHistory.isEmpty()) {
                    pageHistory.push(0);
                }

                if (pageHistory.contains(tab.getPosition())) {
                    pageHistory.remove(pageHistory.indexOf(tab.getPosition()));
                }

                pageHistory.push(tab.getPosition());
                tintTab(tab, true);
            }

            @Override
            public void onTabUnselected(TabLayout.Tab tab) {
                tintTab(tab, false);
            }

            @Override
            public void onTabReselected(TabLayout.Tab tab) {}
        });

        Intent intent = getIntent();

        int tabSelected = 0;
        if (intent != null) {
            int tabPosition = intent.getIntExtra("tab_position", 0);
            if (tabPosition != 0) {
                TabLayout.Tab tab = tabLayout.getTabAt(tabPosition);
                if (tab != null) {
                    tab.select();
                    tabSelected = tabPosition;
                }
            }
        }
        for (int i = 0; i < 4; i++) {
            tintTab(tabLayout.getTabAt(i), i == tabSelected);
        }

        // Setup push notifications
        if (arePushNotificationsEnabled()) {
            enablePushNotifications();
        } else {
            disablePushNotifications();
        }

        composeButton = floatingBtn;
    }

    @Override
    protected void onResume() {
        super.onResume();

        SharedPreferences notificationPreferences = getApplicationContext()
                .getSharedPreferences("Notifications", MODE_PRIVATE);
        notificationPreferences.edit()
                .putString("current", "[]")
                .apply();

        ((NotificationManager) (getSystemService(NOTIFICATION_SERVICE)))
                .cancel(MessagingService.NOTIFY_ID);

        /* After editing a profile, the profile header in the navigation drawer needs to be
         * refreshed */
        SharedPreferences preferences = getPrivatePreferences();
        if (preferences.getBoolean("refreshProfileHeader", false)) {
            fetchUserInfo();
            preferences.edit()
                    .putBoolean("refreshProfileHeader", false)
                    .apply();
        }
    }

    @Override
    public void onSaveInstanceState(Bundle outState, PersistableBundle outPersistentState) {
        ArrayList<Integer> pageHistoryList = new ArrayList<>();
        pageHistoryList.addAll(pageHistory);
        outState.putIntegerArrayList("pageHistory", pageHistoryList);
        super.onSaveInstanceState(outState, outPersistentState);
    }

    private void tintTab(TabLayout.Tab tab, boolean tinted) {
        int color = (tinted) ? R.attr.tab_icon_selected_tint : R.attr.toolbar_icon_tint;
        ThemeUtils.setDrawableTint(this, tab.getIcon(), color);
    }

    private void setupDrawer() {
        headerResult = new AccountHeaderBuilder()
                .withActivity(this)
                .withSelectionListEnabledForSingleProfile(false)
                .withDividerBelowHeader(false)
                .withOnAccountHeaderProfileImageListener(new AccountHeader.OnAccountHeaderProfileImageListener() {
                    @Override
                    public boolean onProfileImageClick(View view, IProfile profile, boolean current) {
                        if (current && loggedInAccountId != null) {
                            Intent intent = new Intent(MainActivity.this, AccountActivity.class);
                            intent.putExtra("id", loggedInAccountId);
                            startActivity(intent);
                            return true;
                        }
                        return false;
                    }

                    @Override
                    public boolean onProfileImageLongClick(View view, IProfile profile, boolean current) {
                        return false;
                    }
                })
                .withCompactStyle(true)
                .build();
        headerResult.getView()
                .findViewById(R.id.material_drawer_account_header_current)
                .setContentDescription(getString(R.string.action_view_profile));

        DrawerImageLoader.init(new AbstractDrawerImageLoader() {
            @Override
            public void set(ImageView imageView, Uri uri, Drawable placeholder) {
                Picasso.with(imageView.getContext()).load(uri).placeholder(placeholder).into(imageView);
            }

            @Override
            public void cancel(ImageView imageView) {
                Picasso.with(imageView.getContext()).cancelRequest(imageView);
            }
        });

        Drawable muteDrawable = ContextCompat.getDrawable(this, R.drawable.ic_mute_24dp);
        ThemeUtils.setDrawableTint(this, muteDrawable, R.attr.toolbar_icon_tint);

        drawer = new DrawerBuilder()
                .withActivity(this)
                //.withToolbar(toolbar)
                .withAccountHeader(headerResult)
                .withHasStableIds(true)
                .withSelectedItem(-1)
                .addDrawerItems(
                        new PrimaryDrawerItem().withIdentifier(0).withName(getString(R.string.action_edit_profile)).withSelectable(false).withIcon(GoogleMaterial.Icon.gmd_person),
                        new PrimaryDrawerItem().withIdentifier(1).withName(getString(R.string.action_view_favourites)).withSelectable(false).withIcon(GoogleMaterial.Icon.gmd_star),
                        new PrimaryDrawerItem().withIdentifier(2).withName(getString(R.string.action_view_mutes)).withSelectable(false).withIcon(muteDrawable),
                        new PrimaryDrawerItem().withIdentifier(3).withName(getString(R.string.action_view_blocks)).withSelectable(false).withIcon(GoogleMaterial.Icon.gmd_block),
                        new DividerDrawerItem(),
<<<<<<< HEAD
                        new SecondaryDrawerItem().withIdentifier(3).withName(getString(R.string.action_view_preferences)).withSelectable(false),
                        new SecondaryDrawerItem().withIdentifier(4).withName(getString(R.string.about_title_activity)).withSelectable(false),
                        new SecondaryDrawerItem().withIdentifier(5).withName(getString(R.string.action_logout)).withSelectable(false)
=======
                        new SecondaryDrawerItem().withIdentifier(4).withName(getString(R.string.action_view_preferences)).withSelectable(false).withIcon(GoogleMaterial.Icon.gmd_settings),
                        new SecondaryDrawerItem().withIdentifier(5).withName(getString(R.string.action_logout)).withSelectable(false).withIcon(GoogleMaterial.Icon.gmd_exit_to_app)
>>>>>>> 09d7628f
                )
                .withOnDrawerItemClickListener(new Drawer.OnDrawerItemClickListener() {
                    @Override
                    public boolean onItemClick(View view, int position, IDrawerItem drawerItem) {
                        if (drawerItem != null) {
                            long drawerItemIdentifier = drawerItem.getIdentifier();

                            if (drawerItemIdentifier == 0) {
                                Intent intent = new Intent(MainActivity.this, EditProfileActivity.class);
                                startActivity(intent);
                            } else if (drawerItemIdentifier == 1) {
                                Intent intent = new Intent(MainActivity.this, FavouritesActivity.class);
                                startActivity(intent);
                            } else if (drawerItemIdentifier == 2) {
                                Intent intent = new Intent(MainActivity.this, AccountListActivity.class);
                                intent.putExtra("type", AccountListActivity.Type.MUTES);
                                startActivity(intent);
                            } else if (drawerItemIdentifier == 3) {
                                Intent intent = new Intent(MainActivity.this, AccountListActivity.class);
                                intent.putExtra("type", AccountListActivity.Type.BLOCKS);
                                startActivity(intent);
                            } else if (drawerItemIdentifier == 4) {
<<<<<<< HEAD
                                Intent intent = new Intent(MainActivity.this, AboutActivity.class);
=======
                                Intent intent = new Intent(MainActivity.this, PreferencesActivity.class);
>>>>>>> 09d7628f
                                startActivity(intent);
                            } else if (drawerItemIdentifier == 5) {
                                logout();
                            } else if (drawerItemIdentifier == 6) {
                                Intent intent = new Intent(MainActivity.this, AccountListActivity.class);
                                intent.putExtra("type", AccountListActivity.Type.FOLLOW_REQUESTS);
                                startActivity(intent);
                            }
                        }

                        return false;
                    }
                })
                .build();
    }

    private void logout() {
        if (arePushNotificationsEnabled()) disablePushNotifications();

        getPrivatePreferences().edit()
                .remove("domain")
                .remove("accessToken")
                .apply();

        Intent intent = new Intent(MainActivity.this, LoginActivity.class);
        startActivity(intent);
        finish();
    }

    private void setupSearchView() {
        searchView.attachNavigationDrawerToMenuButton(drawer.getDrawerLayout());

        // Setup content descriptions for the different elements in the search view.
        final View leftAction = searchView.findViewById(R.id.left_action);
        leftAction.setContentDescription(getString(R.string.action_open_drawer));
        searchView.setOnFocusChangeListener(new FloatingSearchView.OnFocusChangeListener() {
            @Override
            public void onFocus() {
                leftAction.setContentDescription(getString(R.string.action_close));
            }

            @Override
            public void onFocusCleared() {
                leftAction.setContentDescription(getString(R.string.action_open_drawer));
            }
        });
        View clearButton = searchView.findViewById(R.id.clear_btn);
        clearButton.setContentDescription(getString(R.string.action_clear));

        searchView.setOnQueryChangeListener(new FloatingSearchView.OnQueryChangeListener() {
            @Override
            public void onSearchTextChanged(String oldQuery, String newQuery) {
                if (!oldQuery.equals("") && newQuery.equals("")) {
                    searchView.clearSuggestions();
                    return;
                }

                if (newQuery.length() < 3) {
                    return;
                }

                searchView.showProgress();

                mastodonAPI.searchAccounts(newQuery, false, 5).enqueue(new Callback<List<Account>>() {
                    @Override
                    public void onResponse(Call<List<Account>> call, Response<List<Account>> response) {
                        if (response.isSuccessful()) {
                            searchView.swapSuggestions(response.body());
                            searchView.hideProgress();
                        } else {
                            searchView.hideProgress();
                        }
                    }

                    @Override
                    public void onFailure(Call<List<Account>> call, Throwable t) {
                        searchView.hideProgress();
                    }
                });
            }
        });

        searchView.setOnSearchListener(new FloatingSearchView.OnSearchListener() {
            @Override
            public void onSuggestionClicked(SearchSuggestion searchSuggestion) {
                Account accountSuggestion = (Account) searchSuggestion;
                Intent intent = new Intent(MainActivity.this, AccountActivity.class);
                intent.putExtra("id", accountSuggestion.id);
                startActivity(intent);
            }

            @Override
            public void onSearchAction(String currentQuery) {}
        });

        searchView.setOnBindSuggestionCallback(new SearchSuggestionsAdapter.OnBindSuggestionCallback() {
            @Override
            public void onBindSuggestion(View suggestionView, ImageView leftIcon, TextView textView, SearchSuggestion item, int itemPosition) {
                Account accountSuggestion = ((Account) item);

                Picasso.with(MainActivity.this)
                        .load(accountSuggestion.avatar)
                        .placeholder(R.drawable.avatar_default)
                        .into(leftIcon);

                String searchStr = accountSuggestion.getDisplayName() + " " + accountSuggestion.username;
                final SpannableStringBuilder str = new SpannableStringBuilder(searchStr);

                str.setSpan(new StyleSpan(Typeface.BOLD), 0, accountSuggestion.getDisplayName().length(), Spanned.SPAN_EXCLUSIVE_EXCLUSIVE);
                textView.setText(str);
                textView.setMaxLines(1);
                textView.setEllipsize(TextUtils.TruncateAt.END);
            }
        });
    }

    private void fetchUserInfo() {
        SharedPreferences preferences = getPrivatePreferences();
        final String domain = preferences.getString("domain", null);
        String id = preferences.getString("loggedInAccountId", null);
        String username = preferences.getString("loggedInAccountUsername", null);

        if (id != null && username != null) {
            loggedInAccountId = id;
            loggedInAccountUsername = username;
        }

        mastodonAPI.accountVerifyCredentials().enqueue(new Callback<Account>() {
            @Override
            public void onResponse(Call<Account> call, Response<Account> response) {
                if (!response.isSuccessful()) {
                    onFetchUserInfoFailure(new Exception(response.message()));
                    return;
                }
                onFetchUserInfoSuccess(response.body(), domain);
            }

            @Override
            public void onFailure(Call<Account> call, Throwable t) {
                onFetchUserInfoFailure((Exception) t);
            }
        });
    }

    private void onFetchUserInfoSuccess(Account me, String domain) {
        // Add the header image and avatar from the account, into the navigation drawer header.
        headerResult.clear();

        ImageView background = headerResult.getHeaderBackgroundView();
        int backgroundWidth = background.getWidth();
        int backgroundHeight = background.getHeight();
        if (backgroundWidth == 0 || backgroundHeight == 0) {
            /* The header ImageView may not be layed out when the verify credentials call returns so
             * measure the dimensions and use those. */
            background.measure(View.MeasureSpec.EXACTLY, View.MeasureSpec.EXACTLY);
            backgroundWidth = background.getMeasuredWidth();
            backgroundHeight = background.getMeasuredHeight();
        }

        Picasso.with(MainActivity.this)
                .load(me.header)
                .placeholder(R.drawable.account_header_missing)
                .resize(backgroundWidth, backgroundHeight)
                .centerCrop()
                .into(background);

        headerResult.addProfiles(
                new ProfileDrawerItem()
                        .withName(me.getDisplayName())
                        .withEmail(String.format("%s@%s", me.username, domain))
                        .withIcon(me.avatar)
        );

        // Show follow requests in the menu, if this is a locked account.
        if (me.locked) {
            PrimaryDrawerItem followRequestsItem = new PrimaryDrawerItem()
                    .withIdentifier(6)
                    .withName(R.string.action_view_follow_requests)
                    .withSelectable(false)
                    .withIcon(GoogleMaterial.Icon.gmd_person_add);
            drawer.addItemAtPosition(followRequestsItem, 3);
        }

        // Update the current login information.
        loggedInAccountId = me.id;
        loggedInAccountUsername = me.username;
        getPrivatePreferences().edit()
                .putString("loggedInAccountId", loggedInAccountId)
                .putString("loggedInAccountUsername", loggedInAccountUsername)
                .apply();
    }

    private void onFetchUserInfoFailure(Exception exception) {
        Log.e(TAG, "Failed to fetch user info. " + exception.getMessage());
    }

    @Override
    protected void onActivityResult(int requestCode, int resultCode, Intent data) {
        if (requestCode == COMPOSE_RESULT && resultCode == ComposeActivity.RESULT_OK) {
            TimelinePagerAdapter adapter = (TimelinePagerAdapter) viewPager.getAdapter();
            if (adapter.getCurrentFragment() instanceof SFragment) {
                ((SFragment) adapter.getCurrentFragment()).onSuccessfulStatus();
            }
        }
        super.onActivityResult(requestCode, resultCode, data);
    }

    @Override
    public void onBackPressed() {
        if(drawer != null && drawer.isDrawerOpen()) {
            drawer.closeDrawer();
        } else if(pageHistory.size() < 2) {
            super.onBackPressed();
        } else {
            pageHistory.pop();
            viewPager.setCurrentItem(pageHistory.peek());
        }
    }

    @Override
    public void onRequestPermissionsResult(int requestCode, @NonNull String[] permissions,
            @NonNull int[] grantResults) {
        super.onRequestPermissionsResult(requestCode, permissions, grantResults);
        TimelinePagerAdapter adapter = (TimelinePagerAdapter) viewPager.getAdapter();
        for (Fragment fragment : adapter.getRegisteredFragments()) {
            fragment.onRequestPermissionsResult(requestCode, permissions, grantResults);
        }
    }

    @Override
    public void onUserRemoved(String accountId) {
        TimelinePagerAdapter adapter = (TimelinePagerAdapter) viewPager.getAdapter();
        for (Fragment fragment : adapter.getRegisteredFragments()) {
            if (fragment instanceof StatusRemoveListener) {
                StatusRemoveListener listener = (StatusRemoveListener) fragment;
                listener.removePostsByUser(accountId);
            }
        }
    }
}<|MERGE_RESOLUTION|>--- conflicted
+++ resolved
@@ -288,14 +288,9 @@
                         new PrimaryDrawerItem().withIdentifier(2).withName(getString(R.string.action_view_mutes)).withSelectable(false).withIcon(muteDrawable),
                         new PrimaryDrawerItem().withIdentifier(3).withName(getString(R.string.action_view_blocks)).withSelectable(false).withIcon(GoogleMaterial.Icon.gmd_block),
                         new DividerDrawerItem(),
-<<<<<<< HEAD
-                        new SecondaryDrawerItem().withIdentifier(3).withName(getString(R.string.action_view_preferences)).withSelectable(false),
-                        new SecondaryDrawerItem().withIdentifier(4).withName(getString(R.string.about_title_activity)).withSelectable(false),
-                        new SecondaryDrawerItem().withIdentifier(5).withName(getString(R.string.action_logout)).withSelectable(false)
-=======
                         new SecondaryDrawerItem().withIdentifier(4).withName(getString(R.string.action_view_preferences)).withSelectable(false).withIcon(GoogleMaterial.Icon.gmd_settings),
-                        new SecondaryDrawerItem().withIdentifier(5).withName(getString(R.string.action_logout)).withSelectable(false).withIcon(GoogleMaterial.Icon.gmd_exit_to_app)
->>>>>>> 09d7628f
+                        new SecondaryDrawerItem().withIdentifier(5).withName(getString(R.string.about_title_activity)).withSelectable(false).withIcon(GoogleMaterial.Icon.gmd_info),
+                        new SecondaryDrawerItem().withIdentifier(6).withName(getString(R.string.action_logout)).withSelectable(false).withIcon(GoogleMaterial.Icon.gmd_exit_to_app)
                 )
                 .withOnDrawerItemClickListener(new Drawer.OnDrawerItemClickListener() {
                     @Override
@@ -318,15 +313,14 @@
                                 intent.putExtra("type", AccountListActivity.Type.BLOCKS);
                                 startActivity(intent);
                             } else if (drawerItemIdentifier == 4) {
-<<<<<<< HEAD
+                                Intent intent = new Intent(MainActivity.this, PreferencesActivity.class);
+                                startActivity(intent);
+                            } else if (drawerItemIdentifier == 5) {
                                 Intent intent = new Intent(MainActivity.this, AboutActivity.class);
-=======
-                                Intent intent = new Intent(MainActivity.this, PreferencesActivity.class);
->>>>>>> 09d7628f
-                                startActivity(intent);
-                            } else if (drawerItemIdentifier == 5) {
+                                startActivity(intent);
+                            } else if (drawerItemIdentifier == 6) {
                                 logout();
-                            } else if (drawerItemIdentifier == 6) {
+                            } else if (drawerItemIdentifier == 7) {
                                 Intent intent = new Intent(MainActivity.this, AccountListActivity.class);
                                 intent.putExtra("type", AccountListActivity.Type.FOLLOW_REQUESTS);
                                 startActivity(intent);
