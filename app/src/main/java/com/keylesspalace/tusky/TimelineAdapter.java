--- conflicted
+++ resolved
@@ -142,11 +142,11 @@
         notifyItemRemoved(position);
     }
 
-<<<<<<< HEAD
     public void clear() {
         statuses.clear();
         notifyDataSetChanged();
-=======
+    }
+
     void removeAllByAccountId(String accountId) {
         for (int i = 0; i < statuses.size();) {
             Status status = statuses.get(i);
@@ -157,7 +157,6 @@
                 i += 1;
             }
         }
->>>>>>> 251090df
     }
 
     @Nullable
