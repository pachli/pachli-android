--- conflicted
+++ resolved
@@ -178,11 +178,7 @@
     }
 
     override fun onViewUrl(url: String) {
-<<<<<<< HEAD
-        (activity as? ViewUrlActivity)?.viewUrl(url)
-=======
         (activity as? ViewUrlActivity)?.viewUrl(pachliAccountId, url)
->>>>>>> 063c3630
     }
 
     override fun onMute(mute: Boolean, id: String, position: Int, notifications: Boolean) {
