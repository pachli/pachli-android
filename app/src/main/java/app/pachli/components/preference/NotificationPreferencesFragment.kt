/* Copyright 2018 Conny Duck
 *
 * This file is a part of Pachli.
 *
 * This program is free software; you can redistribute it and/or modify it under the terms of the
 * GNU General Public License as published by the Free Software Foundation; either version 3 of the
 * License, or (at your option) any later version.
 *
 * Pachli is distributed in the hope that it will be useful, but WITHOUT ANY WARRANTY; without even
 * the implied warranty of MERCHANTABILITY or FITNESS FOR A PARTICULAR PURPOSE. See the GNU General
 * Public License for more details.
 *
 * You should have received a copy of the GNU General Public License along with Pachli; if not,
 * see <http://www.gnu.org/licenses>.
 */

package app.pachli.components.preference

import android.os.Bundle
import androidx.preference.PreferenceFragmentCompat
import app.pachli.R
<<<<<<< HEAD
import app.pachli.components.notifications.domain.AndroidNotificationsAreEnabledUseCase
=======
>>>>>>> 03cb6c31
import app.pachli.components.notifications.disablePullNotifications
import app.pachli.components.notifications.domain.AndroidNotificationsAreEnabledUseCase
import app.pachli.components.notifications.enablePullNotifications
import app.pachli.core.data.repository.AccountManager
import app.pachli.core.preferences.PrefKeys
import app.pachli.settings.makePreferenceScreen
import app.pachli.settings.preferenceCategory
import app.pachli.settings.switchPreference
import dagger.hilt.android.AndroidEntryPoint
import javax.inject.Inject

@AndroidEntryPoint
class NotificationPreferencesFragment : PreferenceFragmentCompat() {
    @Inject
    lateinit var accountManager: AccountManager

    @Inject
<<<<<<< HEAD
    lateinit var androidNotificationsAreEnabledUseCase: AndroidNotificationsAreEnabledUseCase
=======
    lateinit var androidNotificationsAreEnabled: AndroidNotificationsAreEnabledUseCase
>>>>>>> 03cb6c31

    override fun onCreatePreferences(savedInstanceState: Bundle?, rootKey: String?) {
        val activeAccount = accountManager.activeAccount ?: return
        val context = requireContext()
        makePreferenceScreen {
            switchPreference {
                setTitle(R.string.pref_title_notifications_enabled)
                key = PrefKeys.NOTIFICATIONS_ENABLED
                isIconSpaceReserved = false
                isChecked = activeAccount.notificationsEnabled
                setOnPreferenceChangeListener { _, newValue ->
<<<<<<< HEAD
                    accountManager.setNotificationsEnabled(activeAccount.id, newValue as Boolean)
                    if (androidNotificationsAreEnabledUseCase(context)) {
=======
                    updateAccount { it.notificationsEnabled = newValue as Boolean }
                    if (androidNotificationsAreEnabled(context)) {
>>>>>>> 03cb6c31
                        enablePullNotifications(context)
                    } else {
                        disablePullNotifications(context)
                    }
                    true
                }
            }

            preferenceCategory(R.string.pref_title_notification_filters) { category ->
                category.dependency = PrefKeys.NOTIFICATIONS_ENABLED
                category.isIconSpaceReserved = false

                switchPreference {
                    setTitle(R.string.pref_title_notification_filter_follows)
                    key = PrefKeys.NOTIFICATIONS_FILTER_FOLLOWS
                    isIconSpaceReserved = false
                    isChecked = activeAccount.notificationsFollowed
                    setOnPreferenceChangeListener { _, newValue ->
                        accountManager.setNotificationsFollowed(activeAccount.id, newValue as Boolean)
                        true
                    }
                }

                switchPreference {
                    setTitle(R.string.pref_title_notification_filter_follow_requests)
                    key = PrefKeys.NOTIFICATION_FILTER_FOLLOW_REQUESTS
                    isIconSpaceReserved = false
                    isChecked = activeAccount.notificationsFollowRequested
                    setOnPreferenceChangeListener { _, newValue ->
                        accountManager.setNotificationsFollowRequested(activeAccount.id, newValue as Boolean)
                        true
                    }
                }

                switchPreference {
                    setTitle(R.string.pref_title_notification_filter_reblogs)
                    key = PrefKeys.NOTIFICATION_FILTER_REBLOGS
                    isIconSpaceReserved = false
                    isChecked = activeAccount.notificationsReblogged
                    setOnPreferenceChangeListener { _, newValue ->
                        accountManager.setNotificationsReblogged(activeAccount.id, newValue as Boolean)
                        true
                    }
                }

                switchPreference {
                    setTitle(R.string.pref_title_notification_filter_favourites)
                    key = PrefKeys.NOTIFICATION_FILTER_FAVS
                    isIconSpaceReserved = false
                    isChecked = activeAccount.notificationsFavorited
                    setOnPreferenceChangeListener { _, newValue ->
                        accountManager.setNotificationsFavorited(activeAccount.id, newValue as Boolean)
                        true
                    }
                }

                switchPreference {
                    setTitle(R.string.pref_title_notification_filter_poll)
                    key = PrefKeys.NOTIFICATION_FILTER_POLLS
                    isIconSpaceReserved = false
                    isChecked = activeAccount.notificationsPolls
                    setOnPreferenceChangeListener { _, newValue ->
                        accountManager.setNotificationsPolls(activeAccount.id, newValue as Boolean)
                        true
                    }
                }

                switchPreference {
                    setTitle(R.string.pref_title_notification_filter_subscriptions)
                    key = PrefKeys.NOTIFICATION_FILTER_SUBSCRIPTIONS
                    isIconSpaceReserved = false
                    isChecked = activeAccount.notificationsSubscriptions
                    setOnPreferenceChangeListener { _, newValue ->
                        accountManager.setNotificationsSubscriptions(activeAccount.id, newValue as Boolean)
                        true
                    }
                }

                switchPreference {
                    setTitle(R.string.pref_title_notification_filter_sign_ups)
                    key = PrefKeys.NOTIFICATION_FILTER_SIGN_UPS
                    isIconSpaceReserved = false
                    isChecked = activeAccount.notificationsSignUps
                    setOnPreferenceChangeListener { _, newValue ->
                        accountManager.setNotificationsSignUps(activeAccount.id, newValue as Boolean)
                        true
                    }
                }

                switchPreference {
                    setTitle(R.string.pref_title_notification_filter_updates)
                    key = PrefKeys.NOTIFICATION_FILTER_UPDATES
                    isIconSpaceReserved = false
                    isChecked = activeAccount.notificationsUpdates
                    setOnPreferenceChangeListener { _, newValue ->
                        accountManager.setNotificationsUpdates(activeAccount.id, newValue as Boolean)
                        true
                    }
                }

                switchPreference {
                    setTitle(R.string.pref_title_notification_filter_reports)
                    key = PrefKeys.NOTIFICATION_FILTER_REPORTS
                    isIconSpaceReserved = false
                    isChecked = activeAccount.notificationsReports
                    setOnPreferenceChangeListener { _, newValue ->
                        accountManager.setNotificationsReports(activeAccount.id, newValue as Boolean)
                        true
                    }
                }
            }

            preferenceCategory(R.string.pref_title_notification_alerts) { category ->
                category.dependency = PrefKeys.NOTIFICATIONS_ENABLED
                category.isIconSpaceReserved = false

                switchPreference {
                    setTitle(R.string.pref_title_notification_alert_sound)
                    key = PrefKeys.NOTIFICATION_ALERT_SOUND
                    isIconSpaceReserved = false
                    isChecked = activeAccount.notificationSound
                    setOnPreferenceChangeListener { _, newValue ->
                        accountManager.setNotificationSound(activeAccount.id, newValue as Boolean)
                        true
                    }
                }

                switchPreference {
                    setTitle(R.string.pref_title_notification_alert_vibrate)
                    key = PrefKeys.NOTIFICATION_ALERT_VIBRATE
                    isIconSpaceReserved = false
                    isChecked = activeAccount.notificationVibration
                    setOnPreferenceChangeListener { _, newValue ->
                        accountManager.setNotificationVibration(activeAccount.id, newValue as Boolean)
                        true
                    }
                }

                switchPreference {
                    setTitle(R.string.pref_title_notification_alert_light)
                    key = PrefKeys.NOTIFICATION_ALERT_LIGHT
                    isIconSpaceReserved = false
                    isChecked = activeAccount.notificationLight
                    setOnPreferenceChangeListener { _, newValue ->
                        accountManager.setNotificationLight(activeAccount.id, newValue as Boolean)
                        true
                    }
                }
            }
        }
    }

    override fun onResume() {
        super.onResume()
        requireActivity().setTitle(R.string.pref_title_edit_notification_settings)
    }

    companion object {
        fun newInstance(): NotificationPreferencesFragment {
            return NotificationPreferencesFragment()
        }
    }
}<|MERGE_RESOLUTION|>--- conflicted
+++ resolved
@@ -19,10 +19,6 @@
 import android.os.Bundle
 import androidx.preference.PreferenceFragmentCompat
 import app.pachli.R
-<<<<<<< HEAD
-import app.pachli.components.notifications.domain.AndroidNotificationsAreEnabledUseCase
-=======
->>>>>>> 03cb6c31
 import app.pachli.components.notifications.disablePullNotifications
 import app.pachli.components.notifications.domain.AndroidNotificationsAreEnabledUseCase
 import app.pachli.components.notifications.enablePullNotifications
@@ -40,11 +36,7 @@
     lateinit var accountManager: AccountManager
 
     @Inject
-<<<<<<< HEAD
-    lateinit var androidNotificationsAreEnabledUseCase: AndroidNotificationsAreEnabledUseCase
-=======
     lateinit var androidNotificationsAreEnabled: AndroidNotificationsAreEnabledUseCase
->>>>>>> 03cb6c31
 
     override fun onCreatePreferences(savedInstanceState: Bundle?, rootKey: String?) {
         val activeAccount = accountManager.activeAccount ?: return
@@ -56,13 +48,8 @@
                 isIconSpaceReserved = false
                 isChecked = activeAccount.notificationsEnabled
                 setOnPreferenceChangeListener { _, newValue ->
-<<<<<<< HEAD
                     accountManager.setNotificationsEnabled(activeAccount.id, newValue as Boolean)
-                    if (androidNotificationsAreEnabledUseCase(context)) {
-=======
-                    updateAccount { it.notificationsEnabled = newValue as Boolean }
                     if (androidNotificationsAreEnabled(context)) {
->>>>>>> 03cb6c31
                         enablePullNotifications(context)
                     } else {
                         disablePullNotifications(context)
