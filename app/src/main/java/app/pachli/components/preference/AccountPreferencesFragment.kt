/* Copyright 2018 Conny Duck
 *
 * This file is a part of Pachli.
 *
 * This program is free software; you can redistribute it and/or modify it under the terms of the
 * GNU General Public License as published by the Free Software Foundation; either version 3 of the
 * License, or (at your option) any later version.
 *
 * Pachli is distributed in the hope that it will be useful, but WITHOUT ANY WARRANTY; without even
 * the implied warranty of MERCHANTABILITY or FITNESS FOR A PARTICULAR PURPOSE. See the GNU General
 * Public License for more details.
 *
 * You should have received a copy of the GNU General Public License along with Pachli; if not,
 * see <http://www.gnu.org/licenses>.
 */

package app.pachli.components.preference

import app.pachli.core.designsystem.R as DR
import android.content.Intent
import android.os.Build
import android.os.Bundle
import android.view.View
import androidx.annotation.DrawableRes
import androidx.lifecycle.Lifecycle
import androidx.lifecycle.lifecycleScope
import androidx.lifecycle.repeatOnLifecycle
import androidx.preference.Preference
import androidx.preference.PreferenceFragmentCompat
import app.pachli.BuildConfig
import app.pachli.R
import app.pachli.appstore.EventHub
import app.pachli.components.notifications.activeAccountNeedsPushScope
import app.pachli.core.activity.extensions.TransitionKind
import app.pachli.core.activity.extensions.startActivityWithTransition
import app.pachli.core.common.util.unsafeLazy
import app.pachli.core.data.repository.AccountManager
import app.pachli.core.data.repository.AccountPreferenceDataStore
import app.pachli.core.data.repository.ContentFiltersRepository
import app.pachli.core.data.repository.canFilterV1
import app.pachli.core.data.repository.canFilterV2
import app.pachli.core.navigation.AccountListActivityIntent
import app.pachli.core.navigation.ContentFiltersActivityIntent
import app.pachli.core.navigation.FollowedTagsActivityIntent
import app.pachli.core.navigation.InstanceListActivityIntent
import app.pachli.core.navigation.LoginActivityIntent
import app.pachli.core.navigation.LoginActivityIntent.LoginMode
import app.pachli.core.navigation.PreferencesActivityIntent
import app.pachli.core.navigation.PreferencesActivityIntent.PreferenceScreen
import app.pachli.core.navigation.TabPreferenceActivityIntent
import app.pachli.core.network.model.Account
import app.pachli.core.network.model.Status
import app.pachli.core.network.retrofit.MastodonApi
import app.pachli.core.preferences.PrefKeys
import app.pachli.core.ui.makeIcon
import app.pachli.settings.listPreference
import app.pachli.settings.makePreferenceScreen
import app.pachli.settings.preference
import app.pachli.settings.preferenceCategory
import app.pachli.settings.switchPreference
import app.pachli.util.getInitialLanguages
import app.pachli.util.getLocaleList
import app.pachli.util.getPachliDisplayName
import app.pachli.util.iconRes
import com.google.android.material.snackbar.Snackbar
import com.mikepenz.iconics.IconicsDrawable
import com.mikepenz.iconics.typeface.library.googlematerial.GoogleMaterial
import dagger.hilt.android.AndroidEntryPoint
import javax.inject.Inject
import kotlin.properties.Delegates
<<<<<<< HEAD
import kotlinx.coroutines.flow.distinctUntilChangedBy
=======
>>>>>>> 59a0e308
import kotlinx.coroutines.launch
import retrofit2.Call
import retrofit2.Callback
import retrofit2.Response
import timber.log.Timber

@AndroidEntryPoint
class AccountPreferencesFragment : PreferenceFragmentCompat() {
    @Inject
    lateinit var accountManager: AccountManager

    @Inject
    lateinit var mastodonApi: MastodonApi

    @Inject
    lateinit var contentFiltersRepository: ContentFiltersRepository

    @Inject
    lateinit var eventHub: EventHub

    @Inject
    lateinit var accountPreferenceDataStore: AccountPreferenceDataStore

    private val iconSize by unsafeLazy { resources.getDimensionPixelSize(DR.dimen.preference_icon_size) }

    /**
     * The filter preference.
     *
     * Is enabled/disabled at runtime.
     */
    private lateinit var filterPreference: Preference

    private var pachliAccountId by Delegates.notNull<Long>()

    override fun onCreate(savedInstanceState: Bundle?) {
        super.onCreate(savedInstanceState)
        pachliAccountId = requireArguments().getLong(ARG_PACHLI_ACCOUNT_ID)
    }

    override fun onViewCreated(view: View, savedInstanceState: Bundle?) {
        viewLifecycleOwner.lifecycleScope.launch {
            viewLifecycleOwner.repeatOnLifecycle(Lifecycle.State.RESUMED) {
                // Enable/disable the filter preference based on info from
                // FiltersRespository. filterPreferences is safe to access here,
                // it was populated in onCreatePreferences, called by onCreate
                // before onViewCreated is called.
                accountManager.activePachliAccountFlow
                    .distinctUntilChangedBy { it.server }
                    .collect { account ->
                        filterPreference.isEnabled = account.server.canFilterV2() || account.server.canFilterV1()
                    }
            }
        }
        return super.onViewCreated(view, savedInstanceState)
    }

    override fun onCreatePreferences(savedInstanceState: Bundle?, rootKey: String?) {
        val context = requireContext()
        makePreferenceScreen {
            preference {
                setTitle(R.string.pref_title_edit_notification_settings)
                icon = makeIcon(GoogleMaterial.Icon.gmd_notifications)
                setOnPreferenceClickListener {
                    openNotificationSystemPrefs()
                    true
                }
            }

            preference {
                setTitle(R.string.title_tab_preferences)
                setIcon(R.drawable.ic_add_to_tab_24)
                setOnPreferenceClickListener {
                    val intent = TabPreferenceActivityIntent(context, pachliAccountId)
                    activity?.startActivityWithTransition(intent, TransitionKind.SLIDE_FROM_END)
                    true
                }
            }

            preference {
                setTitle(R.string.title_followed_hashtags)
                setIcon(R.drawable.ic_hashtag)
                setOnPreferenceClickListener {
                    val intent = FollowedTagsActivityIntent(context, pachliAccountId)
                    activity?.startActivityWithTransition(intent, TransitionKind.SLIDE_FROM_END)
                    true
                }
            }

            preference {
                setTitle(R.string.action_view_mutes)
                setIcon(R.drawable.ic_mute_24dp)
                setOnPreferenceClickListener {
                    val intent = AccountListActivityIntent(context, pachliAccountId, AccountListActivityIntent.Kind.MUTES)
                    activity?.startActivityWithTransition(intent, TransitionKind.SLIDE_FROM_END)
                    true
                }
            }

            preference {
                setTitle(R.string.action_view_blocks)
                icon = makeIcon(GoogleMaterial.Icon.gmd_block)
                setOnPreferenceClickListener {
                    val intent = AccountListActivityIntent(context, pachliAccountId, AccountListActivityIntent.Kind.BLOCKS)
                    activity?.startActivityWithTransition(intent, TransitionKind.SLIDE_FROM_END)
                    true
                }
            }

            preference {
                setTitle(R.string.title_domain_mutes)
                setIcon(R.drawable.ic_mute_24dp)
                setOnPreferenceClickListener {
                    val intent = InstanceListActivityIntent(context)
                    activity?.startActivityWithTransition(intent, TransitionKind.SLIDE_FROM_END)
                    true
                }
            }

            if (activeAccountNeedsPushScope(accountManager)) {
                preference {
                    setTitle(R.string.title_migration_relogin)
                    setIcon(R.drawable.ic_logout)
                    setOnPreferenceClickListener {
                        val intent = LoginActivityIntent(context, LoginMode.MIGRATION)
                        activity?.startActivityWithTransition(intent, TransitionKind.EXPLODE)
                        true
                    }
                }
            }

            preferenceCategory(R.string.pref_title_timeline_filters) {
                it.icon = makeIcon(GoogleMaterial.Icon.gmd_filter_alt)

                filterPreference = preference {
                    setTitle(R.string.pref_title_content_filters)
                    setOnPreferenceClickListener {
<<<<<<< HEAD
                        val intent = ContentFiltersActivityIntent(requireContext(), accountManager.activeAccount!!.id)
=======
                        val intent = ContentFiltersActivityIntent(requireContext(), pachliAccountId)
>>>>>>> 59a0e308
                        activity?.startActivityWithTransition(intent, TransitionKind.SLIDE_FROM_END)
                        true
                    }
                    setSummaryProvider {
                        if (it.isEnabled) "" else context.getString(R.string.pref_summary_content_filters)
                    }
                }
            }

            preferenceCategory(R.string.pref_publishing) {
                listPreference {
                    setTitle(R.string.pref_default_post_privacy)
                    setEntries(R.array.post_privacy_names)
                    setEntryValues(R.array.post_privacy_values)
                    key = PrefKeys.DEFAULT_POST_PRIVACY
                    setSummaryProvider { entry }
                    val visibility = accountManager.activeAccount?.defaultPostPrivacy ?: Status.Visibility.PUBLIC
                    value = visibility.serverString()
                    visibility.iconRes()?.let { setIcon(it) }
                    setOnPreferenceChangeListener { _, newValue ->
                        Status.Visibility.byString(newValue as String).iconRes()?.let { setIcon(it) }
                        syncWithServer(visibility = newValue)
                        true
                    }
                }

                listPreference {
                    val locales = getLocaleList(getInitialLanguages(null, accountManager.activeAccount))
                    setTitle(R.string.pref_default_post_language)
                    // Explicitly add "System default" to the start of the list
                    entries = (
                        listOf(context.getString(R.string.system_default)) + locales.map {
                            it.getPachliDisplayName(context)
                        }
                        ).toTypedArray()
                    entryValues = (listOf("") + locales.map { it.language }).toTypedArray()
                    key = PrefKeys.DEFAULT_POST_LANGUAGE
                    icon = makeIcon(GoogleMaterial.Icon.gmd_translate)
                    value = accountManager.activeAccount?.defaultPostLanguage.orEmpty()
                    isPersistent = false // This will be entirely server-driven
                    setSummaryProvider { entry }

                    setOnPreferenceChangeListener { _, newValue ->
                        syncWithServer(language = (newValue as String))
                        true
                    }
                }

                switchPreference {
                    setTitle(R.string.pref_default_media_sensitivity)
                    setIcon(R.drawable.ic_eye_24dp)
                    key = PrefKeys.DEFAULT_MEDIA_SENSITIVITY
                    isSingleLineTitle = false
                    val sensitivity = accountManager.activeAccount?.defaultMediaSensitivity ?: false
                    setDefaultValue(sensitivity)
                    setIcon(getIconForSensitivity(sensitivity))
                    setOnPreferenceChangeListener { _, newValue ->
                        setIcon(getIconForSensitivity(newValue as Boolean))
                        syncWithServer(sensitive = newValue)
                        true
                    }
                }
            }

            preferenceCategory(R.string.pref_title_timelines) {
                // TODO having no activeAccount in this fragment does not really make sense, enforce it?
                //   All other locations here make it optional, however.

                switchPreference {
                    key = PrefKeys.MEDIA_PREVIEW_ENABLED
                    setTitle(R.string.pref_title_show_media_preview)
                    isSingleLineTitle = false
                    preferenceDataStore = accountPreferenceDataStore
                }

                switchPreference {
                    key = PrefKeys.ALWAYS_SHOW_SENSITIVE_MEDIA
                    setTitle(R.string.pref_title_alway_show_sensitive_media)
                    isSingleLineTitle = false
                    preferenceDataStore = accountPreferenceDataStore
                }

                switchPreference {
                    key = PrefKeys.ALWAYS_OPEN_SPOILER
                    setTitle(R.string.pref_title_alway_open_spoiler)
                    isSingleLineTitle = false
                    preferenceDataStore = accountPreferenceDataStore
                }
            }
        }
    }

    private fun makeIcon(icon: GoogleMaterial.Icon): IconicsDrawable {
        return makeIcon(requireContext(), icon, iconSize)
    }

    override fun onResume() {
        super.onResume()
        requireActivity().setTitle(R.string.action_view_account_preferences)
    }

    private fun openNotificationSystemPrefs() {
        if (Build.VERSION.SDK_INT >= Build.VERSION_CODES.O) {
            val intent = Intent()
            intent.action = "android.settings.APP_NOTIFICATION_SETTINGS"
            intent.putExtra("android.provider.extra.APP_PACKAGE", BuildConfig.APPLICATION_ID)
            requireActivity().startActivity(intent)
        } else {
            val intent = PreferencesActivityIntent(requireContext(), pachliAccountId, PreferenceScreen.NOTIFICATION)
            requireActivity().startActivityWithTransition(intent, TransitionKind.SLIDE_FROM_END)
        }
    }

    private fun syncWithServer(visibility: String? = null, sensitive: Boolean? = null, language: String? = null) {
        // TODO these could also be "datastore backed" preferences (a ServerPreferenceDataStore);
        //  follow-up of issue #3204

        mastodonApi.accountUpdateSource(visibility, sensitive, language)
            .enqueue(
                object : Callback<Account> {
                    override fun onResponse(call: Call<Account>, response: Response<Account>) {
                        val account = response.body()
                        if (response.isSuccessful && account != null) {
                            accountManager.activeAccount?.let {
                                accountManager.setDefaultPostPrivacy(
                                    it.id,
                                    account.source?.privacy
                                        ?: Status.Visibility.PUBLIC,
                                )
                                accountManager.setDefaultMediaSensitivity(it.id, account.source?.sensitive ?: false)
                                accountManager.setDefaultPostLanguage(it.id, language.orEmpty())
                            }
                        } else {
                            Timber.e("failed updating settings on server")
                            showErrorSnackbar(visibility, sensitive)
                        }
                    }

                    override fun onFailure(call: Call<Account>, t: Throwable) {
                        Timber.e(t, "failed updating settings on server")
                        showErrorSnackbar(visibility, sensitive)
                    }
                },
            )
    }

    private fun showErrorSnackbar(visibility: String?, sensitive: Boolean?) {
        view?.let { view ->
            Snackbar.make(view, R.string.pref_failed_to_sync, Snackbar.LENGTH_LONG)
                .setAction(app.pachli.core.ui.R.string.action_retry) { syncWithServer(visibility, sensitive) }
                .show()
        }
    }

    @DrawableRes
    private fun getIconForSensitivity(sensitive: Boolean): Int {
        return if (sensitive) {
            R.drawable.ic_hide_media_24dp
        } else {
            R.drawable.ic_eye_24dp
        }
    }

    companion object {
<<<<<<< HEAD
        private const val ARG_PACHLI_ACCOUNT_ID = "pachliAccountId"
=======
        private const val ARG_PACHLI_ACCOUNT_ID = "app.pachli.ARG_PACHLI_ACCOUNT_ID"
>>>>>>> 59a0e308

        fun newInstance(pachliAccountId: Long): AccountPreferencesFragment {
            val fragment = AccountPreferencesFragment()
            fragment.arguments = Bundle(1).apply {
                putLong(ARG_PACHLI_ACCOUNT_ID, pachliAccountId)
            }
            return fragment
        }
    }
}<|MERGE_RESOLUTION|>--- conflicted
+++ resolved
@@ -68,10 +68,7 @@
 import dagger.hilt.android.AndroidEntryPoint
 import javax.inject.Inject
 import kotlin.properties.Delegates
-<<<<<<< HEAD
 import kotlinx.coroutines.flow.distinctUntilChangedBy
-=======
->>>>>>> 59a0e308
 import kotlinx.coroutines.launch
 import retrofit2.Call
 import retrofit2.Callback
@@ -208,11 +205,7 @@
                 filterPreference = preference {
                     setTitle(R.string.pref_title_content_filters)
                     setOnPreferenceClickListener {
-<<<<<<< HEAD
-                        val intent = ContentFiltersActivityIntent(requireContext(), accountManager.activeAccount!!.id)
-=======
                         val intent = ContentFiltersActivityIntent(requireContext(), pachliAccountId)
->>>>>>> 59a0e308
                         activity?.startActivityWithTransition(intent, TransitionKind.SLIDE_FROM_END)
                         true
                     }
@@ -377,11 +370,7 @@
     }
 
     companion object {
-<<<<<<< HEAD
-        private const val ARG_PACHLI_ACCOUNT_ID = "pachliAccountId"
-=======
         private const val ARG_PACHLI_ACCOUNT_ID = "app.pachli.ARG_PACHLI_ACCOUNT_ID"
->>>>>>> 59a0e308
 
         fun newInstance(pachliAccountId: Long): AccountPreferencesFragment {
             val fragment = AccountPreferencesFragment()
