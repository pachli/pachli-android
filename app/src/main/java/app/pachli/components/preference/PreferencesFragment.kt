/* Copyright 2018 Conny Duck
 *
 * This file is a part of Pachli.
 *
 * This program is free software; you can redistribute it and/or modify it under the terms of the
 * GNU General Public License as published by the Free Software Foundation; either version 3 of the
 * License, or (at your option) any later version.
 *
 * Pachli is distributed in the hope that it will be useful, but WITHOUT ANY WARRANTY; without even
 * the implied warranty of MERCHANTABILITY or FITNESS FOR A PARTICULAR PURPOSE. See the GNU General
 * Public License for more details.
 *
 * You should have received a copy of the GNU General Public License along with Pachli; if not,
 * see <http://www.gnu.org/licenses>.
 */

package app.pachli.components.preference

import android.annotation.SuppressLint
import android.content.Context
import android.content.Intent
import android.net.Uri
import android.os.Bundle
import android.os.PowerManager
import android.provider.Settings
import android.view.LayoutInflater
import android.view.View
import android.view.ViewGroup
import android.widget.ArrayAdapter
import android.widget.Toast
import androidx.annotation.StringRes
import androidx.appcompat.app.AlertDialog
import androidx.lifecycle.Lifecycle
import androidx.lifecycle.lifecycleScope
import androidx.lifecycle.repeatOnLifecycle
import androidx.preference.Preference
import androidx.preference.PreferenceFragmentCompat
import androidx.recyclerview.widget.DividerItemDecoration
import app.pachli.R
import app.pachli.components.notifications.AccountNotificationMethod
import app.pachli.components.notifications.AppNotificationMethod
import app.pachli.components.notifications.getApplicationLabel
import app.pachli.components.notifications.hasPushScope
import app.pachli.components.notifications.notificationMethod
import app.pachli.core.activity.NotificationConfig
import app.pachli.core.common.extensions.hide
import app.pachli.core.common.extensions.show
import app.pachli.core.common.util.unsafeLazy
import app.pachli.core.data.repository.AccountManager
import app.pachli.core.database.model.AccountEntity
import app.pachli.core.designsystem.R as DR
import app.pachli.core.preferences.AppTheme
import app.pachli.core.preferences.DownloadLocation
import app.pachli.core.preferences.MainNavigationPosition
import app.pachli.core.preferences.PrefKeys
import app.pachli.core.preferences.SharedPreferencesRepository
import app.pachli.core.preferences.ShowSelfUsername
import app.pachli.core.ui.extensions.await
import app.pachli.core.ui.makeIcon
import app.pachli.databinding.AccountNotificationDetailsListItemBinding
import app.pachli.feature.about.asDdHhMmSs
import app.pachli.feature.about.instantFormatter
import app.pachli.settings.emojiPreference
import app.pachli.settings.enumListPreference
import app.pachli.settings.listPreference
import app.pachli.settings.makePreferenceScreen
import app.pachli.settings.preference
import app.pachli.settings.preferenceCategory
import app.pachli.settings.sliderPreference
import app.pachli.settings.switchPreference
import app.pachli.updatecheck.UpdateCheck
import app.pachli.updatecheck.UpdateCheckResult.AT_LATEST
import app.pachli.updatecheck.UpdateNotificationFrequency
import app.pachli.util.LocaleManager
import app.pachli.view.FontFamilyDialogFragment
import com.github.michaelbull.result.Err
import com.github.michaelbull.result.Ok
import com.mikepenz.iconics.IconicsDrawable
import com.mikepenz.iconics.typeface.library.googlematerial.GoogleMaterial
import dagger.hilt.android.AndroidEntryPoint
import de.c1710.filemojicompat_ui.views.picker.preference.EmojiPickerPreference
import java.time.Duration
import java.time.Instant
import javax.inject.Inject
import kotlinx.coroutines.launch
import org.unifiedpush.android.connector.UnifiedPush

@AndroidEntryPoint
class PreferencesFragment : PreferenceFragmentCompat() {

    @Inject
    lateinit var accountManager: AccountManager

    @Inject
    lateinit var localeManager: LocaleManager

    @Inject
    lateinit var updateCheck: UpdateCheck

    @Inject
    lateinit var sharedPreferencesRepository: SharedPreferencesRepository

    @Inject
    lateinit var powerManager: PowerManager

    private val iconSize by unsafeLazy { resources.getDimensionPixelSize(DR.dimen.preference_icon_size) }

    override fun onCreateView(
        inflater: LayoutInflater,
        container: ViewGroup?,
        savedInstanceState: Bundle?,
    ): View {
        // Show the "Check for update now" summary. This must also change
        // depending on the update notification frequency. You can't link two
        // preferences like that as a dependency, so listen for changes to
        // the relevant keys and update the summary when they change.
        viewLifecycleOwner.lifecycleScope.launch {
            repeatOnLifecycle(Lifecycle.State.RESUMED) {
                sharedPreferencesRepository.changes.collect { prefKey ->
                    when (prefKey) {
                        PrefKeys.UPDATE_NOTIFICATION_FREQUENCY,
                        PrefKeys.UPDATE_NOTIFICATION_LAST_NOTIFICATION_MS,
                        -> {
                            findPreference<Preference>(PrefKeys.UPDATE_NOTIFICATION_LAST_NOTIFICATION_MS)?.let {
                                it.summary = updateCheck.provideSummary(it)
                            }
                        }
                        else -> { /* do nothing */ }
                    }
                }
            }
        }

        return super.onCreateView(inflater, container, savedInstanceState)
    }

    @SuppressLint("BatteryLife", "ApplySharedPref")
    override fun onCreatePreferences(savedInstanceState: Bundle?, rootKey: String?) {
        makePreferenceScreen {
            preferenceCategory(R.string.pref_title_appearance_settings) {
                enumListPreference<AppTheme> {
                    setDefaultValue(AppTheme.AUTO_SYSTEM)
                    setTitle(R.string.pref_title_app_theme)
                    key = PrefKeys.APP_THEME
                    icon = makeIcon(GoogleMaterial.Icon.gmd_palette)
                }

                emojiPreference(requireActivity()) {
                    setTitle(R.string.emoji_style)
                    icon = makeIcon(GoogleMaterial.Icon.gmd_sentiment_satisfied)
                }

                listPreference {
                    setDefaultValue("default")
                    setEntries(R.array.language_entries)
                    setEntryValues(R.array.language_values)
                    key = PrefKeys.LANGUAGE + "_" // deliberately not the actual key, the real handling happens in LocaleManager
                    setSummaryProvider { entry }
                    setTitle(R.string.pref_title_language)
                    icon = makeIcon(GoogleMaterial.Icon.gmd_translate)
                    preferenceDataStore = localeManager
                }

                sliderPreference {
                    key = PrefKeys.UI_TEXT_SCALE_RATIO
                    setDefaultValue(100F)
                    valueTo = 150F
                    valueFrom = 50F
                    stepSize = 5F
                    setTitle(R.string.pref_ui_text_size)
                    format = "%.0f%%"
                    decrementIcon = makeIcon(GoogleMaterial.Icon.gmd_zoom_out)
                    incrementIcon = makeIcon(GoogleMaterial.Icon.gmd_zoom_in)
                    icon = makeIcon(GoogleMaterial.Icon.gmd_format_size)
                }

                listPreference {
                    setDefaultValue("default")
                    setEntries(R.array.pref_font_family_names)
                    setEntryValues(R.array.pref_font_family_values)
                    key = PrefKeys.FONT_FAMILY
                    setSummaryProvider { entry }
                    setTitle(R.string.pref_title_font_family)
                    icon = makeIcon(GoogleMaterial.Icon.gmd_font_download)
                }

                listPreference {
                    setDefaultValue("medium")
                    setEntries(R.array.post_text_size_names)
                    setEntryValues(R.array.post_text_size_values)
                    key = PrefKeys.STATUS_TEXT_SIZE
                    setSummaryProvider { entry }
                    setTitle(R.string.pref_post_text_size)
                    icon = makeIcon(GoogleMaterial.Icon.gmd_format_size)
                }

                enumListPreference<ShowSelfUsername> {
                    setDefaultValue(ShowSelfUsername.DISAMBIGUATE)
                    setTitle(R.string.pref_title_show_self_username)
                    key = PrefKeys.SHOW_SELF_USERNAME
                    isSingleLineTitle = false
                }

                switchPreference {
                    setDefaultValue(false)
                    key = PrefKeys.HIDE_TOP_TOOLBAR
                    setTitle(R.string.pref_title_hide_top_toolbar)
                    isSingleLineTitle = false
                }

                switchPreference {
                    setDefaultValue(false)
                    key = PrefKeys.FAB_HIDE
                    setTitle(R.string.pref_title_hide_follow_button)
                    isSingleLineTitle = false
                }

                switchPreference {
                    setDefaultValue(false)
                    key = PrefKeys.ABSOLUTE_TIME_VIEW
                    setTitle(R.string.pref_title_absolute_time)
                    isSingleLineTitle = false
                }

                switchPreference {
                    setDefaultValue(true)
                    key = PrefKeys.SHOW_BOT_OVERLAY
                    setTitle(R.string.pref_title_bot_overlay)
                    isSingleLineTitle = false
                    setIcon(R.drawable.ic_bot_24dp)
                }

                switchPreference {
                    setDefaultValue(false)
                    key = PrefKeys.ANIMATE_GIF_AVATARS
                    setTitle(R.string.pref_title_animate_gif_avatars)
                    isSingleLineTitle = false
                }

                switchPreference {
                    setDefaultValue(false)
                    key = PrefKeys.ANIMATE_CUSTOM_EMOJIS
                    setTitle(R.string.pref_title_animate_custom_emojis)
                    isSingleLineTitle = false
                }

                switchPreference {
                    setDefaultValue(true)
                    key = PrefKeys.USE_BLURHASH
                    setTitle(R.string.pref_title_gradient_for_media)
                    isSingleLineTitle = false
                }

                switchPreference {
                    setDefaultValue(false)
                    key = PrefKeys.SHOW_CARDS_IN_TIMELINES
                    setTitle(R.string.pref_title_show_cards_in_timelines)
                    isSingleLineTitle = false
                }

                switchPreference {
                    setDefaultValue(true)
                    key = PrefKeys.CONFIRM_REBLOGS
                    setTitle(R.string.pref_title_confirm_reblogs)
                    isSingleLineTitle = false
                }

                switchPreference {
                    setDefaultValue(false)
                    key = PrefKeys.CONFIRM_FAVOURITES
                    setTitle(R.string.pref_title_confirm_favourites)
                    isSingleLineTitle = false
                }

                switchPreference {
                    setDefaultValue(false)
                    key = PrefKeys.SHOW_STATS_INLINE
                    setTitle(R.string.pref_title_show_stat_inline)
                    isSingleLineTitle = false
                }
            }

            preferenceCategory(app.pachli.core.preferences.R.string.pref_category_tabs) {
                enumListPreference<MainNavigationPosition> {
                    setDefaultValue(MainNavigationPosition.TOP)
                    setTitle(R.string.pref_main_nav_position)
                    key = PrefKeys.MAIN_NAV_POSITION
                }

                switchPreference {
                    setDefaultValue(true)
                    key = PrefKeys.ENABLE_SWIPE_FOR_TABS
                    setTitle(R.string.pref_title_enable_swipe_for_tabs)
                    isSingleLineTitle = false
                }
            }

            preferenceCategory(app.pachli.core.preferences.R.string.pref_category_downloads) {
                enumListPreference<DownloadLocation> {
                    setDefaultValue(DownloadLocation.DOWNLOADS)
                    setTitle(app.pachli.core.preferences.R.string.pref_title_downloads)
                    key = PrefKeys.DOWNLOAD_LOCATION
                    icon = makeIcon(GoogleMaterial.Icon.gmd_file_download)
                }
            }

            preferenceCategory(R.string.pref_title_edit_notification_settings) {
                val method = notificationMethod(context, accountManager)

                preference {
                    setTitle(R.string.pref_title_notification_up_distributor)

                    val distributorPkg = UnifiedPush.getAckDistributor(context)
                    val distributorLabel = distributorPkg?.let { getApplicationLabel(context, it) }

                    setSummaryProvider {
                        distributorLabel?.let {
                            context.getString(R.string.pref_notification_up_distributor_name_fmt, it)
                        } ?: context.getString(R.string.pref_notification_up_distributor_none)
                    }

                    setOnPreferenceClickListener {
                        distributorPkg?.let { pkg ->
                            context.packageManager.getLaunchIntentForPackage(pkg)?.also {
                                startActivity(it)
                            }
                        }

                        return@setOnPreferenceClickListener true
                    }
                }

                if (UnifiedPush.getDistributors(context).size > 1) {
                    preference {
                        setTitle(R.string.pref_title_change_unified_push_distributor)

                        setOnPreferenceClickListener {
                            viewLifecycleOwner.lifecycleScope.launch {
                                val button = AlertDialog.Builder(context)
                                    .setMessage(R.string.pref_change_unified_push_distributor_msg)
                                    .setCancelable(true)
                                    .create()
                                    .await(R.string.restart, android.R.string.cancel)

                                if (button != AlertDialog.BUTTON_POSITIVE) return@launch

                                // Ideally UnifiedPush.forceRemoveDistributor would be used here
                                // and then the restart would force a new choice. However,
                                // forceRemoveDistributor triggers ConcurrentModificationException
                                // and crashes.
                                //
                                // So work around that by setting a preference to indicate that
                                // the chosen distributor should be ignored. This is then used
                                // in MainActivity and passed to chooseUnifiedPushDistributor.
                                sharedPreferencesRepository.edit().apply {
                                    putBoolean(PrefKeys.USE_PREVIOUS_UNIFIED_PUSH_DISTRIBUTOR, false)
                                }.commit()

                                val packageManager = context.packageManager
                                val intent = packageManager.getLaunchIntentForPackage(context.packageName)!!
                                val componentName = intent.component
                                val mainIntent = Intent.makeRestartActivityTask(componentName)
                                mainIntent.setPackage(context.packageName)
                                context.startActivity(mainIntent)
                                Runtime.getRuntime().exit(0)
                            }
                            return@setOnPreferenceClickListener true
                        }
                    }
                }

                preference {
                    setTitle(R.string.pref_title_notification_method)
                    setSummaryProvider {
                        val string = when (method) {
                            AppNotificationMethod.ALL_PUSH -> R.string.pref_notification_method_all_push
                            AppNotificationMethod.MIXED -> R.string.pref_notification_method_mixed
                            AppNotificationMethod.ALL_PULL -> R.string.pref_notification_method_all_pull
                        }
                        context.getString(string)
                    }

                    setOnPreferenceClickListener {
                        val adapter = AccountNotificationDetailsAdapter(context, accountManager.accounts.sortedBy { it.fullName })

                        viewLifecycleOwner.lifecycleScope.launch {
                            val dialog = AlertDialog.Builder(requireContext())
                                .setAdapter(adapter) { _, _ -> }
                                .create()
                            dialog.setOnShowListener {
                                dialog.listView.divider = DividerItemDecoration(context, DividerItemDecoration.VERTICAL).drawable

                                // Prevent a divider from appearing after the last item by disabling footer
                                // dividers and adding an empty footer.
                                dialog.listView.setFooterDividersEnabled(false)
                                dialog.listView.addFooterView(View(context))
                            }

                            dialog.await(positiveText = null)
                        }

                        return@setOnPreferenceClickListener true
                    }
                }

                preference {
                    setTitle(R.string.pref_title_notification_battery_optimisation)
                    val needsPull = method != AppNotificationMethod.ALL_PUSH
                    val isIgnoringBatteryOptimisations = powerManager.isIgnoringBatteryOptimizations(context.packageName)
                    val shouldIgnore = needsPull && !isIgnoringBatteryOptimisations

                    setSummaryProvider {
                        when {
                            shouldIgnore -> context.getString(R.string.pref_notification_battery_optimisation_should_ignore)
                            isIgnoringBatteryOptimisations -> context.getString(R.string.pref_notification_battery_optimisation_is_disabled)
                            else -> context.getString(R.string.pref_notification_battery_optimisation_ok)
                        }
                    }
                    setOnPreferenceClickListener {
                        if (shouldIgnore) {
                            val intent = Intent().apply {
                                action = Settings.ACTION_REQUEST_IGNORE_BATTERY_OPTIMIZATIONS
                                data = Uri.parse("package:${context.packageName}")
                            }
                            context.startActivity(intent)
                        }
                        return@setOnPreferenceClickListener true
                    }
                }
            }

            preferenceCategory(R.string.pref_title_browser_settings) {
                switchPreference {
                    setDefaultValue(false)
                    key = PrefKeys.CUSTOM_TABS
                    setTitle(R.string.pref_title_custom_tabs)
                    isSingleLineTitle = false
                }
            }

            preferenceCategory(R.string.pref_title_timeline_filters) {
                preference {
                    setTitle(R.string.pref_title_post_tabs)
                    fragment = TabFilterPreferencesFragment::class.qualifiedName
                }
            }

            preferenceCategory(R.string.pref_title_wellbeing_mode) {
                switchPreference {
<<<<<<< HEAD
                    title = getString(R.string.limit_notifications)
                    setDefaultValue(false)
                    key = PrefKeys.WELLBEING_LIMITED_NOTIFICATIONS
                    setOnPreferenceChangeListener { _, value ->
                        for (account in accountManager.accounts) {
                            val notificationFilter = deserialize(account.notificationsFilter).toMutableSet()

                            if (value == true) {
                                notificationFilter.add(Notification.Type.FAVOURITE)
                                notificationFilter.add(Notification.Type.FOLLOW)
                                notificationFilter.add(Notification.Type.REBLOG)
                            } else {
                                notificationFilter.remove(Notification.Type.FAVOURITE)
                                notificationFilter.remove(Notification.Type.FOLLOW)
                                notificationFilter.remove(Notification.Type.REBLOG)
                            }

                            lifecycleScope.launch {
                                accountManager.setNotificationsFilter(account.id, serialize(notificationFilter))
                            }
                        }
                        true
                    }
                }

                switchPreference {
=======
>>>>>>> c8aa4fd3
                    title = getString(R.string.wellbeing_hide_stats_posts)
                    setDefaultValue(false)
                    key = PrefKeys.WELLBEING_HIDE_STATS_POSTS
                }

                switchPreference {
                    title = getString(R.string.wellbeing_hide_stats_profile)
                    setDefaultValue(false)
                    key = PrefKeys.WELLBEING_HIDE_STATS_PROFILE
                }
            }

            preferenceCategory(R.string.pref_title_proxy_settings) {
                preference {
                    setTitle(R.string.pref_title_http_proxy_settings)
                    fragment = ProxyPreferencesFragment::class.qualifiedName
                    summaryProvider = ProxyPreferencesFragment.SummaryProvider
                }
            }

            preferenceCategory(R.string.pref_title_update_settings) {
                it.icon = makeIcon(GoogleMaterial.Icon.gmd_upgrade)

                listPreference {
                    setDefaultValue(UpdateNotificationFrequency.ALWAYS.name)
                    setEntries(R.array.pref_update_notification_frequency_names)
                    setEntryValues(R.array.pref_update_notification_frequency_values)
                    key = PrefKeys.UPDATE_NOTIFICATION_FREQUENCY
                    setSummaryProvider { entry }
                    setTitle(R.string.pref_title_update_notification_frequency)
                    isSingleLineTitle = false
                    icon = makeIcon(GoogleMaterial.Icon.gmd_calendar_today)
                }

                preference {
                    title = getString(R.string.pref_title_update_check_now)
                    key = PrefKeys.UPDATE_NOTIFICATION_LAST_NOTIFICATION_MS
                    setOnPreferenceClickListener {
                        lifecycleScope.launch {
                            if (updateCheck.checkForUpdate(this@PreferencesFragment.requireContext(), true) == AT_LATEST) {
                                Toast.makeText(
                                    this@PreferencesFragment.requireContext(),
                                    getString(R.string.pref_update_check_no_updates),
                                    Toast.LENGTH_LONG,
                                ).show()
                            }
                        }
                        return@setOnPreferenceClickListener true
                    }
                    summary = updateCheck.provideSummary(this)
                    icon = makeIcon(GoogleMaterial.Icon.gmd_refresh)
                }
            }

            preferenceCategory(R.string.pref_title_labs) {
                it.icon = makeIcon(GoogleMaterial.Icon.gmd_science)
                preference {
                    setTitle(R.string.pref_title_labs)
                    fragment = LabPreferencesFragment::class.qualifiedName
                }
            }
        }
    }

    private fun makeIcon(icon: GoogleMaterial.Icon): IconicsDrawable {
        return makeIcon(requireContext(), icon, iconSize)
    }

    override fun onResume() {
        super.onResume()
        requireActivity().setTitle(R.string.action_view_preferences)
    }

    override fun onDisplayPreferenceDialog(preference: Preference) {
        if (PrefKeys.FONT_FAMILY == preference.key) {
            val fragment = FontFamilyDialogFragment.newInstance(PrefKeys.FONT_FAMILY)
            fragment.setTargetFragment(this, 0)
            fragment.show(parentFragmentManager, FontFamilyDialogFragment.TXN_TAG)
            return
        }
        if (!EmojiPickerPreference.onDisplayPreferenceDialog(this, preference)) {
            super.onDisplayPreferenceDialog(preference)
        }
    }

    companion object {
        fun newInstance(): PreferencesFragment {
            return PreferencesFragment()
        }
    }
}

/**
 * Displays notification configuration information for each [AccountEntity].
 *
 * Shows:
 *
 * - Account's full name.
 * - The notification method (push or pull).
 * - If pull, an explanation for why it's not push.
 * - The last time notifications were fetched for the account, and the result.
 */
class AccountNotificationDetailsAdapter(context: Context, accounts: List<AccountEntity>) : ArrayAdapter<AccountEntity>(
    context,
    R.layout.account_notification_details_list_item,
    R.id.accountName,
    accounts,
) {

    /** String resource for the account's notification method. */
    @get:StringRes
    private val AccountNotificationMethod.stringRes: Int
        get() = when (this) {
            AccountNotificationMethod.PUSH -> R.string.pref_notification_method_push
            AccountNotificationMethod.PULL -> R.string.pref_notification_method_pull
        }

    /**
     * String to show as the "extra" for the notification method.
     *
     * If the notification method is [PUSH][AccountNotificationMethod.PUSH] this should be the
     * URL notifications are delivered to.
     *
     * Otherwise this should explain why the method is [PULL][AccountNotificationMethod.PULL]
     * (either the error when registering, or the lack of the `push` oauth scope).
     */
    private fun AccountEntity.notificationMethodExtra(): String {
        return when (notificationMethod) {
            AccountNotificationMethod.PUSH -> unifiedPushUrl
            AccountNotificationMethod.PULL -> if (hasPushScope) {
                context.getString(R.string.pref_notification_fetch_server_rejected, domain)
            } else {
                context.getString(R.string.pref_notification_fetch_needs_push)
            }
        }
    }

    override fun getView(position: Int, convertView: View?, parent: ViewGroup): View {
        val binding = if (convertView == null) {
            AccountNotificationDetailsListItemBinding.inflate(LayoutInflater.from(context), parent, false)
        } else {
            AccountNotificationDetailsListItemBinding.bind(convertView)
        }

        val account = getItem(position) ?: return binding.root

        with(binding) {
            accountName.text = account.fullName
            notificationMethod.text = context.getString(account.notificationMethod.stringRes)
            notificationMethodExtra.text = account.notificationMethodExtra()

            accountName.show()
            notificationMethod.show()
            notificationMethodExtra.show()

            val lastFetch = NotificationConfig.lastFetchNewNotifications[account.fullName]
            if (lastFetch == null) {
                lastFetchTime.hide()
                lastFetchError.hide()
                return@with
            }

            val now = Instant.now()
            val instant = lastFetch.first
            val result = lastFetch.second

            val (resTimestamp, error) = when (result) {
                is Ok -> Pair(R.string.pref_notification_fetch_ok_timestamp_fmt, null)
                is Err -> Pair(R.string.pref_notification_fetch_err_timestamp_fmt, result.error)
            }

            lastFetchTime.text = context.getString(
                resTimestamp,
                Duration.between(instant, now).asDdHhMmSs(),
                instantFormatter.format(instant),
            )

            lastFetchTime.show()
            if (error != null) {
                lastFetchError.text = error
                lastFetchError.show()
            } else {
                lastFetchError.hide()
            }
        }

        return binding.root
    }
}<|MERGE_RESOLUTION|>--- conflicted
+++ resolved
@@ -447,35 +447,6 @@
 
             preferenceCategory(R.string.pref_title_wellbeing_mode) {
                 switchPreference {
-<<<<<<< HEAD
-                    title = getString(R.string.limit_notifications)
-                    setDefaultValue(false)
-                    key = PrefKeys.WELLBEING_LIMITED_NOTIFICATIONS
-                    setOnPreferenceChangeListener { _, value ->
-                        for (account in accountManager.accounts) {
-                            val notificationFilter = deserialize(account.notificationsFilter).toMutableSet()
-
-                            if (value == true) {
-                                notificationFilter.add(Notification.Type.FAVOURITE)
-                                notificationFilter.add(Notification.Type.FOLLOW)
-                                notificationFilter.add(Notification.Type.REBLOG)
-                            } else {
-                                notificationFilter.remove(Notification.Type.FAVOURITE)
-                                notificationFilter.remove(Notification.Type.FOLLOW)
-                                notificationFilter.remove(Notification.Type.REBLOG)
-                            }
-
-                            lifecycleScope.launch {
-                                accountManager.setNotificationsFilter(account.id, serialize(notificationFilter))
-                            }
-                        }
-                        true
-                    }
-                }
-
-                switchPreference {
-=======
->>>>>>> c8aa4fd3
                     title = getString(R.string.wellbeing_hide_stats_posts)
                     setDefaultValue(false)
                     key = PrefKeys.WELLBEING_HIDE_STATS_POSTS
