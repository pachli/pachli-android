/* Copyright 2018 Conny Duck
 *
 * This file is a part of Pachli.
 *
 * This program is free software; you can redistribute it and/or modify it under the terms of the
 * GNU General Public License as published by the Free Software Foundation; either version 3 of the
 * License, or (at your option) any later version.
 *
 * Pachli is distributed in the hope that it will be useful, but WITHOUT ANY WARRANTY; without even
 * the implied warranty of MERCHANTABILITY or FITNESS FOR A PARTICULAR PURPOSE. See the GNU General
 * Public License for more details.
 *
 * You should have received a copy of the GNU General Public License along with Pachli; if not,
 * see <http://www.gnu.org/licenses>.
 */

package app.pachli.components.preference

import android.annotation.SuppressLint
import android.content.Context
import android.content.Intent
import android.net.Uri
import android.os.Bundle
import android.os.PowerManager
import android.provider.Settings
import android.view.LayoutInflater
import android.view.View
import android.view.ViewGroup
import android.widget.ArrayAdapter
import android.widget.Toast
import androidx.annotation.StringRes
import androidx.appcompat.app.AlertDialog
import androidx.lifecycle.Lifecycle
import androidx.lifecycle.lifecycleScope
import androidx.lifecycle.repeatOnLifecycle
import androidx.preference.Preference
import androidx.preference.PreferenceFragmentCompat
import androidx.recyclerview.widget.DividerItemDecoration
import app.pachli.R
import app.pachli.components.notifications.AccountNotificationMethod
import app.pachli.components.notifications.AppNotificationMethod
import app.pachli.components.notifications.getApplicationLabel
import app.pachli.components.notifications.hasPushScope
import app.pachli.components.notifications.notificationMethod
import app.pachli.core.activity.NotificationConfig
import app.pachli.core.common.extensions.hide
import app.pachli.core.common.extensions.show
import app.pachli.core.common.util.unsafeLazy
import app.pachli.core.data.repository.AccountManager
import app.pachli.core.database.model.AccountEntity
import app.pachli.core.designsystem.R as DR
import app.pachli.core.network.model.Notification
import app.pachli.core.preferences.AppTheme
import app.pachli.core.preferences.DownloadLocation
import app.pachli.core.preferences.MainNavigationPosition
import app.pachli.core.preferences.PrefKeys
import app.pachli.core.preferences.SharedPreferencesRepository
import app.pachli.core.preferences.ShowSelfUsername
import app.pachli.core.ui.extensions.await
import app.pachli.core.ui.makeIcon
import app.pachli.databinding.AccountNotificationDetailsListItemBinding
import app.pachli.feature.about.asDdHhMmSs
import app.pachli.feature.about.instantFormatter
import app.pachli.settings.emojiPreference
import app.pachli.settings.enumListPreference
import app.pachli.settings.listPreference
import app.pachli.settings.makePreferenceScreen
import app.pachli.settings.preference
import app.pachli.settings.preferenceCategory
import app.pachli.settings.sliderPreference
import app.pachli.settings.switchPreference
import app.pachli.updatecheck.UpdateCheck
import app.pachli.updatecheck.UpdateCheckResult.AT_LATEST
import app.pachli.updatecheck.UpdateNotificationFrequency
import app.pachli.util.LocaleManager
import app.pachli.util.deserialize
import app.pachli.util.serialize
import app.pachli.view.FontFamilyDialogFragment
import com.github.michaelbull.result.Err
import com.github.michaelbull.result.Ok
import com.mikepenz.iconics.IconicsDrawable
import com.mikepenz.iconics.typeface.library.googlematerial.GoogleMaterial
import dagger.hilt.android.AndroidEntryPoint
import de.c1710.filemojicompat_ui.views.picker.preference.EmojiPickerPreference
import java.time.Duration
import java.time.Instant
import javax.inject.Inject
import kotlinx.coroutines.launch
import org.unifiedpush.android.connector.UnifiedPush

@AndroidEntryPoint
class PreferencesFragment : PreferenceFragmentCompat() {

    @Inject
    lateinit var accountManager: AccountManager

    @Inject
    lateinit var localeManager: LocaleManager

    @Inject
    lateinit var updateCheck: UpdateCheck

    @Inject
    lateinit var sharedPreferencesRepository: SharedPreferencesRepository

    @Inject
    lateinit var powerManager: PowerManager

    private val iconSize by unsafeLazy { resources.getDimensionPixelSize(DR.dimen.preference_icon_size) }

    override fun onCreateView(
        inflater: LayoutInflater,
        container: ViewGroup?,
        savedInstanceState: Bundle?,
    ): View {
        // Show the "Check for update now" summary. This must also change
        // depending on the update notification frequency. You can't link two
        // preferences like that as a dependency, so listen for changes to
        // the relevant keys and update the summary when they change.
        viewLifecycleOwner.lifecycleScope.launch {
            repeatOnLifecycle(Lifecycle.State.RESUMED) {
                sharedPreferencesRepository.changes.collect { prefKey ->
                    when (prefKey) {
                        PrefKeys.UPDATE_NOTIFICATION_FREQUENCY,
                        PrefKeys.UPDATE_NOTIFICATION_LAST_NOTIFICATION_MS,
                        -> {
                            findPreference<Preference>(PrefKeys.UPDATE_NOTIFICATION_LAST_NOTIFICATION_MS)?.let {
                                it.summary = updateCheck.provideSummary(it)
                            }
                        }
                        else -> { /* do nothing */ }
                    }
                }
            }
        }

        return super.onCreateView(inflater, container, savedInstanceState)
    }

    @SuppressLint("BatteryLife", "ApplySharedPref")
    override fun onCreatePreferences(savedInstanceState: Bundle?, rootKey: String?) {
        makePreferenceScreen {
            preferenceCategory(R.string.pref_title_appearance_settings) {
                enumListPreference<AppTheme> {
                    setDefaultValue(AppTheme.AUTO_SYSTEM)
                    setTitle(R.string.pref_title_app_theme)
                    key = PrefKeys.APP_THEME
                    icon = makeIcon(GoogleMaterial.Icon.gmd_palette)
                }

                emojiPreference(requireActivity()) {
                    setTitle(R.string.emoji_style)
                    icon = makeIcon(GoogleMaterial.Icon.gmd_sentiment_satisfied)
                }

                listPreference {
                    setDefaultValue("default")
                    setEntries(R.array.language_entries)
                    setEntryValues(R.array.language_values)
                    key = PrefKeys.LANGUAGE + "_" // deliberately not the actual key, the real handling happens in LocaleManager
                    setSummaryProvider { entry }
                    setTitle(R.string.pref_title_language)
                    icon = makeIcon(GoogleMaterial.Icon.gmd_translate)
                    preferenceDataStore = localeManager
                }

                sliderPreference {
                    key = PrefKeys.UI_TEXT_SCALE_RATIO
                    setDefaultValue(100F)
                    valueTo = 150F
                    valueFrom = 50F
                    stepSize = 5F
                    setTitle(R.string.pref_ui_text_size)
                    format = "%.0f%%"
                    decrementIcon = makeIcon(GoogleMaterial.Icon.gmd_zoom_out)
                    incrementIcon = makeIcon(GoogleMaterial.Icon.gmd_zoom_in)
                    icon = makeIcon(GoogleMaterial.Icon.gmd_format_size)
                }

                listPreference {
                    setDefaultValue("default")
                    setEntries(R.array.pref_font_family_names)
                    setEntryValues(R.array.pref_font_family_values)
                    key = PrefKeys.FONT_FAMILY
                    setSummaryProvider { entry }
                    setTitle(R.string.pref_title_font_family)
                    icon = makeIcon(GoogleMaterial.Icon.gmd_font_download)
                }

                listPreference {
                    setDefaultValue("medium")
                    setEntries(R.array.post_text_size_names)
                    setEntryValues(R.array.post_text_size_values)
                    key = PrefKeys.STATUS_TEXT_SIZE
                    setSummaryProvider { entry }
                    setTitle(R.string.pref_post_text_size)
                    icon = makeIcon(GoogleMaterial.Icon.gmd_format_size)
                }

                enumListPreference<ShowSelfUsername> {
                    setDefaultValue(ShowSelfUsername.DISAMBIGUATE)
                    setTitle(R.string.pref_title_show_self_username)
                    key = PrefKeys.SHOW_SELF_USERNAME
<<<<<<< HEAD
                    icon = makeIcon(GoogleMaterial.Icon.gmd_palette)
=======
>>>>>>> 23121459
                    isSingleLineTitle = false
                }

                switchPreference {
                    setDefaultValue(false)
                    key = PrefKeys.HIDE_TOP_TOOLBAR
                    setTitle(R.string.pref_title_hide_top_toolbar)
                    isSingleLineTitle = false
                }

                switchPreference {
                    setDefaultValue(false)
                    key = PrefKeys.FAB_HIDE
                    setTitle(R.string.pref_title_hide_follow_button)
                    isSingleLineTitle = false
                }

                switchPreference {
                    setDefaultValue(false)
                    key = PrefKeys.ABSOLUTE_TIME_VIEW
                    setTitle(R.string.pref_title_absolute_time)
                    isSingleLineTitle = false
                }

                switchPreference {
                    setDefaultValue(true)
                    key = PrefKeys.SHOW_BOT_OVERLAY
                    setTitle(R.string.pref_title_bot_overlay)
                    isSingleLineTitle = false
                    setIcon(R.drawable.ic_bot_24dp)
                }

                switchPreference {
                    setDefaultValue(false)
                    key = PrefKeys.ANIMATE_GIF_AVATARS
                    setTitle(R.string.pref_title_animate_gif_avatars)
                    isSingleLineTitle = false
                }

                switchPreference {
                    setDefaultValue(false)
                    key = PrefKeys.ANIMATE_CUSTOM_EMOJIS
                    setTitle(R.string.pref_title_animate_custom_emojis)
                    isSingleLineTitle = false
                }

                switchPreference {
                    setDefaultValue(true)
                    key = PrefKeys.USE_BLURHASH
                    setTitle(R.string.pref_title_gradient_for_media)
                    isSingleLineTitle = false
                }

                switchPreference {
                    setDefaultValue(false)
                    key = PrefKeys.SHOW_CARDS_IN_TIMELINES
                    setTitle(R.string.pref_title_show_cards_in_timelines)
                    isSingleLineTitle = false
                }

                switchPreference {
                    setDefaultValue(true)
                    key = PrefKeys.CONFIRM_REBLOGS
                    setTitle(R.string.pref_title_confirm_reblogs)
                    isSingleLineTitle = false
                }

                switchPreference {
                    setDefaultValue(false)
                    key = PrefKeys.CONFIRM_FAVOURITES
                    setTitle(R.string.pref_title_confirm_favourites)
                    isSingleLineTitle = false
                }

                switchPreference {
                    setDefaultValue(false)
                    key = PrefKeys.SHOW_STATS_INLINE
                    setTitle(R.string.pref_title_show_stat_inline)
                    isSingleLineTitle = false
                }
            }

            preferenceCategory(app.pachli.core.preferences.R.string.pref_category_tabs) {
                enumListPreference<MainNavigationPosition> {
                    setDefaultValue(MainNavigationPosition.TOP)
                    setTitle(R.string.pref_main_nav_position)
                    key = PrefKeys.MAIN_NAV_POSITION
                }

                switchPreference {
                    setDefaultValue(true)
                    key = PrefKeys.ENABLE_SWIPE_FOR_TABS
                    setTitle(R.string.pref_title_enable_swipe_for_tabs)
                    isSingleLineTitle = false
                }
            }

            preferenceCategory(app.pachli.core.preferences.R.string.pref_category_downloads) {
                enumListPreference<DownloadLocation> {
                    setDefaultValue(DownloadLocation.DOWNLOADS)
                    setTitle(app.pachli.core.preferences.R.string.pref_title_downloads)
                    key = PrefKeys.DOWNLOAD_LOCATION
                    icon = makeIcon(GoogleMaterial.Icon.gmd_file_download)
                }
            }

            preferenceCategory(R.string.pref_title_edit_notification_settings) {
                val method = notificationMethod(context, accountManager)

                preference {
                    setTitle(R.string.pref_title_notification_up_distributor)

                    val distributorPkg = UnifiedPush.getAckDistributor(context)
                    val distributorLabel = distributorPkg?.let { getApplicationLabel(context, it) }

                    setSummaryProvider {
                        distributorLabel?.let {
                            context.getString(R.string.pref_notification_up_distributor_name_fmt, it)
                        } ?: context.getString(R.string.pref_notification_up_distributor_none)
                    }

                    setOnPreferenceClickListener {
                        distributorPkg?.let { pkg ->
                            context.packageManager.getLaunchIntentForPackage(pkg)?.also {
                                startActivity(it)
                            }
                        }

                        return@setOnPreferenceClickListener true
                    }
                }

                if (UnifiedPush.getDistributors(context).size > 1) {
                    preference {
                        setTitle(R.string.pref_title_change_unified_push_distributor)

                        setOnPreferenceClickListener {
                            viewLifecycleOwner.lifecycleScope.launch {
                                val button = AlertDialog.Builder(context)
                                    .setMessage(R.string.pref_change_unified_push_distributor_msg)
                                    .setCancelable(true)
                                    .create()
                                    .await(R.string.restart, android.R.string.cancel)

                                if (button != AlertDialog.BUTTON_POSITIVE) return@launch

                                // Ideally UnifiedPush.forceRemoveDistributor would be used here
                                // and then the restart would force a new choice. However,
                                // forceRemoveDistributor triggers ConcurrentModificationException
                                // and crashes.
                                //
                                // So work around that by setting a preference to indicate that
                                // the chosen distributor should be ignored. This is then used
                                // in MainActivity and passed to chooseUnifiedPushDistributor.
                                sharedPreferencesRepository.edit().apply {
                                    putBoolean(PrefKeys.USE_PREVIOUS_UNIFIED_PUSH_DISTRIBUTOR, false)
                                }.commit()

                                val packageManager = context.packageManager
                                val intent = packageManager.getLaunchIntentForPackage(context.packageName)!!
                                val componentName = intent.component
                                val mainIntent = Intent.makeRestartActivityTask(componentName)
                                mainIntent.setPackage(context.packageName)
                                context.startActivity(mainIntent)
                                Runtime.getRuntime().exit(0)
                            }
                            return@setOnPreferenceClickListener true
                        }
                    }
                }

                preference {
                    setTitle(R.string.pref_title_notification_method)
                    setSummaryProvider {
                        val string = when (method) {
                            AppNotificationMethod.ALL_PUSH -> R.string.pref_notification_method_all_push
                            AppNotificationMethod.MIXED -> R.string.pref_notification_method_mixed
                            AppNotificationMethod.ALL_PULL -> R.string.pref_notification_method_all_pull
                        }
                        context.getString(string)
                    }

                    setOnPreferenceClickListener {
                        val adapter = AccountNotificationDetailsAdapter(context, accountManager.accounts.sortedBy { it.fullName })

                        viewLifecycleOwner.lifecycleScope.launch {
                            val dialog = AlertDialog.Builder(requireContext())
                                .setAdapter(adapter) { _, _ -> }
                                .create()
                            dialog.setOnShowListener {
                                dialog.listView.divider = DividerItemDecoration(context, DividerItemDecoration.VERTICAL).drawable

                                // Prevent a divider from appearing after the last item by disabling footer
                                // dividers and adding an empty footer.
                                dialog.listView.setFooterDividersEnabled(false)
                                dialog.listView.addFooterView(View(context))
                            }

                            dialog.await(positiveText = null)
                        }

                        return@setOnPreferenceClickListener true
                    }
                }

                preference {
                    setTitle(R.string.pref_title_notification_battery_optimisation)
                    val needsPull = method != AppNotificationMethod.ALL_PUSH
                    val isIgnoringBatteryOptimisations = powerManager.isIgnoringBatteryOptimizations(context.packageName)
                    val shouldIgnore = needsPull && !isIgnoringBatteryOptimisations

                    setSummaryProvider {
                        when {
                            shouldIgnore -> context.getString(R.string.pref_notification_battery_optimisation_should_ignore)
                            isIgnoringBatteryOptimisations -> context.getString(R.string.pref_notification_battery_optimisation_is_disabled)
                            else -> context.getString(R.string.pref_notification_battery_optimisation_ok)
                        }
                    }
                    setOnPreferenceClickListener {
                        if (shouldIgnore) {
                            val intent = Intent().apply {
                                action = Settings.ACTION_REQUEST_IGNORE_BATTERY_OPTIMIZATIONS
                                data = Uri.parse("package:${context.packageName}")
                            }
                            context.startActivity(intent)
                        }
                        return@setOnPreferenceClickListener true
                    }
                }
            }

            preferenceCategory(R.string.pref_title_browser_settings) {
                switchPreference {
                    setDefaultValue(false)
                    key = PrefKeys.CUSTOM_TABS
                    setTitle(R.string.pref_title_custom_tabs)
                    isSingleLineTitle = false
                }
            }

            preferenceCategory(R.string.pref_title_timeline_filters) {
                preference {
                    setTitle(R.string.pref_title_post_tabs)
                    fragment = TabFilterPreferencesFragment::class.qualifiedName
                }
            }

            preferenceCategory(R.string.pref_title_wellbeing_mode) {
                switchPreference {
                    title = getString(R.string.limit_notifications)
                    setDefaultValue(false)
                    key = PrefKeys.WELLBEING_LIMITED_NOTIFICATIONS
                    setOnPreferenceChangeListener { _, value ->
                        for (account in accountManager.accounts) {
                            val notificationFilter = deserialize(account.notificationsFilter).toMutableSet()

                            if (value == true) {
                                notificationFilter.add(Notification.Type.FAVOURITE)
                                notificationFilter.add(Notification.Type.FOLLOW)
                                notificationFilter.add(Notification.Type.REBLOG)
                            } else {
                                notificationFilter.remove(Notification.Type.FAVOURITE)
                                notificationFilter.remove(Notification.Type.FOLLOW)
                                notificationFilter.remove(Notification.Type.REBLOG)
                            }

                            lifecycleScope.launch {
                                accountManager.setNotificationsFilter(account.id, serialize(notificationFilter))
                            }
                        }
                        true
                    }
                }

                switchPreference {
                    title = getString(R.string.wellbeing_hide_stats_posts)
                    setDefaultValue(false)
                    key = PrefKeys.WELLBEING_HIDE_STATS_POSTS
                }

                switchPreference {
                    title = getString(R.string.wellbeing_hide_stats_profile)
                    setDefaultValue(false)
                    key = PrefKeys.WELLBEING_HIDE_STATS_PROFILE
                }
            }

            preferenceCategory(R.string.pref_title_proxy_settings) {
                preference {
                    setTitle(R.string.pref_title_http_proxy_settings)
                    fragment = ProxyPreferencesFragment::class.qualifiedName
                    summaryProvider = ProxyPreferencesFragment.SummaryProvider
                }
            }

            preferenceCategory(R.string.pref_title_update_settings) {
                it.icon = makeIcon(GoogleMaterial.Icon.gmd_upgrade)

                listPreference {
                    setDefaultValue(UpdateNotificationFrequency.ALWAYS.name)
                    setEntries(R.array.pref_update_notification_frequency_names)
                    setEntryValues(R.array.pref_update_notification_frequency_values)
                    key = PrefKeys.UPDATE_NOTIFICATION_FREQUENCY
                    setSummaryProvider { entry }
                    setTitle(R.string.pref_title_update_notification_frequency)
                    isSingleLineTitle = false
                    icon = makeIcon(GoogleMaterial.Icon.gmd_calendar_today)
                }

                preference {
                    title = getString(R.string.pref_title_update_check_now)
                    key = PrefKeys.UPDATE_NOTIFICATION_LAST_NOTIFICATION_MS
                    setOnPreferenceClickListener {
                        lifecycleScope.launch {
                            if (updateCheck.checkForUpdate(this@PreferencesFragment.requireContext(), true) == AT_LATEST) {
                                Toast.makeText(
                                    this@PreferencesFragment.requireContext(),
                                    getString(R.string.pref_update_check_no_updates),
                                    Toast.LENGTH_LONG,
                                ).show()
                            }
                        }
                        return@setOnPreferenceClickListener true
                    }
                    summary = updateCheck.provideSummary(this)
                    icon = makeIcon(GoogleMaterial.Icon.gmd_refresh)
                }
            }

            preferenceCategory(R.string.pref_title_labs) {
                it.icon = makeIcon(GoogleMaterial.Icon.gmd_science)
                preference {
                    setTitle(R.string.pref_title_labs)
                    fragment = LabPreferencesFragment::class.qualifiedName
                }
            }
        }
    }

    private fun makeIcon(icon: GoogleMaterial.Icon): IconicsDrawable {
        return makeIcon(requireContext(), icon, iconSize)
    }

    override fun onResume() {
        super.onResume()
        requireActivity().setTitle(R.string.action_view_preferences)
    }

    override fun onDisplayPreferenceDialog(preference: Preference) {
        if (PrefKeys.FONT_FAMILY == preference.key) {
            val fragment = FontFamilyDialogFragment.newInstance(PrefKeys.FONT_FAMILY)
            fragment.setTargetFragment(this, 0)
            fragment.show(parentFragmentManager, FontFamilyDialogFragment.TXN_TAG)
            return
        }
        if (!EmojiPickerPreference.onDisplayPreferenceDialog(this, preference)) {
            super.onDisplayPreferenceDialog(preference)
        }
    }

    companion object {
        fun newInstance(): PreferencesFragment {
            return PreferencesFragment()
        }
    }
}

/**
 * Displays notification configuration information for each [AccountEntity].
 *
 * Shows:
 *
 * - Account's full name.
 * - The notification method (push or pull).
 * - If pull, an explanation for why it's not push.
 * - The last time notifications were fetched for the account, and the result.
 */
class AccountNotificationDetailsAdapter(context: Context, accounts: List<AccountEntity>) : ArrayAdapter<AccountEntity>(
    context,
    R.layout.account_notification_details_list_item,
    R.id.accountName,
    accounts,
) {

    /** String resource for the account's notification method. */
    @get:StringRes
    private val AccountNotificationMethod.stringRes: Int
        get() = when (this) {
            AccountNotificationMethod.PUSH -> R.string.pref_notification_method_push
            AccountNotificationMethod.PULL -> R.string.pref_notification_method_pull
        }

    /**
     * String to show as the "extra" for the notification method.
     *
     * If the notification method is [PUSH][AccountNotificationMethod.PUSH] this should be the
     * URL notifications are delivered to.
     *
     * Otherwise this should explain why the method is [PULL][AccountNotificationMethod.PULL]
     * (either the error when registering, or the lack of the `push` oauth scope).
     */
    private fun AccountEntity.notificationMethodExtra(): String {
        return when (notificationMethod) {
            AccountNotificationMethod.PUSH -> unifiedPushUrl
            AccountNotificationMethod.PULL -> if (hasPushScope) {
                context.getString(R.string.pref_notification_fetch_server_rejected, domain)
            } else {
                context.getString(R.string.pref_notification_fetch_needs_push)
            }
        }
    }

    override fun getView(position: Int, convertView: View?, parent: ViewGroup): View {
        val binding = if (convertView == null) {
            AccountNotificationDetailsListItemBinding.inflate(LayoutInflater.from(context), parent, false)
        } else {
            AccountNotificationDetailsListItemBinding.bind(convertView)
        }

        val account = getItem(position) ?: return binding.root

        with(binding) {
            accountName.text = account.fullName
            notificationMethod.text = context.getString(account.notificationMethod.stringRes)
            notificationMethodExtra.text = account.notificationMethodExtra()

            accountName.show()
            notificationMethod.show()
            notificationMethodExtra.show()

            val lastFetch = NotificationConfig.lastFetchNewNotifications[account.fullName]
            if (lastFetch == null) {
                lastFetchTime.hide()
                lastFetchError.hide()
                return@with
            }

            val now = Instant.now()
            val instant = lastFetch.first
            val result = lastFetch.second

            val (resTimestamp, error) = when (result) {
                is Ok -> Pair(R.string.pref_notification_fetch_ok_timestamp_fmt, null)
                is Err -> Pair(R.string.pref_notification_fetch_err_timestamp_fmt, result.error)
            }

            lastFetchTime.text = context.getString(
                resTimestamp,
                Duration.between(instant, now).asDdHhMmSs(),
                instantFormatter.format(instant),
            )

            lastFetchTime.show()
            if (error != null) {
                lastFetchError.text = error
                lastFetchError.show()
            } else {
                lastFetchError.hide()
            }
        }

        return binding.root
    }
}<|MERGE_RESOLUTION|>--- conflicted
+++ resolved
@@ -201,10 +201,6 @@
                     setDefaultValue(ShowSelfUsername.DISAMBIGUATE)
                     setTitle(R.string.pref_title_show_self_username)
                     key = PrefKeys.SHOW_SELF_USERNAME
-<<<<<<< HEAD
-                    icon = makeIcon(GoogleMaterial.Icon.gmd_palette)
-=======
->>>>>>> 23121459
                     isSingleLineTitle = false
                 }
 
