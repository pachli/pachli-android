/* Copyright 2019 Tusky Contributors
 *
 * This file is a part of Pachli.
 *
 * This program is free software; you can redistribute it and/or modify it under the terms of the
 * GNU General Public License as published by the Free Software Foundation; either version 3 of the
 * License, or (at your option) any later version.
 *
 * Pachli is distributed in the hope that it will be useful, but WITHOUT ANY WARRANTY; without even
 * the implied warranty of MERCHANTABILITY or FITNESS FOR A PARTICULAR PURPOSE. See the GNU General
 * Public License for more details.
 *
 * You should have received a copy of the GNU General Public License along with Pachli; if not,
 * see <http://www.gnu.org/licenses>.
 */

package app.pachli.components.compose

import android.Manifest
import android.annotation.SuppressLint
import android.app.ProgressDialog
import android.content.ClipData
import android.content.Intent
import android.content.pm.PackageManager
import android.graphics.Bitmap
import android.graphics.PorterDuff
import android.graphics.PorterDuffColorFilter
import android.net.Uri
import android.os.Build
import android.os.Bundle
import android.provider.MediaStore
import android.text.InputFilter
import android.text.Spanned
import android.view.KeyEvent
import android.view.MenuItem
import android.view.View
import android.view.ViewGroup
import android.widget.AdapterView
import android.widget.EditText
import android.widget.ImageButton
import android.widget.PopupMenu
import android.widget.Toast
import androidx.activity.OnBackPressedCallback
import androidx.activity.result.contract.ActivityResultContracts
import androidx.activity.viewModels
import androidx.annotation.ColorInt
import androidx.annotation.StringRes
import androidx.annotation.VisibleForTesting
import androidx.appcompat.app.AlertDialog
import androidx.core.app.ActivityCompat
import androidx.core.content.ContextCompat
import androidx.core.content.FileProvider
import androidx.core.content.IntentCompat
import androidx.core.content.res.ResourcesCompat
import androidx.core.content.res.use
import androidx.core.os.BundleCompat
import androidx.core.view.ContentInfoCompat
import androidx.core.view.OnReceiveContentListener
import androidx.core.view.isGone
import androidx.core.view.isVisible
import androidx.core.widget.doAfterTextChanged
import androidx.core.widget.doOnTextChanged
import androidx.lifecycle.Lifecycle
import androidx.lifecycle.lifecycleScope
import androidx.lifecycle.repeatOnLifecycle
import androidx.recyclerview.widget.LinearLayoutManager
import androidx.transition.TransitionManager
import app.pachli.BuildConfig
import app.pachli.R
import app.pachli.adapter.EmojiAdapter
import app.pachli.adapter.LocaleAdapter
import app.pachli.adapter.OnEmojiSelectedListener
import app.pachli.components.compose.ComposeViewModel.ConfirmationKind
import app.pachli.components.compose.dialog.makeFocusDialog
import app.pachli.components.compose.dialog.showAddPollDialog
import app.pachli.components.compose.view.ComposeScheduleView
import app.pachli.components.compose.view.ComposeVisibilityListener
import app.pachli.core.activity.BaseActivity
import app.pachli.core.common.extensions.hide
import app.pachli.core.common.extensions.show
import app.pachli.core.common.extensions.viewBinding
import app.pachli.core.common.extensions.visible
import app.pachli.core.common.string.mastodonLength
import app.pachli.core.common.util.unsafeLazy
import app.pachli.core.data.repository.Loadable
import app.pachli.core.data.repository.PachliAccount
import app.pachli.core.database.model.AccountEntity
import app.pachli.core.designsystem.R as DR
import app.pachli.core.model.InstanceInfo
import app.pachli.core.model.InstanceInfo.Companion.DEFAULT_CHARACTER_LIMIT
import app.pachli.core.model.InstanceInfo.Companion.DEFAULT_MAX_MEDIA_ATTACHMENTS
import app.pachli.core.navigation.ComposeActivityIntent
import app.pachli.core.navigation.ComposeActivityIntent.ComposeOptions
import app.pachli.core.navigation.ComposeActivityIntent.ComposeOptions.InReplyTo
import app.pachli.core.navigation.ComposeActivityIntent.ComposeOptions.InitialCursorPosition
import app.pachli.core.navigation.pachliAccountId
import app.pachli.core.network.model.Attachment
import app.pachli.core.network.model.Emoji
import app.pachli.core.network.model.Status
import app.pachli.core.preferences.AppTheme
import app.pachli.core.ui.emojify
import app.pachli.core.ui.extensions.await
import app.pachli.core.ui.loadAvatar
import app.pachli.core.ui.makeIcon
import app.pachli.databinding.ActivityComposeBinding
import app.pachli.languageidentification.LanguageIdentifier
import app.pachli.languageidentification.UNDETERMINED_LANGUAGE_TAG
import app.pachli.util.PickMediaFiles
import app.pachli.util.getLocaleList
import app.pachli.util.getMediaSize
import app.pachli.util.highlightSpans
import app.pachli.util.iconRes
import app.pachli.util.modernLanguageCode
import app.pachli.util.setDrawableTint
import com.canhub.cropper.CropImage
import com.canhub.cropper.CropImageContract
import com.canhub.cropper.CropImageContractOptions
import com.canhub.cropper.CropImageOptions
import com.github.michaelbull.result.Result
import com.github.michaelbull.result.getOrElse
import com.github.michaelbull.result.mapBoth
import com.github.michaelbull.result.onFailure
import com.google.android.material.R as MaterialR
import com.google.android.material.bottomsheet.BottomSheetBehavior
import com.google.android.material.color.MaterialColors
import com.google.android.material.snackbar.Snackbar
import com.mikepenz.iconics.IconicsSize
import com.mikepenz.iconics.typeface.library.googlematerial.GoogleMaterial
import dagger.hilt.android.AndroidEntryPoint
import java.io.File
import java.io.IOException
import java.util.Date
import java.util.Locale
import javax.inject.Inject
import kotlin.math.max
import kotlin.math.min
import kotlinx.coroutines.flow.collect
import kotlinx.coroutines.flow.combine
import kotlinx.coroutines.flow.distinctUntilChanged
import kotlinx.coroutines.flow.map
import kotlinx.coroutines.launch
import timber.log.Timber

/**
 * Compose a status, either by creating one from scratch, or by editing an existing
 * status, draft, or scheduled status.
 */
@AndroidEntryPoint
class ComposeActivity :
    BaseActivity(),
    ComposeVisibilityListener,
    ComposeAutoCompleteAdapter.AutocompletionProvider,
    OnEmojiSelectedListener,

    OnReceiveContentListener,
    ComposeScheduleView.OnTimeSetListener {

    /** The active snackbar */
    private var snackbar: Snackbar? = null

    private lateinit var visibilityBehavior: BottomSheetBehavior<*>
    private lateinit var addAttachmentBehavior: BottomSheetBehavior<*>
    private lateinit var emojiBehavior: BottomSheetBehavior<*>
    private lateinit var scheduleBehavior: BottomSheetBehavior<*>

    private var photoUploadUri: Uri? = null

    private val avatarRadius48dp by unsafeLazy { resources.getDimensionPixelSize(DR.dimen.avatar_radius_48dp) }

    /** Float alpha value to use for views to indicate they are disabled. */
    private val disabledAlphaFloat by unsafeLazy {
        ResourcesCompat.getFloat(resources, MaterialR.dimen.material_emphasis_disabled)
    }

    /** Float alpha value to use for drawable resources to indicate they are disabled. */
    private val disabledAlphaInt by unsafeLazy { (disabledAlphaFloat * 255).toInt() }

    @VisibleForTesting
    var maximumTootCharacters = DEFAULT_CHARACTER_LIMIT

    @VisibleForTesting
    val viewModel: ComposeViewModel by viewModels()

    private val binding by viewBinding(ActivityComposeBinding::inflate)

    private var maxUploadMediaNumber = DEFAULT_MAX_MEDIA_ATTACHMENTS

    /** List of locales the user can choose from when posting. */
    private lateinit var locales: List<Locale>

    @Inject
    lateinit var languageIdentifierFactory: LanguageIdentifier.Factory

    private val draftId by unsafeLazy { ComposeActivityIntent.getComposeOptions(intent).draftId }

    private val takePicture = registerForActivityResult(ActivityResultContracts.TakePicture()) { success ->
        // photoUploadUri should never be null at this point, but don't crash if it is.
        val uploadUri = photoUploadUri ?: return@registerForActivityResult
        if (success) {
            pickMedia(uploadUri)
        }
    }

    private val pickMediaFile = registerForActivityResult(PickMediaFiles()) { uris ->
        if (viewModel.media.value.size + uris.size > maxUploadMediaNumber) {
            Toast.makeText(this, resources.getQuantityString(R.plurals.error_upload_max_media_reached, maxUploadMediaNumber, maxUploadMediaNumber), Toast.LENGTH_SHORT).show()
        } else {
            uris.forEach { uri -> pickMedia(uri) }
        }
    }

    // Contract kicked off by editImageInQueue; expects viewModel.cropImageItemOld set
    private val cropImage = registerForActivityResult(CropImageContract()) { result ->
        val uriNew = result.uriContent
        if (result.isSuccessful && uriNew != null) {
            viewModel.cropImageItemOld?.let { itemOld ->
                val size = getMediaSize(contentResolver, uriNew)

                // TODO: This needs a life cycle parameter, so the upload is cancelled
                // if the user navigates away from the activity.
                //
                // Maybe... Uploads could also continue if the user uploads one image,
                // then takes a photo to attach as another image. Only cancel if the
                // user explicitly abandons composing.
                viewModel.accept(
                    FallibleUiAction.AttachMedia(
                        type = itemOld.type,
                        uri = uriNew,
                        mediaSize = size,
                        description = itemOld.description,
                        // Reset focus when cropping.
                        focus = null,
                        replaceItemId = itemOld.localId,
                    ),
                )
            }
        } else if (result == CropImage.CancelledResult) {
            Timber.w("Edit image cancelled by user")
        } else {
            Timber.w(result.error, "Edit image failed")
            displayTransientMessage(R.string.error_image_edit_failed)
        }
        viewModel.cropImageItemOld = null
    }

    /**
     * Pressing back either (a) closes an open bottom sheet, or (b) goes
     * back, if no bottom sheets are open.
     */
    private val onBackPressedCallback = object : OnBackPressedCallback(false) {
        override fun handleOnBackPressed() {
            if (visibilityBehavior.state == BottomSheetBehavior.STATE_EXPANDED ||
                addAttachmentBehavior.state == BottomSheetBehavior.STATE_EXPANDED ||
                emojiBehavior.state == BottomSheetBehavior.STATE_EXPANDED ||
                scheduleBehavior.state == BottomSheetBehavior.STATE_EXPANDED
            ) {
                visibilityBehavior.state = BottomSheetBehavior.STATE_HIDDEN
                addAttachmentBehavior.state = BottomSheetBehavior.STATE_HIDDEN
                emojiBehavior.state = BottomSheetBehavior.STATE_HIDDEN
                scheduleBehavior.state = BottomSheetBehavior.STATE_HIDDEN
                return
            }

            handleCloseButton()
        }
    }

    public override fun onCreate(savedInstanceState: Bundle?) {
        super.onCreate(savedInstanceState)

        if (sharedPreferencesRepository.appTheme == AppTheme.BLACK) {
            setTheme(DR.style.AppDialogActivityBlackTheme)
        }
        setContentView(binding.root)

        // Restore photoUploadUri early, as it's needed by `takePicture`.
        savedInstanceState?.let {
            photoUploadUri = BundleCompat.getParcelable(it, KEY_PHOTO_UPLOAD_URI, Uri::class.java)
        }

        setupActionBar()

        val composeOptions = ComposeActivityIntent.getComposeOptions(intent)

        binding.replyLoadingErrorRetry.setOnClickListener { viewModel.accept(FallibleUiAction.LoadInReplyTo) }

        lifecycleScope.launch { viewModel.inReplyTo.collect(::bindInReplyTo) }

        val mediaAdapter = MediaPreviewAdapter(
            glide = glide,
            onDescriptionChanged = this@ComposeActivity::onUpdateDescription,
            onEditFocus = { item ->
                makeFocusDialog(item.focus, item.uri) { newFocus ->
                    viewModel.updateFocus(item.localId, newFocus)
                }
            },
            onEditImage = this@ComposeActivity::editImageInQueue,
            onRemoveMedia = this@ComposeActivity::removeMediaFromQueue,
        )

        binding.composeMediaPreviewBar.layoutManager =
            LinearLayoutManager(this@ComposeActivity, LinearLayoutManager.VERTICAL, false)
        binding.composeMediaPreviewBar.adapter = mediaAdapter
        binding.composeMediaPreviewBar.itemAnimator = null

        lifecycleScope.launch {
            repeatOnLifecycle(Lifecycle.State.STARTED) {
                launch { viewModel.uiResult.collect(::bindUiResult) }

                launch {
                    viewModel.initialUiState.collect { initial ->
                        val account = initial.account
                        setupAvatar(account.entity)

                        launch {
                            viewModel.displaySelfUsername.collect {
                                if (it) {
                                    binding.composeUsernameView.text = getString(
                                        R.string.compose_active_account_description,
                                        account.entity.fullName,
                                    )
                                    binding.composeUsernameView.show()
                                } else {
                                    binding.composeUsernameView.hide()
                                }
                            }
                        }

                        mediaAdapter.setMediaDescriptionLimit(account.instanceInfo.maxMediaDescriptionChars)

                        setupButtons(account)

                        if (savedInstanceState != null) {
                            setupComposeField(null, composeOptions)
                        } else {
                            setupComposeField(initial.content, composeOptions)
                        }

                        subscribeToUpdates(mediaAdapter)

                        // TODO: Should be set later when viewModel.scheduledAt is collected
//                        composeOptions?.scheduledAt?.let {
//                            binding.composeScheduleView.setDateTime(it)
//                        }

                        bindContentWarning(initial.contentWarning)
                        setupPollView(account.instanceInfo)
                        applyShareIntent(intent, savedInstanceState)

                        /* Finally, update state with data from saved instance state. */
                        savedInstanceState?.let {
                            (it.getSerializable(KEY_VISIBILITY) as Status.Visibility).apply {
                                setStatusVisibility(this)
                            }

                            it.getBoolean(KEY_CONTENT_WARNING_VISIBLE).apply {
                                viewModel.showContentWarningChanged(this)
                            }

                            (it.getSerializable(KEY_SCHEDULED_TIME) as? Date)?.let { time ->
                                viewModel.updateScheduledAt(time)
                            }
                        }

                        binding.composeEditField.post {
                            binding.composeEditField.requestFocus()
                        }
                    }
                }

                launch {
                    viewModel.languages.collect(::setupLanguageSpinner)
                }
            }
        }

        viewModel.setup(intent.pachliAccountId, composeOptions)
    }

    /**
     * Updates the status based on content coming from a share intent.
     *
     * If the intent contains attachments (image, video, audio) those are attached.
     *
     * The [Intent.EXTRA_SUBJECT] and [Intent.EXTRA_TEXT] are used to build
     * the initial status content.
     */
    private fun applyShareIntent(intent: Intent, savedInstanceState: Bundle?) {
        // Only act if savedInstanceState is null, otherwise the attachments from the
        // intent and the attachments from the instance state will both be added.
        if (savedInstanceState != null) return
        val type = intent.type ?: return

        if (type.startsWith("image/") || type.startsWith("video/") || type.startsWith("audio/")) {
            when (intent.action) {
                Intent.ACTION_SEND -> {
                    IntentCompat.getParcelableExtra(intent, Intent.EXTRA_STREAM, Uri::class.java)?.let { uri ->
                        pickMedia(uri)
                    }
                }

                Intent.ACTION_SEND_MULTIPLE -> {
                    IntentCompat.getParcelableArrayListExtra(intent, Intent.EXTRA_STREAM, Uri::class.java)?.forEach { uri ->
                        pickMedia(uri)
                    }
                }
            }
        }

        val subject = intent.getStringExtra(Intent.EXTRA_SUBJECT)
        val text = intent.getStringExtra(Intent.EXTRA_TEXT).orEmpty()
        val shareBody = if (!subject.isNullOrBlank() && subject !in text) {
            subject + '\n' + text
        } else {
            text
        }

        if (shareBody.isNotBlank()) {
            val start = binding.composeEditField.selectionStart.coerceAtLeast(0)
            val end = binding.composeEditField.selectionEnd.coerceAtLeast(0)
            val left = min(start, end)
            val right = max(start, end)
            binding.composeEditField.text.replace(left, right, shareBody, 0, shareBody.length)
            // move edittext cursor to first when shareBody parsed
            binding.composeEditField.text.insert(0, "\n")
            binding.composeEditField.setSelection(0)
        }
    }

    private fun bindUiResult(uiResult: Result<UiSuccess, UiError>) {
        // Show errors from the view model as snack bars.
        //
        // Errors are shown:
        // - Indefinitely, so the user has a chance to read and understand
        //   the message
        // - With a max of 5 text lines, to allow space for longer errors.
        //   E.g., on a typical device, an error message like "Bookmarking
        //   post failed: Unable to resolve host 'mastodon.social': No
        //   address associated with hostname" is 3 lines.
        // - With a "Retry" option if the error included a UiAction to retry.
        uiResult.onFailure { uiError ->
            val message = uiError.fmt(this)
            snackbar?.dismiss()
            try {
                Snackbar.make(binding.root, message, Snackbar.LENGTH_INDEFINITE).apply {
                    uiError.action.let { uiAction -> setAction(app.pachli.core.ui.R.string.action_retry) { viewModel.accept(uiAction) } }
                    show()
                    snackbar = this
                }
            } catch (_: IllegalArgumentException) {
                // On rare occasions this code is running before the fragment's
                // view is connected to the parent. This causes Snackbar.make()
                // to crash.  See https://issuetracker.google.com/issues/228215869.
                // For now, swallow the exception.
            }
        }

        val subject = intent.getStringExtra(Intent.EXTRA_SUBJECT)
        val text = intent.getStringExtra(Intent.EXTRA_TEXT).orEmpty()
        val shareBody = if (!subject.isNullOrBlank() && subject !in text) {
            subject + '\n' + text
        } else {
            text
        }

        if (shareBody.isNotBlank()) {
            val start = binding.composeEditField.selectionStart.coerceAtLeast(0)
            val end = binding.composeEditField.selectionEnd.coerceAtLeast(0)
            val left = min(start, end)
            val right = max(start, end)
            binding.composeEditField.text.replace(left, right, shareBody, 0, shareBody.length)
            // move edittext cursor to first when shareBody parsed
            binding.composeEditField.text.insert(0, "\n")
            binding.composeEditField.setSelection(0)
        }
    }

    /**
     * Binds the [InReplyTo] data to the UI.
     *
     * If there is no [InReplyTo] data the "reply" portion of the UI is hidden.
     *
     * Otherwise, either show the reply, or, if loading the reply failed, show UI
     * that allows the user to retry fetching it.
     *
     * @param result
     */
    private fun bindInReplyTo(result: Result<Loadable<InReplyTo.Status?>, UiError.LoadInReplyToError>) {
        /** Hides the UI elements for an in-reply-to status. */
        fun hide() {
            binding.statusAvatar.hide()
            binding.statusAvatarInset.hide()
            binding.statusDisplayName.hide()
            binding.statusUsername.hide()
            binding.statusContentWarningDescription.hide()
            binding.statusContent.hide()
            binding.replyDivider.hide()
        }

        /** Shows the UI elements for an in-reply-to status. */
        fun show() {
            binding.statusAvatar.show()
            binding.statusAvatarInset.show()
            binding.statusDisplayName.show()
            binding.statusUsername.show()
            binding.statusContentWarningDescription.show()
            binding.statusContent.show()
            binding.replyDivider.show()
        }

        val loadable = result.getOrElse {
            hide()
            binding.replyProgressIndicator.hide()
            // Setup and show failure group
            binding.replyLoadingErrorMessage.text = it.fmt(this@ComposeActivity)
            binding.replyLoadingError.show()
            return
        }

        binding.replyLoadingError.hide()

        val inReplyTo = when (loadable) {
            is Loadable.Loaded -> loadable.data
            is Loadable.Loading -> {
                hide()
                binding.replyProgressIndicator.show()
                return
            }
        }

        binding.replyProgressIndicator.hide()

        // No reply? Hide all the reply UI and return.
        if (inReplyTo == null) {
            hide()
            return
        }

        show()

        with(inReplyTo) {
            bindReplyAvatar(this)

            binding.statusDisplayName.text =
                displayName.emojify(glide, emojis, binding.statusDisplayName, sharedPreferencesRepository.animateEmojis)
            binding.statusUsername.text = getString(DR.string.post_username_format, username)

            if (contentWarning.isEmpty()) {
                binding.statusContentWarningDescription.hide()
            } else {
                binding.statusContentWarningDescription.text =
                    contentWarning.emojify(glide, emojis, binding.statusContentWarningDescription, sharedPreferencesRepository.animateEmojis)
                binding.statusContentWarningDescription.show()
            }

            binding.statusContent.text =
                content.emojify(glide, emojis, binding.statusContent, sharedPreferencesRepository.animateEmojis)
        }
    }

    /** Loads the avatar of the account being replied to into the UI. */
    private fun bindReplyAvatar(inReplyTo: InReplyTo.Status) {
        binding.statusAvatar.setPaddingRelative(0, 0, 0, 0)
        if (viewModel.statusDisplayOptions.value.showBotOverlay && inReplyTo.isBot) {
            binding.statusAvatarInset.visibility = View.VISIBLE
            glide.load(DR.drawable.bot_badge).into(binding.statusAvatarInset)
        } else {
            binding.statusAvatarInset.visibility = View.GONE
        }

        loadAvatar(
            glide,
            inReplyTo.avatarUrl,
            binding.statusAvatar,
            avatarRadius48dp,
            sharedPreferencesRepository.animateAvatars,
        )
    }

    /**
     * Binds [startingContentWarning] to the UI, listens for any changes to the
     * content warning and forwards to the [viewModel].
     */
    private fun bindContentWarning(startingContentWarning: String?) {
        binding.composeContentWarningField.doOnTextChanged { newContentWarning, _, _, _ ->
            viewModel.onContentWarningChanged(newContentWarning?.toString() ?: "")
        }
        if (startingContentWarning != null) {
            binding.composeContentWarningField.setText(startingContentWarning)
        }
    }

    private fun setupComposeField(
        startingText: String?,
        composeOptions: ComposeOptions?,
    ) {
        binding.composeEditField.setOnReceiveContentListener(this)

        binding.composeEditField.setOnKeyListener { _, keyCode, event -> this.onKeyDown(keyCode, event) }

        binding.composeEditField.setAdapter(
            ComposeAutoCompleteAdapter(
                glide,
                this,
                sharedPreferencesRepository.animateAvatars,
                sharedPreferencesRepository.animateEmojis,
                sharedPreferencesRepository.showBotOverlay,
            ),
        )
        binding.composeEditField.setTokenizer(ComposeTokenizer())

        val mentionColour = binding.composeEditField.linkTextColors.defaultColor
        highlightSpans(binding.composeEditField.text, mentionColour)
        binding.composeEditField.doAfterTextChanged { editable ->
            highlightSpans(editable!!, mentionColour)
            viewModel.onContentChanged(editable)
        }

        startingText?.let {
            binding.composeEditField.setText(it)

            when (composeOptions?.initialCursorPosition ?: InitialCursorPosition.END) {
                InitialCursorPosition.START -> binding.composeEditField.setSelection(0)
                InitialCursorPosition.END -> binding.composeEditField.setSelection(
                    binding.composeEditField.length(),
                )
            }
        }

        // work around Android platform bug -> https://issuetracker.google.com/issues/67102093
        if (Build.VERSION.SDK_INT == Build.VERSION_CODES.O ||
            Build.VERSION.SDK_INT == Build.VERSION_CODES.O_MR1
        ) {
            binding.composeEditField.setLayerType(View.LAYER_TYPE_SOFTWARE, null)
        }
    }

    private fun subscribeToUpdates(mediaAdapter: MediaPreviewAdapter) {
        lifecycleScope.launch {
            viewModel.pachliAccountFlow.map { it.instanceInfo }.distinctUntilChanged().collect { instanceData ->
                maximumTootCharacters = instanceData.maxChars
                maxUploadMediaNumber = instanceData.maxMediaAttachments
            }
        }

        lifecycleScope.launch {
            viewModel.statusLength.collect(::updateVisibleCharactersLeft)
        }

        lifecycleScope.launch {
            viewModel.closeConfirmationKind.collect { updateOnBackPressedCallbackState(it, bottomSheetStates()) }
        }

        lifecycleScope.launch {
            viewModel.emojis.collect(::bindEmojiList)
        }

        lifecycleScope.launch {
            viewModel.showContentWarning.combine(viewModel.markMediaAsSensitive) { showContentWarning, markSensitive ->
                updateMarkSensitiveButton(markSensitive, showContentWarning)
                showContentWarning(showContentWarning)
            }.collect()
        }

        lifecycleScope.launch {
            viewModel.statusVisibility.collect(::setStatusVisibility)
        }

        lifecycleScope.launch {
            viewModel.media.collect { media ->
                mediaAdapter.submitList(media)

                binding.composeMediaPreviewBar.visible(media.isNotEmpty())
                updateMarkSensitiveButton(
                    viewModel.markMediaAsSensitive.value,
                    viewModel.showContentWarning.value,
                )
            }
        }

        lifecycleScope.launch {
            viewModel.poll.collect { poll ->
                binding.pollPreview.visible(poll != null)
                poll?.let(binding.pollPreview::setPoll)
            }
        }

        lifecycleScope.launch {
            viewModel.scheduledAt.collect { scheduledAt ->
                if (scheduledAt == null) {
                    binding.composeScheduleView.resetSchedule()
                } else {
                    binding.composeScheduleView.setDateTime(scheduledAt)
                }
                updateScheduleButton()
            }
        }

        // Hide the "Schedule" button if the server can't schedule. Simply
        // disabling it could be confusing to users wondering why they can't
        // use it.
        lifecycleScope.launch {
            viewModel.serverCanSchedule.collect {
                binding.composeScheduleButton.visible(it)
            }
        }

        // Determine whether the add attachment options are enabled.
        lifecycleScope.launch {
            viewModel.media.combine(viewModel.poll) { media, poll ->
                val active = poll == null &&
                    media.size < maxUploadMediaNumber &&
                    (media.isEmpty() || media.first().type == QueuedMedia.Type.IMAGE)
                enableButton(binding.composeAddAttachmentButton, active, active)
                enablePollButton(media.isEmpty())
            }.collect()
        }
    }

    /** @return List of states of the different bottomsheets */
    private fun bottomSheetStates() = listOf(
        visibilityBehavior.state,
        addAttachmentBehavior.state,
        emojiBehavior.state,
        scheduleBehavior.state,
    )

    /**
     * Enables [onBackPressedCallback] if a confirmation is required, or any botttom sheet is
     * open. Otherwise disables.
     */
    private fun updateOnBackPressedCallbackState(confirmationKind: ConfirmationKind, bottomSheetStates: List<Int>) {
        Timber.d("uobpc: $confirmationKind")
        Timber.d("uobpc: ${bottomSheetStates()}")
        onBackPressedCallback.isEnabled = confirmationKind != ConfirmationKind.NONE ||
            bottomSheetStates.any { it == BottomSheetBehavior.STATE_EXPANDED }
        Timber.d("backPressedCallback enabled: ${onBackPressedCallback.isEnabled}")
    }

    private fun setupButtons(pachliAccount: PachliAccount) {
        binding.composeOptionsBottomSheet.listener = this

        visibilityBehavior = BottomSheetBehavior.from(binding.composeOptionsBottomSheet)
        addAttachmentBehavior = BottomSheetBehavior.from(binding.addMediaBottomSheet)
        scheduleBehavior = BottomSheetBehavior.from(binding.composeScheduleView)
        emojiBehavior = BottomSheetBehavior.from(binding.emojiView)

        val bottomSheetCallback = object : BottomSheetBehavior.BottomSheetCallback() {
            override fun onStateChanged(bottomSheet: View, newState: Int) {
                updateOnBackPressedCallbackState(viewModel.closeConfirmationKind.value, bottomSheetStates())
            }
            override fun onSlide(bottomSheet: View, slideOffset: Float) { }
        }
        visibilityBehavior.addBottomSheetCallback(bottomSheetCallback)
        addAttachmentBehavior.addBottomSheetCallback(bottomSheetCallback)
        scheduleBehavior.addBottomSheetCallback(bottomSheetCallback)
        emojiBehavior.addBottomSheetCallback(bottomSheetCallback)

        enableButton(binding.composeEmojiButton, clickable = false, colorActive = false)

        // Setup the interface buttons.
        binding.composeTootButton.setOnClickListener { onSendClick(pachliAccount.id) }
        binding.composeAddAttachmentButton.setOnClickListener { onAddAttachmentClick() }
        binding.composeChangeVisibilityButton.setOnClickListener { onChangeVisibilityClick() }
        binding.composeContentWarningButton.setOnClickListener { onContentWarningChanged() }
        binding.composeEmojiButton.setOnClickListener { onEmojiClick() }
        binding.composeMarkSensitiveButton.setOnClickListener { onMarkSensitiveClick() }
        binding.composeScheduleButton.setOnClickListener { onScheduleClick() }
        binding.composeScheduleView.setResetOnClickListener { resetSchedule() }
        binding.composeScheduleView.setListener(this)
        binding.atButton.setOnClickListener { atButtonClicked() }
        binding.hashButton.setOnClickListener { hashButtonClicked() }

        val cameraIcon = makeIcon(this, GoogleMaterial.Icon.gmd_camera_alt, IconicsSize.dp(18))
        binding.actionPhotoTake.setCompoundDrawablesRelativeWithIntrinsicBounds(cameraIcon, null, null, null)

        val imageIcon = makeIcon(this, GoogleMaterial.Icon.gmd_image, IconicsSize.dp(18))
        binding.actionAddMedia.setCompoundDrawablesRelativeWithIntrinsicBounds(imageIcon, null, null, null)

        val pollIcon = makeIcon(this, GoogleMaterial.Icon.gmd_poll, IconicsSize.dp(18))
        binding.addPollTextActionTextView.setCompoundDrawablesRelativeWithIntrinsicBounds(pollIcon, null, null, null)

        binding.actionPhotoTake.visible(Intent(MediaStore.ACTION_IMAGE_CAPTURE).resolveActivity(packageManager) != null)

        binding.actionPhotoTake.setOnClickListener { initiateCameraApp() }
        binding.actionAddMedia.setOnClickListener { onAddMediaClick() }
        binding.addPollTextActionTextView.setOnClickListener { onAddPollClick(pachliAccount.instanceInfo) }

        onBackPressedDispatcher.addCallback(this, onBackPressedCallback)
    }

    private fun setupLanguageSpinner(initialLanguages: List<String>) {
        binding.composePostLanguageButton.onItemSelectedListener = object : AdapterView.OnItemSelectedListener {
            override fun onItemSelected(parent: AdapterView<*>, view: View?, position: Int, id: Long) {
                viewModel.onLanguageChanged((parent.adapter.getItem(position) as Locale).modernLanguageCode)
            }

            override fun onNothingSelected(parent: AdapterView<*>) {
                parent.setSelection(0)
            }
        }
        binding.composePostLanguageButton.apply {
            locales = getLocaleList(initialLanguages)
            adapter = LocaleAdapter(context, android.R.layout.simple_spinner_dropdown_item, locales)
            setSelection(0)
        }
    }

    private fun setupActionBar() {
        setSupportActionBar(binding.toolbar)
        supportActionBar?.run {
            title = null
            setDisplayHomeAsUpEnabled(true)
            setDisplayShowHomeEnabled(true)
            setHomeAsUpIndicator(app.pachli.core.ui.R.drawable.ic_close_24dp)
        }
    }

    private fun setupAvatar(account: AccountEntity) {
        val actionBarSizeAttr = intArrayOf(androidx.appcompat.R.attr.actionBarSize)
        val avatarSize = obtainStyledAttributes(null, actionBarSizeAttr).use { a ->
            a.getDimensionPixelSize(0, 1)
        }

        loadAvatar(
            glide,
            account.profilePictureUrl,
            binding.composeAvatar,
            avatarSize / 8,
            sharedPreferencesRepository.animateAvatars,
        )
        binding.composeAvatar.contentDescription = getString(
            R.string.compose_active_account_description,
            account.fullName,
        )
    }

    private fun replaceTextAtCaret(text: CharSequence) {
        // If you select "backward" in an editable, you get SelectionStart > SelectionEnd
        val start = binding.composeEditField.selectionStart.coerceAtMost(binding.composeEditField.selectionEnd)
        val end = binding.composeEditField.selectionStart.coerceAtLeast(binding.composeEditField.selectionEnd)
        val textToInsert = if (start > 0 && !binding.composeEditField.text[start - 1].isWhitespace()) {
            " $text"
        } else {
            text
        }
        binding.composeEditField.text.replace(start, end, textToInsert)

        // Set the cursor after the inserted text
        binding.composeEditField.setSelection(start + text.length)
    }

    /**
<<<<<<< HEAD
     * Inserts [text] in to [EditText] immediately before each word in the
=======
     * Inserts [text] in to the editor immediately before each word in the
>>>>>>> f9f774d3
     * selected text.
     *
     * E.g., given current text is `foo bar baz` and [text] is `#`
     *
     * If `bar baz` is selected the result is `foo #bar #baz`.
     *
     * Only words that start in the selection are considered.
     *
     * - If `r baz` is selected the result is `foo bar #baz`.
     * - If `bar ba` is selected the result is `foo #bar #baz`.
     *
     * If no text is selected [text] is inserted at the caret.
     */
    fun prependSelectedWordsWith(text: CharSequence) = with(binding.composeEditField) {
        // Ensure selectionStart < selectionEnd (selecting backwards in an EditText
        // can cause this).
        val start = selectionStart.coerceAtMost(selectionEnd)
        val end = selectionStart.coerceAtLeast(selectionEnd)
        val editorText = getText()

        // No selection? Insert at caret, move the cursor to immediately after the
        // insertion, and finish.
        if (start == end) {
            editorText.insert(start, text)
            setSelection(start + text.length)
            return
        }
<<<<<<< HEAD

        var wasWord: Boolean
        var isWord = end < editorText.length && !Character.isWhitespace(editorText[end])
        var newEnd = end

        // Iterate the selection backward so we don't have to juggle indices on insertion
=======

        var wasWord: Boolean
        var isWord = end < editorText.length && !Character.isWhitespace(editorText[end])
        var newEnd = end

        // Iterate the selection backward so we don't have to juggle indices on insertion.
>>>>>>> f9f774d3
        var index = end - 1
        while (index >= start - 1 && index >= 0) {
            wasWord = isWord
            isWord = !Character.isWhitespace(editorText[index])
            if (wasWord && !isWord) {
                // We've reached the beginning of a word, perform insert
                editorText.insert(index + 1, text)
                newEnd += text.length
            }
            --index
        }

<<<<<<< HEAD
        // Special case when the selection includes the start of the text
        if (start == 0 && isWord) {
=======
        if (start == 0 && isWord) {
            // Special case when the selection includes the start of the text.
>>>>>>> f9f774d3
            editorText.insert(0, text)
            newEnd += text.length
        }

<<<<<<< HEAD
        // Keep the same text (including insertions) selected
=======
        // Keep the same text (including insertions) selected.
>>>>>>> f9f774d3
        setSelection(start, newEnd)
    }

    private fun atButtonClicked() {
        prependSelectedWordsWith("@")
    }

    private fun hashButtonClicked() {
        prependSelectedWordsWith("#")
    }

    override fun onSaveInstanceState(outState: Bundle) {
        outState.putParcelable(KEY_PHOTO_UPLOAD_URI, photoUploadUri)
        outState.putSerializable(KEY_VISIBILITY, viewModel.statusVisibility.value)
        outState.putBoolean(KEY_CONTENT_WARNING_VISIBLE, viewModel.showContentWarning.value)
        outState.putSerializable(KEY_SCHEDULED_TIME, viewModel.scheduledAt.value)
        super.onSaveInstanceState(outState)
    }

    /** Displays a [Snackbar] showing [message], anchored to the bottom bar. */
    private fun displayTransientMessage(message: String) {
        val bar = Snackbar.make(binding.activityCompose, message, Snackbar.LENGTH_LONG)
        // necessary so snackbar is shown over everything
        bar.view.elevation = resources.getDimension(DR.dimen.compose_activity_snackbar_elevation)
        bar.setAnchorView(R.id.composeBottomBar)
        bar.show()
    }

    /** Displays a [Snackbar] showing [stringId], anchored to the bottom bar. */
    private fun displayTransientMessage(@StringRes stringId: Int) {
        displayTransientMessage(getString(stringId))
    }

    /**
     * Handles clicking the "mark sensitive" (eye) button in the bottom bar.
     *
     * Toggles the state of the status' sensitivity.
     */
    private fun onMarkSensitiveClick() {
        this.viewModel.toggleMarkSensitive()
    }

    // TODO: Should use a color state list.
    private fun updateMarkSensitiveButton(markMediaSensitive: Boolean, contentWarningShown: Boolean) = with(binding.composeMarkSensitiveButton) {
        if (viewModel.media.value.isEmpty()) {
            hide()
        } else {
            show()

            when {
                contentWarningShown -> {
                    // Control is disabled, content warning forces media to be sensitive.
                    alpha = disabledAlphaFloat
                    isClickable = false
                    setImageResource(R.drawable.ic_hide_media_24dp)
                    drawable.clearColorFilter()
                }

                markMediaSensitive -> {
                    // Control is active, icon and colour highlight this.
                    alpha = 1F
                    isClickable = true
                    setImageResource(R.drawable.ic_hide_media_24dp)
                    setDrawableTint(this@ComposeActivity, drawable, android.R.attr.colorPrimary)
                }

                else -> {
                    // Control is available for use.
                    alpha = 1F
                    isClickable = true
                    setImageResource(R.drawable.ic_eye_24dp)
                    setDrawableTint(this@ComposeActivity, drawable, android.R.attr.colorControlNormal)
                }
            }
        }
    }

    // TODO: Should use a color state list.
    private fun updateScheduleButton() {
        if (viewModel.editing) {
            // Can't reschedule a published status
            enableButton(binding.composeScheduleButton, clickable = false, colorActive = false)
        } else {
            val attr = if (viewModel.scheduledAt.value == null) {
                android.R.attr.colorControlNormal
            } else {
                android.R.attr.colorPrimary
            }

            @ColorInt val color = MaterialColors.getColor(binding.composeScheduleButton, attr)
            binding.composeScheduleButton.drawable.colorFilter = PorterDuffColorFilter(color, PorterDuff.Mode.SRC_IN)
        }
    }

    /**
     * Enables / disables the bottom bar buttons.
     *
     * @param enable True if the buttons should be enabled.
     * @param editing True if editing a posted status (disables visibility and
     * scheduling buttons irrespective of [enable]).
     */
    private fun enableButtons(enable: Boolean, editing: Boolean) {
        binding.composeAddAttachmentButton.isClickable = enable
        binding.composeChangeVisibilityButton.isClickable = enable && !editing
        binding.composeEmojiButton.isClickable = enable
        binding.composeMarkSensitiveButton.isClickable = enable
        binding.composeScheduleButton.isClickable = enable && !editing
        binding.composeTootButton.isEnabled = enable
    }

    private fun setStatusVisibility(visibility: Status.Visibility) {
        binding.composeOptionsBottomSheet.setStatusVisibility(visibility)
        binding.composeTootButton.setStatusVisibility(binding.composeTootButton, visibility)

        val iconRes = visibility.iconRes() ?: R.drawable.ic_lock_open_24dp
        binding.composeChangeVisibilityButton.setImageResource(iconRes)
        if (viewModel.editing) {
            // Can't update visibility on published status
            enableButton(binding.composeChangeVisibilityButton, clickable = false, colorActive = false)
        }
    }

    /**
     * Handles clicking the "Visibility" button in the bottom bar.
     *
     * Shows/hides the bottom sheet displaying a menu of visibility options.
     */
    private fun onChangeVisibilityClick() {
        if (visibilityBehavior.state == BottomSheetBehavior.STATE_HIDDEN || visibilityBehavior.state == BottomSheetBehavior.STATE_COLLAPSED) {
            visibilityBehavior.state = BottomSheetBehavior.STATE_EXPANDED
            addAttachmentBehavior.state = BottomSheetBehavior.STATE_HIDDEN
            emojiBehavior.state = BottomSheetBehavior.STATE_HIDDEN
            scheduleBehavior.setState(BottomSheetBehavior.STATE_HIDDEN)
        } else {
            visibilityBehavior.setState(BottomSheetBehavior.STATE_HIDDEN)
        }
    }

    /**
     * Handles clicking the "schedule" button in the bottom bar.
     *
     * Either:
     *
     * - Shows the UI to choose a date/time, if the status is not currently
     * scheduled (see [ComposeScheduleView.openPickDateDialog]), or
     * - Shows/hides a UI to edit/clear the scheduling data (see [showScheduleView].
     */
    private fun onScheduleClick() {
        if (viewModel.scheduledAt.value == null) {
            binding.composeScheduleView.openPickDateDialog()
        } else {
            showScheduleView()
        }
    }

    /**
     * Shows a bottom sheet displaying the scheduled date/time for the status,
     * and a UI to clear it.
     */
    private fun showScheduleView() {
        if (scheduleBehavior.state == BottomSheetBehavior.STATE_HIDDEN || scheduleBehavior.state == BottomSheetBehavior.STATE_COLLAPSED) {
            scheduleBehavior.state = BottomSheetBehavior.STATE_EXPANDED
            visibilityBehavior.state = BottomSheetBehavior.STATE_HIDDEN
            addAttachmentBehavior.state = BottomSheetBehavior.STATE_HIDDEN
            emojiBehavior.setState(BottomSheetBehavior.STATE_HIDDEN)
        } else {
            scheduleBehavior.setState(BottomSheetBehavior.STATE_HIDDEN)
        }
    }

    /**
     * Handles clicking the "emoji" button in the bottom bar.
     *
     * Shows/hides the bottom sheet displaying an emoji grid to choose from.
     */
    private fun onEmojiClick() {
        binding.emojiView.adapter?.let {
            if (it.itemCount == 0) {
                val errorMessage = getString(R.string.error_no_custom_emojis, accountManager.activeAccount!!.domain)
                displayTransientMessage(errorMessage)
                return
            }

            if (emojiBehavior.state == BottomSheetBehavior.STATE_HIDDEN || emojiBehavior.state == BottomSheetBehavior.STATE_COLLAPSED) {
                emojiBehavior.state = BottomSheetBehavior.STATE_EXPANDED
                visibilityBehavior.state = BottomSheetBehavior.STATE_HIDDEN
                addAttachmentBehavior.state = BottomSheetBehavior.STATE_HIDDEN
                scheduleBehavior.setState(BottomSheetBehavior.STATE_HIDDEN)
            } else {
                emojiBehavior.setState(BottomSheetBehavior.STATE_HIDDEN)
            }
        }
    }

    /**
     * Handles clicking the "Add attachment" button in the bottom bar.
     *
     * Shows/hides the bottom sheet displaying a menu of attachment options.
     */
    private fun onAddAttachmentClick() {
        if (addAttachmentBehavior.state == BottomSheetBehavior.STATE_HIDDEN || addAttachmentBehavior.state == BottomSheetBehavior.STATE_COLLAPSED) {
            addAttachmentBehavior.state = BottomSheetBehavior.STATE_EXPANDED
            visibilityBehavior.state = BottomSheetBehavior.STATE_HIDDEN
            emojiBehavior.state = BottomSheetBehavior.STATE_HIDDEN
            scheduleBehavior.setState(BottomSheetBehavior.STATE_HIDDEN)
        } else {
            addAttachmentBehavior.setState(BottomSheetBehavior.STATE_HIDDEN)
        }
    }

    /**
     * Handles clicking the "Add media" button in the "Add attachment" menu.
     *
     * Requests the necessary permissions, or directly launches
     * [pickMediaFile]. If permissions are necessary the media picker is
     * launched in [onRequestPermissionsResult].
     */
    private fun onAddMediaClick() {
        addAttachmentBehavior.addBottomSheetCallback(
            object : BottomSheetBehavior.BottomSheetCallback() {
                override fun onStateChanged(bottomSheet: View, newState: Int) {
                    // Wait until bottom sheet is not collapsed and show next screen after
                    if (newState == BottomSheetBehavior.STATE_COLLAPSED) {
                        addAttachmentBehavior.removeBottomSheetCallback(this)
                        if (Build.VERSION.SDK_INT < Build.VERSION_CODES.Q && ContextCompat.checkSelfPermission(this@ComposeActivity, Manifest.permission.READ_EXTERNAL_STORAGE) != PackageManager.PERMISSION_GRANTED) {
                            ActivityCompat.requestPermissions(
                                this@ComposeActivity,
                                arrayOf(Manifest.permission.READ_EXTERNAL_STORAGE),
                                PERMISSIONS_REQUEST_READ_EXTERNAL_STORAGE,
                            )
                        } else {
                            pickMediaFile.launch(true)
                        }
                    }
                }

                override fun onSlide(bottomSheet: View, slideOffset: Float) {}
            },
        )
        addAttachmentBehavior.state = BottomSheetBehavior.STATE_COLLAPSED
    }

    /**
     * Handles clicking the "Add poll" button in the "Add attachment" menu.
     */
    private fun onAddPollClick(instanceInfo: InstanceInfo) = lifecycleScope.launch {
        addAttachmentBehavior.state = BottomSheetBehavior.STATE_COLLAPSED
        showAddPollDialog(
            context = this@ComposeActivity,
            poll = viewModel.poll.value,
            maxOptionCount = instanceInfo.pollMaxOptions,
            maxOptionLength = instanceInfo.pollMaxLength,
            minDuration = instanceInfo.pollMinDuration,
            maxDuration = instanceInfo.pollMaxDuration,
            onUpdatePoll = viewModel::onPollChanged,
        )
    }

    private fun setupPollView(instanceInfo: InstanceInfo) {
        binding.pollPreview.setOnClickListener {
            val popup = PopupMenu(this, binding.pollPreview)
            val editId = 1
            val removeId = 2
            popup.menu.add(0, editId, 0, R.string.edit_poll)
            popup.menu.add(0, removeId, 0, R.string.action_remove)
            popup.setOnMenuItemClickListener { menuItem ->
                when (menuItem.itemId) {
                    editId -> onAddPollClick(instanceInfo)
                    removeId -> removePoll()
                }
                true
            }
            popup.show()
        }
    }

    private fun removePoll() {
        viewModel.onPollChanged(null)
        binding.pollPreview.hide()
    }

    override fun onVisibilityChanged(visibility: Status.Visibility) {
        viewModel.onStatusVisibilityChanged(visibility)
        visibilityBehavior.state = BottomSheetBehavior.STATE_COLLAPSED
    }

    private fun updateVisibleCharactersLeft(textLength: Int) {
        val remainingLength = maximumTootCharacters - textLength
        binding.composeCharactersLeftView.text = String.format(Locale.getDefault(), "%d", remainingLength)

        val textColor = if (remainingLength < 0) {
            MaterialColors.getColor(binding.root, androidx.appcompat.R.attr.colorError)
        } else {
            MaterialColors.getColor(binding.composeCharactersLeftView, android.R.attr.textColorTertiary)
        }
        binding.composeCharactersLeftView.setTextColor(textColor)
    }

    private fun onContentWarningChanged() {
        val showWarning = binding.composeContentWarningBar.isGone
        viewModel.showContentWarningChanged(showWarning)
    }

    private fun verifyScheduledTime(): Boolean {
        return binding.composeScheduleView.verifyScheduledTime(viewModel.scheduledAt.value)
    }

    private fun onSendClick(pachliAccountId: Long) = lifecycleScope.launch {
        if (viewModel.confirmStatusLanguage) confirmStatusLanguage()

        if (verifyScheduledTime()) {
            sendStatus(pachliAccountId)
        } else {
            showScheduleView()
        }
    }

    /**
     * Check the status' language.
     *
     * Try and identify the language the status is written in, and compare that with
     * the language the user selected. If the selected language is not in the top three
     * detected languages, and the language was detected at 60+% confidence then prompt
     * the user to change the language before posting.
     */
    private suspend fun confirmStatusLanguage() {
        // Note: There's some dancing around here because the language identifiers
        // are BCP-47 codes (potentially with multiple components) and the Mastodon API wants ISO 639.
        // See https://github.com/mastodon/mastodon/issues/23541

        // Null check. Shouldn't be necessary
        val currentLang = viewModel.language.value ?: return

        // Try and identify the language the status is written in. Limit to the
        // first three possibilities. Don't show errors to the user, just bail,
        // as there's nothing they can do to resolve any error.
        val languages = languageIdentifierFactory.newInstance().use {
            it.identifyPossibleLanguages(binding.composeEditField.text.toString())
                .getOrElse {
                    Timber.d("error when identifying languages: %s", it)
                    return
                }
        }

        // If there are no matches then bail
        // Note: belt and braces, shouldn't happen per documented behaviour, as at
        // least one item should always be returned.
        if (languages.isEmpty()) return

        // Ignore results where the language could not be determined.
        if (languages.first().languageTag == UNDETERMINED_LANGUAGE_TAG) return

        // If the current language is any of the ones detected then it's OK.
        if (languages.any { it.languageTag.startsWith(currentLang) }) return

        // Warn the user about the language mismatch only if 60+% sure of the guess.
        val detectedLang = languages.first()
        if (detectedLang.confidence < 0.6) return

        // Viewmodel's language tag has just the first component (e.g., "zh"), the
        // guessed language might more (e.g,. "-Hant"), so trim to just the first.
        val detectedLangTruncatedTag = detectedLang.languageTag.split('-', limit = 2)[0]

        val localeList = getLocaleList(emptyList()).associateBy { it.modernLanguageCode }

        val detectedLocale = localeList[detectedLangTruncatedTag] ?: return
        val detectedDisplayLang = detectedLocale.displayLanguage
        val currentDisplayLang = localeList[currentLang]?.displayLanguage ?: return

        // Otherwise, show the dialog.
        val dialog = AlertDialog.Builder(this@ComposeActivity)
            .setTitle(R.string.compose_warn_language_dialog_title)
            .setMessage(
                getString(
                    R.string.compose_warn_language_dialog_fmt,
                    currentDisplayLang,
                    detectedDisplayLang,
                ),
            )
            .create()
            .await(
                getString(R.string.compose_warn_language_dialog_change_language_fmt, detectedDisplayLang),
                getString(R.string.compose_warn_language_dialog_accept_language_fmt, currentDisplayLang),
                getString(R.string.compose_warn_language_dialog_accept_and_dont_ask_fmt, currentDisplayLang),
            )

        if (dialog == AlertDialog.BUTTON_POSITIVE) {
            viewModel.onLanguageChanged(detectedLangTruncatedTag)
            locales.indexOf(detectedLocale).takeIf { it != -1 }?.let {
                binding.composePostLanguageButton.setSelection(it)
            }
        }

        if (dialog == AlertDialog.BUTTON_NEUTRAL) viewModel.confirmStatusLanguage = false
    }

    /** This is for the fancy keyboards which can insert images and stuff, and drag&drop etc */
    override fun onReceiveContent(view: View, contentInfo: ContentInfoCompat): ContentInfoCompat? {
        if (contentInfo.clip.description.hasMimeType("image/*")) {
            val split = contentInfo.partition { item: ClipData.Item -> item.uri != null }
            split.first?.let { content ->
                for (i in 0 until content.clip.itemCount) {
                    pickMedia(
                        content.clip.getItemAt(i).uri,
                        contentInfo.clip.description.label as String?,
                    )
                }
            }
            return split.second
        }
        return contentInfo
    }

    private fun sendStatus(pachliAccountId: Long) {
        enableButtons(false, viewModel.editing)
        val contentText = binding.composeEditField.text.toString()
        val spoilerText = viewModel.effectiveContentWarning.replayCache.firstOrNull().orEmpty()
        val statusLength = viewModel.statusLength.value
        if ((statusLength <= 0 || contentText.isBlank()) && viewModel.media.value.isEmpty()) {
            binding.composeEditField.error = getString(R.string.error_empty)
            enableButtons(true, viewModel.editing)
        } else if (statusLength <= maximumTootCharacters) {
            lifecycleScope.launch {
                viewModel.sendStatus(pachliAccountId, draftId, contentText, spoilerText)
                deleteDraftAndFinish()
            }
        } else {
            binding.composeEditField.error = getString(R.string.error_compose_character_limit)
            enableButtons(true, viewModel.editing)
        }
    }

    override fun onRequestPermissionsResult(requestCode: Int, permissions: Array<String>, grantResults: IntArray) {
        super.onRequestPermissionsResult(requestCode, permissions, grantResults)

        if (requestCode == PERMISSIONS_REQUEST_READ_EXTERNAL_STORAGE) {
            if (grantResults.isNotEmpty() && grantResults[0] == PackageManager.PERMISSION_GRANTED) {
                pickMediaFile.launch(true)
            } else {
                Snackbar.make(
                    binding.activityCompose,
                    R.string.error_media_upload_permission,
                    Snackbar.LENGTH_SHORT,
                ).apply {
                    setAction(app.pachli.core.ui.R.string.action_retry) { onAddMediaClick() }
                    // necessary so snackbar is shown over everything
                    view.elevation = resources.getDimension(DR.dimen.compose_activity_snackbar_elevation)
                    show()
                }
            }
        }
    }

    private fun initiateCameraApp() {
        addAttachmentBehavior.state = BottomSheetBehavior.STATE_COLLAPSED

        val photoFile: File = try {
            createNewImageFile(this)
        } catch (ex: IOException) {
            displayTransientMessage(R.string.error_media_upload_opening)
            return
        }

        // Continue only if the File was successfully created
        photoUploadUri = FileProvider.getUriForFile(
            this,
            BuildConfig.APPLICATION_ID + ".fileprovider",
            photoFile,
        )?.also {
            takePicture.launch(it)
        }
    }

    private fun enableButton(button: ImageButton, clickable: Boolean, colorActive: Boolean) {
        button.isEnabled = clickable
        // TODO: This should use button.isActivated, and the button should have a color
        // state list.
        if (colorActive) {
            setDrawableTint(this, button.drawable, android.R.attr.textColorTertiary)
        } else {
            button.drawable.clearColorFilter()
        }
    }

    private fun enablePollButton(enable: Boolean) {
        binding.addPollTextActionTextView.isEnabled = enable
        binding.addPollTextActionTextView.compoundDrawables.getOrNull(0)?.let { drawable ->
            if (enable) {
                drawable.alpha = 255
            } else {
                drawable.alpha = disabledAlphaInt
            }
        }
    }

    private fun editImageInQueue(item: QueuedMedia) {
        // If input image is lossless, output image should be lossless.
        // Currently the only supported lossless format is png.
        val mimeType: String? = contentResolver.getType(item.uri)
        val isPng: Boolean = mimeType != null && mimeType.endsWith("/png")
        val tempFile = createNewImageFile(this, if (isPng) ".png" else ".jpg")

        // "Authority" must be the same as the android:authorities string in AndroidManifest.xml
        val uriNew = FileProvider.getUriForFile(this, BuildConfig.APPLICATION_ID + ".fileprovider", tempFile)

        viewModel.cropImageItemOld = item

        cropImage.launch(
            CropImageContractOptions(
                uri = item.uri,
                cropImageOptions = CropImageOptions(
                    customOutputUri = uriNew,
                    outputCompressFormat = if (isPng) Bitmap.CompressFormat.PNG else Bitmap.CompressFormat.JPEG,
                ),
            ),
        )
    }

    private fun removeMediaFromQueue(item: QueuedMedia) {
        viewModel.removeMediaFromQueue(item)
    }

    // Problem here.
    //
    // This can be called before the ViewModel has the account info, causing a
    // "lateinit property pachliAccount has not been initialized" crash.
    //
    // Send this as a UiAction, with an associated UiError that can be
    // displayed.
    //
    // The viewmodel can combine the uiaction with pachliaccountflow,
    // and only perform the add when there's an account

    private fun pickMedia(uri: Uri, description: String? = null) {
        viewModel.accept(
            FallibleUiAction.PickMedia(
                uri = uri,
                description = description,
            ),
        )
    }

    /**
     * Shows/hides the content warning area depending on [show].
     *
     * Adjusts the colours of the content warning button to reflect the state.
     */
    private fun showContentWarning(show: Boolean) {
        // Skip any animations if the current visibility matches the intended visibility. This
        // prevents a visual oddity where the compose editor animates in to view when first
        // opening the activity.
        if (binding.composeContentWarningBar.isVisible == show) return
        TransitionManager.beginDelayedTransition(binding.composeContentWarningBar.parent as ViewGroup)
        @ColorInt val color = if (show) {
            binding.composeContentWarningBar.show()
            binding.composeContentWarningField.setSelection(binding.composeContentWarningField.text.length)
            binding.composeContentWarningField.requestFocus()
            MaterialColors.getColor(binding.composeContentWarningButton, android.R.attr.colorPrimary)
        } else {
            binding.composeContentWarningBar.hide()
            binding.composeEditField.requestFocus()
            MaterialColors.getColor(binding.composeContentWarningButton, android.R.attr.colorControlNormal)
        }
        binding.composeContentWarningButton.drawable.colorFilter = PorterDuffColorFilter(color, PorterDuff.Mode.SRC_IN)
    }

    override fun onOptionsItemSelected(item: MenuItem): Boolean {
        if (item.itemId == android.R.id.home) {
            handleCloseButton()
            return true
        }

        return super.onOptionsItemSelected(item)
    }

    @SuppressLint("GestureBackNavigation")
    override fun onKeyDown(keyCode: Int, event: KeyEvent): Boolean {
        if (event.action == KeyEvent.ACTION_DOWN) {
            if (event.isCtrlPressed) {
                if (keyCode == KeyEvent.KEYCODE_ENTER) {
                    // send toot by pressing CTRL + ENTER
                    this.onSendClick(intent.pachliAccountId)
                    return true
                }
            }

            if (keyCode == KeyEvent.KEYCODE_BACK) {
                onBackPressedDispatcher.onBackPressed()
                return true
            }
        }
        return super.onKeyDown(keyCode, event)
    }

    private fun handleCloseButton() {
        val contentText = binding.composeEditField.text.toString()
        val contentWarning = binding.composeContentWarningField.text.toString()
        when (viewModel.closeConfirmationKind.value) {
            ConfirmationKind.NONE -> {
                viewModel.stopUploads()
                finish()
            }
            ConfirmationKind.SAVE_OR_DISCARD ->
                getSaveAsDraftOrDiscardDialog(contentText, contentWarning).show()
            ConfirmationKind.UPDATE_OR_DISCARD ->
                getUpdateDraftOrDiscardDialog(contentText, contentWarning).show()
            ConfirmationKind.CONTINUE_EDITING_OR_DISCARD_CHANGES ->
                getContinueEditingOrDiscardDialog().show()
            ConfirmationKind.CONTINUE_EDITING_OR_DISCARD_DRAFT ->
                getDeleteEmptyDraftOrContinueEditing().show()
        }
    }

    /**
     * User is editing a new post, and can either save the changes as a draft or discard them.
     */
    private fun getSaveAsDraftOrDiscardDialog(contentText: String, contentWarning: String): AlertDialog.Builder {
        val builder = AlertDialog.Builder(this)
            .setTitle(R.string.compose_save_draft)
            .setPositiveButton(R.string.action_save) { _, _ ->
                viewModel.stopUploads()
                saveDraftAndFinish(contentText, contentWarning)
            }
            .setNegativeButton(R.string.action_delete) { _, _ ->
                viewModel.stopUploads()
                deleteDraftAndFinish()
            }

        if (viewModel.media.value.isNotEmpty()) {
            builder.setMessage(R.string.compose_save_draft_loses_media)
        }

        return builder
    }

    /**
     * User is editing an existing draft, and can either update the draft with the new changes or
     * discard them.
     */
    private fun getUpdateDraftOrDiscardDialog(contentText: String, contentWarning: String): AlertDialog.Builder {
        val builder = AlertDialog.Builder(this)
            .setTitle(R.string.compose_save_draft)
            .setPositiveButton(R.string.action_save) { _, _ ->
                viewModel.stopUploads()
                saveDraftAndFinish(contentText, contentWarning)
            }
            .setNegativeButton(R.string.action_discard) { _, _ ->
                viewModel.stopUploads()
                finish()
            }

        if (viewModel.media.value.isNotEmpty()) {
            builder.setMessage(R.string.compose_save_draft_loses_media)
        }

        return builder
    }

    /**
     * User is editing a post (scheduled, or posted), and can either go back to editing, or
     * discard the changes.
     */
    private fun getContinueEditingOrDiscardDialog(): AlertDialog.Builder {
        return AlertDialog.Builder(this)
            .setMessage(R.string.unsaved_changes)
            .setPositiveButton(R.string.action_continue_edit) { _, _ ->
                // Do nothing, dialog will dismiss, user can continue editing
            }
            .setNegativeButton(R.string.action_discard) { _, _ ->
                viewModel.stopUploads()
                finish()
            }
    }

    /**
     * User is editing an existing draft and making it empty.
     * The user can either delete the empty draft or go back to editing.
     */
    private fun getDeleteEmptyDraftOrContinueEditing(): AlertDialog.Builder {
        return AlertDialog.Builder(this)
            .setMessage(R.string.compose_delete_draft)
            .setPositiveButton(R.string.action_delete) { _, _ ->
                viewModel.deleteDraft(draftId)
                viewModel.stopUploads()
                finish()
            }
            .setNegativeButton(R.string.action_continue_edit) { _, _ ->
                // Do nothing, dialog will dismiss, user can continue editing
            }
    }

    private fun deleteDraftAndFinish() {
        viewModel.deleteDraft(draftId)
        finish()
    }

    private fun saveDraftAndFinish(contentText: String, contentWarning: String) {
        lifecycleScope.launch {
            val dialog = if (viewModel.shouldShowSaveDraftDialog()) {
                ProgressDialog.show(
                    this@ComposeActivity,
                    null,
                    getString(R.string.saving_draft),
                    true,
                    false,
                )
            } else {
                null
            }
            viewModel.saveDraft(intent.pachliAccountId, draftId, contentText, contentWarning)
            dialog?.cancel()
            finish()
        }
    }

    override suspend fun search(token: String): List<ComposeAutoCompleteAdapter.AutocompleteResult> {
        return viewModel.searchAutocompleteSuggestions(token)
    }

    override fun onEmojiSelected(shortcode: String) {
        replaceTextAtCaret(":$shortcode: ")
    }

    private fun bindEmojiList(emojiList: List<Emoji>) {
        val animateEmojis = sharedPreferencesRepository.animateEmojis
        binding.emojiView.adapter = EmojiAdapter(glide, emojiList, this@ComposeActivity, animateEmojis)
        enableButton(binding.composeEmojiButton, true, emojiList.isNotEmpty())
    }

    /**
     * Media queued for upload.
     *
     * @param account
     * @param localId Pachli identified for this media, while it's queued.
     * @param uri Local URI for this media on device.
     * @param type Media's [Type].
     * @param mediaSize Media size in bytes, or [app.pachli.util.MEDIA_SIZE_UNKNOWN]. See [getMediaSize].
     * @param description
     * @param focus
     * @param uploadState
     */
    data class QueuedMedia(
        val account: AccountEntity,
        val localId: Int,
        val uri: Uri,
        val type: Type,
        val mediaSize: Long,
        val description: String? = null,
        val focus: Attachment.Focus? = null,
        val uploadState: Result<UploadState, MediaUploaderError>,
    ) {
        enum class Type {
            IMAGE,
            VIDEO,
            AUDIO,
        }

        /**
         * Server's ID for this attachment. May be null if the media is still
         * being uploaded, or it was uploaded and there was an error that
         * meant it couldn't be processed. Attachments that have an error
         * *after* processing have a non-null `serverId`.
         */
        val serverId: String?
            get() = uploadState.mapBoth(
                { state ->
                    when (state) {
                        is UploadState.Uploading -> null
                        is UploadState.Uploaded.Processing -> state.serverId
                        is UploadState.Uploaded.Processed -> state.serverId
                        is UploadState.Uploaded.Published -> state.serverId
                    }
                },
                { error ->
                    when (error) {
                        is MediaUploaderError.UpdateMediaError -> error.serverId
                        else -> null
                    }
                },
            )
    }

    override fun onTimeSet(time: Date?) {
        viewModel.updateScheduledAt(time)
        if (verifyScheduledTime()) {
            scheduleBehavior.state = BottomSheetBehavior.STATE_HIDDEN
        } else {
            showScheduleView()
        }
    }

    private fun resetSchedule() {
        viewModel.updateScheduledAt(null)
        scheduleBehavior.state = BottomSheetBehavior.STATE_HIDDEN
    }

    fun onUpdateDescription(media: QueuedMedia, description: String) {
        // Do nothing if no changes.
        if (media.description.isNullOrBlank() && description.isBlank()) return
        if (media.description == description) return
        viewModel.updateDescription(media.localId, media.serverId, description)
    }

    companion object {
        private const val PERMISSIONS_REQUEST_READ_EXTERNAL_STORAGE = 1

        private const val KEY_PHOTO_UPLOAD_URI = "app.pachli.KEY_PHOTO_UPLOAD_URI"
        private const val KEY_VISIBILITY = "app.pachli.KEY_VISIBILITY"
        private const val KEY_SCHEDULED_TIME = "app.pachli.KEY_SCHEDULED_TIME"
        private const val KEY_CONTENT_WARNING_VISIBLE = "app.pachli.KEY_CONTENT_WARNING_VISIBLE"

        /**
         * [InputFilter] that uses the "Mastodon" length of a string, where emojis always
         * count as a single character.
         *
         * Unlike [InputFilter.LengthFilter] the source input is not trimmed if it is
         * too long, it's just rejected.
         */
        class MastodonLengthFilter(private val maxLength: Int) : InputFilter {
            override fun filter(
                source: CharSequence?,
                start: Int,
                end: Int,
                dest: Spanned?,
                dstart: Int,
                dend: Int,
            ): CharSequence? {
                val destRemovedLength = dest?.subSequence(dstart, dend).toString().mastodonLength()
                val available = maxLength - dest.toString().mastodonLength() + destRemovedLength
                val sourceLength = source?.subSequence(start, end).toString().mastodonLength()

                // Not enough space to insert the new text
                if (sourceLength > available) return REJECT

                return ALLOW
            }

            companion object {
                /** Filter result allowing the changes */
                val ALLOW = null

                /** Filter result preventing the changes */
                const val REJECT = ""
            }
        }
    }
}<|MERGE_RESOLUTION|>--- conflicted
+++ resolved
@@ -851,11 +851,7 @@
     }
 
     /**
-<<<<<<< HEAD
-     * Inserts [text] in to [EditText] immediately before each word in the
-=======
      * Inserts [text] in to the editor immediately before each word in the
->>>>>>> f9f774d3
      * selected text.
      *
      * E.g., given current text is `foo bar baz` and [text] is `#`
@@ -883,21 +879,12 @@
             setSelection(start + text.length)
             return
         }
-<<<<<<< HEAD
 
         var wasWord: Boolean
         var isWord = end < editorText.length && !Character.isWhitespace(editorText[end])
         var newEnd = end
 
-        // Iterate the selection backward so we don't have to juggle indices on insertion
-=======
-
-        var wasWord: Boolean
-        var isWord = end < editorText.length && !Character.isWhitespace(editorText[end])
-        var newEnd = end
-
         // Iterate the selection backward so we don't have to juggle indices on insertion.
->>>>>>> f9f774d3
         var index = end - 1
         while (index >= start - 1 && index >= 0) {
             wasWord = isWord
@@ -910,22 +897,13 @@
             --index
         }
 
-<<<<<<< HEAD
-        // Special case when the selection includes the start of the text
-        if (start == 0 && isWord) {
-=======
         if (start == 0 && isWord) {
             // Special case when the selection includes the start of the text.
->>>>>>> f9f774d3
             editorText.insert(0, text)
             newEnd += text.length
         }
 
-<<<<<<< HEAD
-        // Keep the same text (including insertions) selected
-=======
         // Keep the same text (including insertions) selected.
->>>>>>> f9f774d3
         setSelection(start, newEnd)
     }
 
