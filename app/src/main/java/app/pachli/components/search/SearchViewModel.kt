--- conflicted
+++ resolved
@@ -276,16 +276,6 @@
 
     fun reblog(statusViewData: StatusViewData, reblog: Boolean) {
         viewModelScope.launch {
-<<<<<<< HEAD
-            statusRepository.reblog(statusViewData.pachliAccountId, statusViewData.id, reblog)
-                .onSuccess {
-                    updateStatus(
-                        statusViewData.status.copy(
-                            reblogged = reblog,
-                            reblog = statusViewData.status.reblog?.copy(reblogged = reblog),
-                        ),
-                    )
-=======
             updateStatus(
                 statusViewData.status.copy(
                     reblogged = reblog,
@@ -296,7 +286,6 @@
                 .onFailure {
                     updateStatus(statusViewData.status)
                     Timber.d("Failed to reblog status %s: %s", statusViewData.id, it)
->>>>>>> e1cfa5fa
                 }
         }
     }
@@ -325,10 +314,7 @@
         updateStatus(statusViewData.status.copy(favourited = isFavorited))
         viewModelScope.launch {
             statusRepository.favourite(statusViewData.pachliAccountId, statusViewData.id, isFavorited)
-<<<<<<< HEAD
-=======
                 .onFailure { updateStatus(statusViewData.status) }
->>>>>>> e1cfa5fa
         }
     }
 
@@ -336,10 +322,7 @@
         updateStatus(statusViewData.status.copy(bookmarked = isBookmarked))
         viewModelScope.launch {
             statusRepository.bookmark(statusViewData.pachliAccountId, statusViewData.id, isBookmarked)
-<<<<<<< HEAD
-=======
                 .onFailure { updateStatus(statusViewData.status) }
->>>>>>> e1cfa5fa
         }
     }
 
