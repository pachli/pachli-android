/* Copyright 2021 Tusky Contributors
 *
 * This file is a part of Pachli.
 *
 * This program is free software; you can redistribute it and/or modify it under the terms of the
 * GNU General Public License as published by the Free Software Foundation; either version 3 of the
 * License, or (at your option) any later version.
 *
 * Pachli is distributed in the hope that it will be useful, but WITHOUT ANY WARRANTY; without even
 * the implied warranty of MERCHANTABILITY or FITNESS FOR A PARTICULAR PURPOSE. See the GNU General
 * Public License for more details.
 *
 * You should have received a copy of the GNU General Public License along with Pachli; if not,
 * see <http://www.gnu.org/licenses>.
 */

package app.pachli.components.search.fragments

import android.os.Bundle
import android.view.View
import androidx.paging.PagingData
import androidx.paging.PagingDataAdapter
import app.pachli.components.search.adapter.SearchHashtagsAdapter
import app.pachli.core.network.model.HashTag
import com.google.android.material.divider.MaterialDividerItemDecoration
import dagger.hilt.android.AndroidEntryPoint
import kotlinx.coroutines.flow.Flow

@AndroidEntryPoint
class SearchHashtagsFragment : SearchFragment<HashTag>() {

    override val data: Flow<PagingData<HashTag>>
        get() = viewModel.hashtagsFlow

    override fun onViewCreated(view: View, savedInstanceState: Bundle?) {
        super.onViewCreated(view, savedInstanceState)
        binding.searchRecyclerView.addItemDecoration(
            MaterialDividerItemDecoration(requireContext(), MaterialDividerItemDecoration.VERTICAL),
        )
    }

    override fun createAdapter(): PagingDataAdapter<HashTag, *> = SearchHashtagsAdapter(this)

    companion object {
<<<<<<< HEAD
        fun newInstance(accountId: Long): SearchHashtagsFragment {
            return SearchFragment.newInstance(accountId)
=======
        fun newInstance(pachliAccountId: Long): SearchHashtagsFragment {
            return SearchFragment.newInstance(pachliAccountId)
>>>>>>> 59a0e308
        }
    }
}<|MERGE_RESOLUTION|>--- conflicted
+++ resolved
@@ -42,13 +42,8 @@
     override fun createAdapter(): PagingDataAdapter<HashTag, *> = SearchHashtagsAdapter(this)
 
     companion object {
-<<<<<<< HEAD
-        fun newInstance(accountId: Long): SearchHashtagsFragment {
-            return SearchFragment.newInstance(accountId)
-=======
         fun newInstance(pachliAccountId: Long): SearchHashtagsFragment {
             return SearchFragment.newInstance(pachliAccountId)
->>>>>>> 59a0e308
         }
     }
 }