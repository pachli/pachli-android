/*
 * Copyright 2023 Pachli Association
 *
 * This file is a part of Pachli.
 *
 * This program is free software; you can redistribute it and/or modify it under the terms of the
 * GNU General Public License as published by the Free Software Foundation; either version 3 of the
 * License, or (at your option) any later version.
 *
 * Pachli is distributed in the hope that it will be useful, but WITHOUT ANY WARRANTY; without even
 * the implied warranty of MERCHANTABILITY or FITNESS FOR A PARTICULAR PURPOSE. See the GNU General
 * Public License for more details.
 *
 * You should have received a copy of the GNU General Public License along with Pachli; if not,
 * see <http://www.gnu.org/licenses>.
 */

package app.pachli.components.trending

import android.content.res.Configuration
import android.os.Bundle
import android.view.Menu
import android.view.MenuInflater
import android.view.MenuItem
import android.view.View
import android.view.accessibility.AccessibilityManager
import androidx.core.content.ContextCompat
import androidx.core.view.MenuProvider
import androidx.fragment.app.Fragment
import androidx.fragment.app.viewModels
import androidx.lifecycle.Lifecycle
import androidx.lifecycle.lifecycleScope
import androidx.lifecycle.repeatOnLifecycle
import androidx.recyclerview.widget.GridLayoutManager
import androidx.recyclerview.widget.SimpleItemAnimator
import androidx.swiperefreshlayout.widget.SwipeRefreshLayout.OnRefreshListener
import app.pachli.R
import app.pachli.components.trending.viewmodel.InfallibleUiAction
import app.pachli.components.trending.viewmodel.LoadState
import app.pachli.components.trending.viewmodel.TrendingLinksViewModel
import app.pachli.core.activity.OpenUrlUseCase
import app.pachli.core.activity.RefreshableFragment
import app.pachli.core.activity.ReselectableFragment
<<<<<<< HEAD
import app.pachli.core.activity.extensions.startActivityWithDefaultTransition
=======
import app.pachli.core.activity.extensions.TransitionKind
import app.pachli.core.activity.extensions.startActivityWithTransition
>>>>>>> bfd67456
import app.pachli.core.common.extensions.hide
import app.pachli.core.common.extensions.show
import app.pachli.core.common.extensions.viewBinding
import app.pachli.core.designsystem.R as DR
import app.pachli.core.model.ServerOperation
import app.pachli.core.navigation.AccountActivityIntent
import app.pachli.core.navigation.TimelineActivityIntent
import app.pachli.core.network.model.PreviewCard
import app.pachli.core.ui.ActionButtonScrollListener
import app.pachli.core.ui.BackgroundMessage
import app.pachli.databinding.FragmentTrendingLinksBinding
import app.pachli.interfaces.ActionButtonActivity
import app.pachli.interfaces.AppBarLayoutHost
import app.pachli.view.PreviewCardView.Target
import com.bumptech.glide.Glide
import com.google.android.material.color.MaterialColors
import com.google.android.material.snackbar.Snackbar
import com.mikepenz.iconics.IconicsDrawable
import com.mikepenz.iconics.typeface.library.googlematerial.GoogleMaterial
import com.mikepenz.iconics.utils.colorInt
import com.mikepenz.iconics.utils.sizeDp
import dagger.hilt.android.AndroidEntryPoint
import dagger.hilt.android.lifecycle.withCreationCallback
import io.github.z4kn4fein.semver.constraints.toConstraint
import javax.inject.Inject
import kotlin.properties.Delegates
import kotlinx.coroutines.flow.collectLatest
import kotlinx.coroutines.flow.distinctUntilChangedBy
import kotlinx.coroutines.launch
import retrofit2.HttpException
import timber.log.Timber

@AndroidEntryPoint
class TrendingLinksFragment :
    Fragment(R.layout.fragment_trending_links),
    OnRefreshListener,
    ReselectableFragment,
    RefreshableFragment,
    MenuProvider {

    @Inject
    lateinit var openUrl: OpenUrlUseCase

    private val viewModel: TrendingLinksViewModel by viewModels(
        extrasProducer = {
            defaultViewModelCreationExtras.withCreationCallback<TrendingLinksViewModel.Factory> { factory ->
                factory.create(requireArguments().getLong(ARG_PACHLI_ACCOUNT_ID))
            }
        },
    )

    private val binding by viewBinding(FragmentTrendingLinksBinding::bind)

    private lateinit var trendingLinksAdapter: TrendingLinksAdapter

    private var talkBackWasEnabled = false

    private var pachliAccountId by Delegates.notNull<Long>()

    override fun onCreate(savedInstanceState: Bundle?) {
        super.onCreate(savedInstanceState)
        pachliAccountId = requireArguments().getLong(ARG_PACHLI_ACCOUNT_ID)
    }

    override fun onConfigurationChanged(newConfig: Configuration) {
        super.onConfigurationChanged(newConfig)
        binding.recyclerView.layoutManager = getLayoutManager(
            requireContext().resources.getInteger(DR.integer.trending_column_count),
        )
    }

    override fun onViewCreated(view: View, savedInstanceState: Bundle?) {
        requireActivity().addMenuProvider(this, viewLifecycleOwner, Lifecycle.State.RESUMED)

        (activity as? ActionButtonActivity)?.actionButton?.let { actionButton ->
            actionButton.show()

            val actionButtonScrollListener = ActionButtonScrollListener(actionButton)
            binding.recyclerView.addOnScrollListener(actionButtonScrollListener)

            viewLifecycleOwner.lifecycleScope.launch {
                viewLifecycleOwner.repeatOnLifecycle(Lifecycle.State.RESUMED) {
                    viewModel.showFabWhileScrolling.collect { showFabWhileScrolling ->
                        actionButtonScrollListener.showActionButtonWhileScrolling = showFabWhileScrolling
                    }
                }
            }
        }

        trendingLinksAdapter = TrendingLinksAdapter(
            Glide.with(this),
            viewModel.statusDisplayOptions.value,
            false,
            ::onOpenLink,
        )

        setupSwipeRefreshLayout()
        setupRecyclerView()

        viewLifecycleOwner.lifecycleScope.launch {
            viewLifecycleOwner.repeatOnLifecycle(Lifecycle.State.STARTED) {
                launch {
                    viewModel.pachliAccountFlow.distinctUntilChangedBy { it.server }.collect { account ->
                        trendingLinksAdapter.showTimelineLink = account.server.can(
                            ServerOperation.ORG_JOINMASTODON_TIMELINES_LINK,
                            ">=1.0.0".toConstraint(),
                        )
                    }
                }

                launch {
                    viewModel.loadState.collect {
                        when (it) {
                            LoadState.Loading -> bindLoading()
                            is LoadState.Success -> bindSuccess(it)
                            is LoadState.Error -> bindError(it)
                        }
                    }
                }
                launch {
                    viewModel.statusDisplayOptions.collectLatest {
                        trendingLinksAdapter.statusDisplayOptions = it
                    }
                }
            }
        }

        viewModel.accept(InfallibleUiAction.Reload)
    }

    private fun bindLoading() {
        if (!binding.swipeRefreshLayout.isRefreshing) {
            binding.progressBar.show()
        } else {
            binding.progressBar.hide()
        }
    }

    private fun bindSuccess(loadState: LoadState.Success) {
        trendingLinksAdapter.submitList(loadState.data)
        binding.progressBar.hide()
        binding.swipeRefreshLayout.isRefreshing = false
        if (loadState.data.isEmpty()) {
            binding.messageView.setup(BackgroundMessage.Empty())
            binding.messageView.show()
        } else {
            binding.messageView.hide()
            binding.recyclerView.show()
        }
    }

    private fun bindError(loadState: LoadState.Error) {
        binding.progressBar.hide()
        binding.swipeRefreshLayout.isRefreshing = false
        binding.recyclerView.hide()
        if (trendingLinksAdapter.itemCount != 0) {
            val snackbar = Snackbar.make(
                binding.root,
                loadState.throwable.message ?: "Error",
                Snackbar.LENGTH_INDEFINITE,
            )

            if (loadState.throwable !is HttpException || loadState.throwable.code() != 404) {
                snackbar.setAction("Retry") { viewModel.accept(InfallibleUiAction.Reload) }
            }
            snackbar.show()
        } else {
            if (loadState.throwable !is HttpException || loadState.throwable.code() != 404) {
                binding.messageView.setup(loadState.throwable) {
                    viewModel.accept(InfallibleUiAction.Reload)
                }
            } else {
                binding.messageView.setup(loadState.throwable)
            }
            binding.messageView.show()
        }
    }

    private fun setupSwipeRefreshLayout() {
        binding.swipeRefreshLayout.setOnRefreshListener(this)
        binding.swipeRefreshLayout.setColorSchemeColors(MaterialColors.getColor(binding.root, androidx.appcompat.R.attr.colorPrimary))
    }

    private fun setupRecyclerView() {
        with(binding.recyclerView) {
            layoutManager = getLayoutManager(requireContext().resources.getInteger(DR.integer.trending_column_count))
            setHasFixedSize(true)
            (itemAnimator as SimpleItemAnimator).supportsChangeAnimations = false
            adapter = trendingLinksAdapter
            setAccessibilityDelegateCompat(TrendingLinksAccessibilityDelegate(this, ::onOpenLink))
        }
    }

    private fun getLayoutManager(columnCount: Int) = GridLayoutManager(context, columnCount)

    override fun onCreateMenu(menu: Menu, menuInflater: MenuInflater) {
        menuInflater.inflate(R.menu.fragment_trending_links, menu)
        menu.findItem(R.id.action_refresh)?.apply {
            icon = IconicsDrawable(requireContext(), GoogleMaterial.Icon.gmd_refresh).apply {
                sizeDp = 20
                colorInt =
                    MaterialColors.getColor(binding.root, android.R.attr.textColorPrimary)
            }
        }
    }

    override fun onMenuItemSelected(menuItem: MenuItem): Boolean {
        return when (menuItem.itemId) {
            R.id.action_refresh -> {
                refreshContent()
                true
            }

            else -> false
        }
    }

    override fun refreshContent() {
        binding.swipeRefreshLayout.isRefreshing = true
        onRefresh()
    }

    override fun onRefresh() = viewModel.accept(InfallibleUiAction.Reload)

    override fun onReselect() {
        if (isAdded) {
            binding.recyclerView.layoutManager?.scrollToPosition(0)
            binding.recyclerView.stopScroll()
        }
    }

    private fun onOpenLink(card: PreviewCard, target: Target) {
        when (target) {
            Target.CARD -> openUrl(card.url)
            Target.IMAGE -> openUrl(card.url)
            Target.BYLINE -> card.authors?.firstOrNull()?.account?.id?.let {
<<<<<<< HEAD
                startActivityWithDefaultTransition(AccountActivityIntent(requireContext(), pachliAccountId, it))
=======
                startActivityWithTransition(
                    AccountActivityIntent(requireContext(), pachliAccountId, it),
                    TransitionKind.SLIDE_FROM_END,
                )
>>>>>>> bfd67456
            }

            Target.TIMELINE_LINK -> {
                val intent = TimelineActivityIntent.link(
                    requireContext(),
                    pachliAccountId,
                    card.url,
                    card.title,
                )
<<<<<<< HEAD
                startActivityWithDefaultTransition(intent)
=======
                startActivityWithTransition(intent, TransitionKind.SLIDE_FROM_END)
>>>>>>> bfd67456
            }
        }
    }

    override fun onResume() {
        super.onResume()
        val a11yManager =
            ContextCompat.getSystemService(requireContext(), AccessibilityManager::class.java)

        val wasEnabled = talkBackWasEnabled
        talkBackWasEnabled = a11yManager?.isEnabled == true
        Timber.d("talkback was enabled: %s, now %s", wasEnabled, talkBackWasEnabled)
        if (talkBackWasEnabled && !wasEnabled) {
            trendingLinksAdapter.notifyItemRangeChanged(0, trendingLinksAdapter.itemCount)
        }

        (requireActivity() as? AppBarLayoutHost)?.appBarLayout?.setLiftOnScrollTargetView(binding.recyclerView)
    }

    companion object {
        private const val ARG_PACHLI_ACCOUNT_ID = "app.pachli.ARG_PACHLI_ACCOUNT_ID"

        fun newInstance(pachliAccountId: Long): TrendingLinksFragment {
            val fragment = TrendingLinksFragment()
            fragment.arguments = Bundle(1).apply {
                putLong(ARG_PACHLI_ACCOUNT_ID, pachliAccountId)
            }
            return fragment
        }
    }
}<|MERGE_RESOLUTION|>--- conflicted
+++ resolved
@@ -41,12 +41,8 @@
 import app.pachli.core.activity.OpenUrlUseCase
 import app.pachli.core.activity.RefreshableFragment
 import app.pachli.core.activity.ReselectableFragment
-<<<<<<< HEAD
-import app.pachli.core.activity.extensions.startActivityWithDefaultTransition
-=======
 import app.pachli.core.activity.extensions.TransitionKind
 import app.pachli.core.activity.extensions.startActivityWithTransition
->>>>>>> bfd67456
 import app.pachli.core.common.extensions.hide
 import app.pachli.core.common.extensions.show
 import app.pachli.core.common.extensions.viewBinding
@@ -283,14 +279,10 @@
             Target.CARD -> openUrl(card.url)
             Target.IMAGE -> openUrl(card.url)
             Target.BYLINE -> card.authors?.firstOrNull()?.account?.id?.let {
-<<<<<<< HEAD
-                startActivityWithDefaultTransition(AccountActivityIntent(requireContext(), pachliAccountId, it))
-=======
                 startActivityWithTransition(
                     AccountActivityIntent(requireContext(), pachliAccountId, it),
                     TransitionKind.SLIDE_FROM_END,
                 )
->>>>>>> bfd67456
             }
 
             Target.TIMELINE_LINK -> {
@@ -300,11 +292,7 @@
                     card.url,
                     card.title,
                 )
-<<<<<<< HEAD
-                startActivityWithDefaultTransition(intent)
-=======
                 startActivityWithTransition(intent, TransitionKind.SLIDE_FROM_END)
->>>>>>> bfd67456
             }
         }
     }
