--- conflicted
+++ resolved
@@ -96,15 +96,10 @@
             MaterialDividerItemDecoration(this, MaterialDividerItemDecoration.VERTICAL),
         )
 
-<<<<<<< HEAD
         val preferences: SharedPreferences = PreferenceManager.getDefaultSharedPreferences(this)
         val wellbeingEnabled = preferences.getBoolean(PrefKeys.WELLBEING_HIDE_STATS_POSTS, false)
         val animateEmojis = preferences.getBoolean(PrefKeys.ANIMATE_CUSTOM_EMOJIS, false)
         val useAbsoluteTime = preferences.getBoolean(PrefKeys.ABSOLUTE_TIME_VIEW, false)
-=======
-        val wellbeingEnabled = sharedPreferencesRepository.getBoolean(PrefKeys.WELLBEING_HIDE_STATS_POSTS, false)
-        val animateEmojis = sharedPreferencesRepository.getBoolean(PrefKeys.ANIMATE_CUSTOM_EMOJIS, false)
->>>>>>> db2bd319
 
         adapter = AnnouncementAdapter(emptyList(), this, wellbeingEnabled, animateEmojis, useAbsoluteTime)
 
