/*
 * Copyright 2023 Pachli Association
 *
 * This file is a part of Pachli.
 *
 * This program is free software; you can redistribute it and/or modify it under the terms of the
 * GNU General Public License as published by the Free Software Foundation; either version 3 of the
 * License, or (at your option) any later version.
 *
 * Pachli is distributed in the hope that it will be useful, but WITHOUT ANY WARRANTY; without even
 * the implied warranty of MERCHANTABILITY or FITNESS FOR A PARTICULAR PURPOSE. See the GNU General
 * Public License for more details.
 *
 * You should have received a copy of the GNU General Public License along with Pachli; if not,
 * see <http://www.gnu.org/licenses>.
 */

package app.pachli.components.notifications

import android.app.Dialog
import android.content.DialogInterface
import android.os.Bundle
import android.view.LayoutInflater
import android.view.Menu
import android.view.MenuInflater
import android.view.MenuItem
import android.view.View
import android.view.ViewGroup
import android.view.accessibility.AccessibilityManager
import androidx.annotation.StringRes
import androidx.appcompat.app.AlertDialog
import androidx.core.content.ContextCompat
import androidx.core.view.MenuProvider
import androidx.core.view.isVisible
import androidx.fragment.app.DialogFragment
import androidx.fragment.app.viewModels
import androidx.lifecycle.Lifecycle
import androidx.lifecycle.lifecycleScope
import androidx.lifecycle.repeatOnLifecycle
import androidx.paging.LoadState
import androidx.recyclerview.widget.DiffUtil
import androidx.recyclerview.widget.LinearLayoutManager
import androidx.recyclerview.widget.RecyclerView
import androidx.recyclerview.widget.RecyclerView.NO_POSITION
import androidx.recyclerview.widget.RecyclerView.SCROLL_STATE_IDLE
import androidx.recyclerview.widget.SimpleItemAnimator
import androidx.swiperefreshlayout.widget.SwipeRefreshLayout.OnRefreshListener
import app.pachli.R
import app.pachli.adapter.StatusBaseViewHolder
import app.pachli.components.timeline.TimelineLoadStateAdapter
import app.pachli.core.activity.ReselectableFragment
import app.pachli.core.activity.extensions.TransitionKind
import app.pachli.core.activity.extensions.startActivityWithTransition
import app.pachli.core.activity.openLink
import app.pachli.core.common.extensions.hide
import app.pachli.core.common.extensions.show
import app.pachli.core.common.extensions.viewBinding
import app.pachli.core.model.FilterAction
import app.pachli.core.navigation.AttachmentViewData.Companion.list
import app.pachli.core.navigation.EditContentFilterActivityIntent
import app.pachli.core.network.model.Notification
import app.pachli.core.network.model.Poll
import app.pachli.core.network.model.Status
import app.pachli.core.preferences.TabTapBehaviour
import app.pachli.core.ui.ActionButtonScrollListener
import app.pachli.core.ui.BackgroundMessage
import app.pachli.core.ui.extensions.getErrorString
import app.pachli.core.ui.makeIcon
import app.pachli.databinding.FragmentTimelineNotificationsBinding
import app.pachli.fragment.SFragment
import app.pachli.interfaces.AccountActionListener
import app.pachli.interfaces.ActionButtonActivity
import app.pachli.interfaces.StatusActionListener
import app.pachli.util.ListStatusAccessibilityDelegate
import app.pachli.util.UserRefreshState
import app.pachli.util.asRefreshState
import app.pachli.viewdata.NotificationViewData
import at.connyduck.sparkbutton.helpers.Utils
import com.google.android.material.color.MaterialColors
import com.google.android.material.divider.MaterialDividerItemDecoration
import com.google.android.material.snackbar.Snackbar
import com.mikepenz.iconics.IconicsSize
import com.mikepenz.iconics.typeface.library.googlematerial.GoogleMaterial
import dagger.hilt.android.AndroidEntryPoint
import kotlin.properties.Delegates
import kotlinx.coroutines.delay
import kotlinx.coroutines.flow.collect
import kotlinx.coroutines.flow.collectLatest
import kotlinx.coroutines.flow.distinctUntilChangedBy
import kotlinx.coroutines.flow.filterIsInstance
import kotlinx.coroutines.flow.flow
import kotlinx.coroutines.flow.onEach
import kotlinx.coroutines.flow.stateIn
import kotlinx.coroutines.launch
import timber.log.Timber

@AndroidEntryPoint
class NotificationsFragment :
    SFragment<NotificationViewData>(),
    StatusActionListener<NotificationViewData>,
    NotificationActionListener,
    AccountActionListener,
    OnRefreshListener,
    MenuProvider,
    ReselectableFragment {

    private val viewModel: NotificationsViewModel by viewModels()

    private val binding by viewBinding(FragmentTimelineNotificationsBinding::bind)

    private lateinit var adapter: NotificationsPagingAdapter

    private lateinit var layoutManager: LinearLayoutManager

    private var talkBackWasEnabled = false

    override var pachliAccountId by Delegates.notNull<Long>()

    override fun onCreate(savedInstanceState: Bundle?) {
        super.onCreate(savedInstanceState)

        pachliAccountId = requireArguments().getLong(ARG_PACHLI_ACCOUNT_ID)

        adapter = NotificationsPagingAdapter(
            notificationDiffCallback,
<<<<<<< HEAD
            accountManager.activeAccount!!.id,
=======
            pachliAccountId,
>>>>>>> 59a0e308
            accountId = viewModel.account.accountId,
            statusActionListener = this,
            notificationActionListener = this,
            accountActionListener = this,
            statusDisplayOptions = viewModel.statusDisplayOptions.value,
        )
    }

    override fun onCreateView(
        inflater: LayoutInflater,
        container: ViewGroup?,
        savedInstanceState: Bundle?,
    ): View {
        return inflater.inflate(R.layout.fragment_timeline_notifications, container, false)
    }

    private fun confirmClearNotifications() {
        AlertDialog.Builder(requireContext())
            .setMessage(R.string.notification_clear_text)
            .setPositiveButton(android.R.string.ok) { _: DialogInterface?, _: Int -> clearNotifications() }
            .setNegativeButton(android.R.string.cancel, null)
            .show()
    }

    override fun onViewCreated(view: View, savedInstanceState: Bundle?) {
        super.onViewCreated(view, savedInstanceState)
        requireActivity().addMenuProvider(this, viewLifecycleOwner, Lifecycle.State.RESUMED)

        // Setup the SwipeRefreshLayout.
        binding.swipeRefreshLayout.setOnRefreshListener(this)
        binding.swipeRefreshLayout.setColorSchemeColors(MaterialColors.getColor(binding.root, androidx.appcompat.R.attr.colorPrimary))

        // Setup the RecyclerView.
        binding.recyclerView.setHasFixedSize(true)
        layoutManager = LinearLayoutManager(context)
        binding.recyclerView.layoutManager = layoutManager
        binding.recyclerView.setAccessibilityDelegateCompat(
            ListStatusAccessibilityDelegate(pachliAccountId, binding.recyclerView, this) { pos: Int ->
                if (pos in 0 until adapter.itemCount) {
                    adapter.peek(pos)
                } else {
                    null
                }
            },
        )
        binding.recyclerView.addItemDecoration(
            MaterialDividerItemDecoration(requireContext(), MaterialDividerItemDecoration.VERTICAL),
        )

        val saveIdListener = object : RecyclerView.OnScrollListener() {
            override fun onScrollStateChanged(recyclerView: RecyclerView, newState: Int) {
                if (newState != SCROLL_STATE_IDLE) return

                // Save the ID of the first notification visible in the list, so the user's
                // reading position is always restorable.
                layoutManager.findFirstVisibleItemPosition().takeIf { it != NO_POSITION }?.let { position ->
                    adapter.snapshot().getOrNull(position)?.id?.let { id ->
                        viewModel.accept(InfallibleUiAction.SaveVisibleId(visibleId = id))
                    }
                }
            }
        }
        binding.recyclerView.addOnScrollListener(saveIdListener)

        (activity as? ActionButtonActivity)?.actionButton?.let { actionButton ->
            actionButton.show()

            val actionButtonScrollListener = ActionButtonScrollListener(actionButton)
            binding.recyclerView.addOnScrollListener(actionButtonScrollListener)

            viewLifecycleOwner.lifecycleScope.launch {
                viewLifecycleOwner.repeatOnLifecycle(Lifecycle.State.RESUMED) {
                    viewModel.uiState.distinctUntilChangedBy { it.showFabWhileScrolling }.collect {
                        actionButtonScrollListener.showActionButtonWhileScrolling = it.showFabWhileScrolling
                    }
                }
            }
        }

        binding.recyclerView.adapter = adapter.withLoadStateHeaderAndFooter(
            header = TimelineLoadStateAdapter { adapter.retry() },
            footer = TimelineLoadStateAdapter { adapter.retry() },
        )

        (binding.recyclerView.itemAnimator as SimpleItemAnimator?)!!.supportsChangeAnimations =
            false

        // Update post timestamps
        val updateTimestampFlow = flow {
            while (true) {
                delay(60000)
                emit(Unit)
            }
        }.onEach {
            adapter.notifyItemRangeChanged(0, adapter.itemCount, listOf(StatusBaseViewHolder.Key.KEY_CREATED))
        }

        viewLifecycleOwner.lifecycleScope.launch {
            viewLifecycleOwner.repeatOnLifecycle(Lifecycle.State.STARTED) {
                launch {
                    viewModel.pagingData.collectLatest { pagingData ->
                        Timber.d("Submitting data to adapter")
                        adapter.submitData(pagingData)
                    }
                }

                // Show errors from the view model as snack bars.
                //
                // Errors are shown:
                // - Indefinitely, so the user has a chance to read and understand
                //   the message
                // - With a max of 5 text lines, to allow space for longer errors.
                //   E.g., on a typical device, an error message like "Bookmarking
                //   post failed: Unable to resolve host 'mastodon.social': No
                //   address associated with hostname" is 3 lines.
                // - With a "Retry" option if the error included a UiAction to retry.
                launch {
                    viewModel.uiError.collect { error ->
                        val message = getString(
                            error.message,
                            error.throwable.getErrorString(requireContext()),
                        )
                        Timber.d(error.throwable, message)
                        val snackbar = Snackbar.make(
                            // Without this the FAB will not move out of the way
                            (activity as ActionButtonActivity).actionButton ?: binding.root,
                            message,
                            Snackbar.LENGTH_INDEFINITE,
                        )
                        error.action?.let { action ->
                            snackbar.setAction(app.pachli.core.ui.R.string.action_retry) {
                                viewModel.accept(action)
                            }
                        }
                        snackbar.show()

                        // The status view has pre-emptively updated its state to show
                        // that the action succeeded. Since it hasn't, re-bind the view
                        // to show the correct data.
                        error.action?.let { action ->
                            if (action !is StatusAction) return@let

                            val position = adapter.snapshot().indexOfFirst {
                                it?.statusViewData?.status?.id == action.statusViewData.id
                            }
                            if (position != NO_POSITION) {
                                adapter.notifyItemChanged(position)
                            }
                        }
                    }
                }

                // Show successful notification action as brief snackbars, so the
                // user is clear the action has happened.
                launch {
                    viewModel.uiSuccess
                        .filterIsInstance<NotificationActionSuccess>()
                        .collect {
                            Snackbar.make(
                                (activity as ActionButtonActivity).actionButton ?: binding.root,
                                getString(it.msg),
                                Snackbar.LENGTH_SHORT,
                            ).show()

                            when (it) {
                                // The follow request is no longer valid, refresh the adapter to
                                // remove it.
                                is NotificationActionSuccess.AcceptFollowRequest,
                                is NotificationActionSuccess.RejectFollowRequest,
                                -> adapter.refresh()
                            }
                        }
                }

                // Update adapter data when status actions are successful, and re-bind to update
                // the UI.
                launch {
                    viewModel.uiSuccess
                        .filterIsInstance<StatusActionSuccess>()
                        .collect {
                            val indexedViewData = adapter.snapshot()
                                .withIndex()
                                .firstOrNull { notificationViewData ->
                                    notificationViewData.value?.statusViewData?.status?.id ==
                                        it.action.statusViewData.id
                                } ?: return@collect

                            val statusViewData =
                                indexedViewData.value?.statusViewData ?: return@collect

                            val status = when (it) {
                                is StatusActionSuccess.Bookmark ->
                                    statusViewData.status.copy(bookmarked = it.action.state)
                                is StatusActionSuccess.Favourite ->
                                    statusViewData.status.copy(favourited = it.action.state)
                                is StatusActionSuccess.Reblog ->
                                    statusViewData.status.copy(reblogged = it.action.state)
                                is StatusActionSuccess.VoteInPoll ->
                                    statusViewData.status.copy(
                                        poll = it.action.poll.votedCopy(it.action.choices),
                                    )
                            }
                            indexedViewData.value?.statusViewData = statusViewData.copy(
                                status = status,
                            )

                            adapter.notifyItemChanged(indexedViewData.index)
                        }
                }

                // Refresh adapter on mutes and blocks
                launch {
                    viewModel.uiSuccess.collectLatest {
                        when (it) {
                            is UiSuccess.Block, is UiSuccess.Mute, is UiSuccess.MuteConversation ->
                                adapter.refresh()
                            else -> {
                                /* nothing to do */
                            }
                        }
                    }
                }

                // Collect the uiState. Nothing is done with it, but if you don't collect it then
                // accessing viewModel.uiState.value (e.g., when the filter dialog is created)
                // returns an empty object.
                launch { viewModel.uiState.collect() }

                // Update status display from statusDisplayOptions. If the new options request
                // relative time display collect the flow to periodically update the timestamp in the list gui elements.
                launch {
                    viewModel.statusDisplayOptions
                        .collectLatest {
                            // NOTE this this also triggered (emitted?) on resume.

                            adapter.statusDisplayOptions = it
                            adapter.notifyItemRangeChanged(0, adapter.itemCount, null)

                            if (!it.useAbsoluteTime) {
                                updateTimestampFlow.collect()
                            }
                        }
                }

                /** StateFlow (to allow multiple consumers) of UserRefreshState */
                val refreshState = adapter.loadStateFlow.asRefreshState().stateIn(lifecycleScope)

                // Scroll the list down (peek) if a refresh has completely finished. A refresh is
                // finished when both the initial refresh is complete and any prepends have
                // finished (so that DiffUtil has had a chance to process the data).
                launch {
                    /** True if the previous prepend resulted in a peek, false otherwise */
                    var peeked = false

                    /** ID of the item that was first in the adapter before the refresh */
                    var previousFirstId: String? = null

                    refreshState.collect {
                        when (it) {
                            // Refresh has started, reset peeked, and save the ID of the first item
                            // in the adapter
                            UserRefreshState.ACTIVE -> {
                                peeked = false
                                if (adapter.itemCount != 0) previousFirstId = adapter.peek(0)?.id
                            }

                            // Refresh has finished, pages are being prepended.
                            UserRefreshState.COMPLETE -> {
                                // There might be multiple prepends after a refresh, only continue
                                // if one them has not already caused a peek.
                                if (peeked) return@collect

                                // Compare the ID of the current first item with the previous first
                                // item. If they're the same then this prepend did not add any new
                                // items, and can be ignored.
                                val firstId = if (adapter.itemCount != 0) adapter.peek(0)?.id else null
                                if (previousFirstId == firstId) return@collect

                                // New items were added and haven't peeked for this refresh. Schedule
                                // a scroll to disclose that new items are available.
                                binding.recyclerView.post {
                                    getView() ?: return@post
                                    binding.recyclerView.smoothScrollBy(
                                        0,
                                        Utils.dpToPx(requireContext(), -30),
                                    )
                                }
                                peeked = true
                            }
                            else -> { /* nothing to do */ }
                        }
                    }
                }

                // Manage the display of progress bars. Rather than hide them as soon as the
                // Refresh portion completes, hide them when then first Prepend completes. This
                // is a better signal to the user that it is now possible to scroll up and see
                // new content.
                launch {
                    refreshState.collect {
                        when (it) {
                            UserRefreshState.ACTIVE -> {
                                if (adapter.itemCount == 0 && !binding.swipeRefreshLayout.isRefreshing) {
                                    binding.progressBar.show()
                                }
                            }
                            UserRefreshState.COMPLETE, UserRefreshState.ERROR -> {
                                binding.progressBar.hide()
                                binding.swipeRefreshLayout.isRefreshing = false
                            }
                            else -> { /* nothing to do */ }
                        }
                    }
                }

                // Update the UI from the loadState
                adapter.loadStateFlow
                    .collect { loadState ->
                        binding.statusView.hide()
                        if (loadState.refresh is LoadState.NotLoading) {
                            if (adapter.itemCount == 0) {
                                binding.statusView.setup(BackgroundMessage.Empty())
                                binding.recyclerView.hide()
                                binding.statusView.show()
                            } else {
                                binding.statusView.hide()
                            }
                        }

                        if (loadState.refresh is LoadState.Error) {
                            binding.statusView.setup((loadState.refresh as LoadState.Error).error) { adapter.retry() }
                            binding.recyclerView.hide()
                            binding.statusView.show()
                        }
                    }
            }
        }
    }

    override fun onCreateMenu(menu: Menu, menuInflater: MenuInflater) {
        menuInflater.inflate(R.menu.fragment_notifications, menu)
        menu.findItem(R.id.action_refresh)?.apply {
            icon = makeIcon(requireContext(), GoogleMaterial.Icon.gmd_refresh, IconicsSize.dp(20))
        }
        menu.findItem(R.id.action_edit_notification_filter)?.apply {
            icon = makeIcon(requireContext(), GoogleMaterial.Icon.gmd_tune, IconicsSize.dp(20))
        }
    }

    override fun onMenuItemSelected(menuItem: MenuItem): Boolean {
        return when (menuItem.itemId) {
            R.id.action_refresh -> {
                binding.swipeRefreshLayout.isRefreshing = true
                onRefresh()
                true
            }
            R.id.load_newest -> {
                viewModel.accept(InfallibleUiAction.LoadNewest)
                true
            }
            R.id.action_edit_notification_filter -> {
                showFilterDialog()
                true
            }
            R.id.action_clear_notifications -> {
                confirmClearNotifications()
                true
            }
            else -> false
        }
    }

    override fun onRefresh() {
        binding.progressBar.isVisible = false
        adapter.refresh()
        clearNotificationsForAccount(requireContext(), viewModel.account)
    }

    override fun onPause() {
        super.onPause()

        // Save the ID of the first notification visible in the list
        val position = layoutManager.findFirstVisibleItemPosition()
        if (position >= 0) {
            adapter.snapshot().getOrNull(position)?.id?.let { id ->
                viewModel.accept(InfallibleUiAction.SaveVisibleId(visibleId = id))
            }
        }
    }

    override fun onResume() {
        super.onResume()

        val a11yManager = ContextCompat.getSystemService(requireContext(), AccessibilityManager::class.java)
        val wasEnabled = talkBackWasEnabled
        talkBackWasEnabled = a11yManager?.isEnabled == true
        if (talkBackWasEnabled && !wasEnabled) {
            adapter.notifyItemRangeChanged(0, adapter.itemCount)
        }

        clearNotificationsForAccount(requireContext(), viewModel.account)
    }

    override fun onReply(viewData: NotificationViewData) {
        super.reply(viewData.statusViewData!!.actionable)
    }

    override fun onReblog(viewData: NotificationViewData, reblog: Boolean) {
        viewModel.accept(StatusAction.Reblog(reblog, viewData.statusViewData!!))
    }

    override fun onFavourite(viewData: NotificationViewData, favourite: Boolean) {
        viewModel.accept(StatusAction.Favourite(favourite, viewData.statusViewData!!))
    }

    override fun onBookmark(viewData: NotificationViewData, bookmark: Boolean) {
        viewModel.accept(StatusAction.Bookmark(bookmark, viewData.statusViewData!!))
    }

    override fun onVoteInPoll(viewData: NotificationViewData, poll: Poll, choices: List<Int>) {
        viewModel.accept(StatusAction.VoteInPoll(poll, choices, viewData.statusViewData!!))
    }

    override fun onMore(view: View, viewData: NotificationViewData) {
        super.more(view, viewData)
    }

    override fun onViewMedia(viewData: NotificationViewData, attachmentIndex: Int, view: View?) {
        super.viewMedia(
            viewData.statusViewData!!.status.account.username,
            attachmentIndex,
            list(viewData.statusViewData!!.status, viewModel.statusDisplayOptions.value.showSensitiveMedia),
            view,
        )
    }

    override fun onViewThread(status: Status) {
        super.viewThread(status.actionableId, status.actionableStatus.url)
    }

    override fun onOpenReblog(status: Status) {
        onViewAccount(status.account.id)
    }

    override fun onExpandedChange(viewData: NotificationViewData, expanded: Boolean) {
        adapter.snapshot().withIndex()
            .filter {
                it.value?.statusViewData?.actionableId == viewData.statusViewData!!.actionableId
            }
            .map {
                it.value?.statusViewData = it.value?.statusViewData?.copy(isExpanded = expanded)
                adapter.notifyItemChanged(it.index)
            }
    }

    override fun onContentHiddenChange(viewData: NotificationViewData, isShowing: Boolean) {
        adapter.snapshot().withIndex()
            .filter {
                it.value?.statusViewData?.actionableId == viewData.statusViewData!!.actionableId
            }
            .map {
                it.value?.statusViewData = it.value?.statusViewData?.copy(isShowingContent = isShowing)
                adapter.notifyItemChanged(it.index)
            }
    }

    override fun onContentCollapsedChange(viewData: NotificationViewData, isCollapsed: Boolean) {
        adapter.snapshot().withIndex().filter {
            it.value?.statusViewData?.actionableId == viewData.statusViewData!!.actionableId
        }
            .map {
                it.value?.statusViewData = it.value?.statusViewData?.copy(isCollapsed = isCollapsed)
                adapter.notifyItemChanged(it.index)
            }
    }

    override fun onEditFilterById(pachliAccountId: Long, filterId: String) {
        requireActivity().startActivityWithTransition(
            EditContentFilterActivityIntent.edit(requireContext(), pachliAccountId, filterId),
            TransitionKind.SLIDE_FROM_END,
        )
    }

    override fun onNotificationContentCollapsedChange(
        isCollapsed: Boolean,
        viewData: NotificationViewData,
    ) {
        onContentCollapsedChange(viewData, isCollapsed)
    }

    override fun clearWarningAction(viewData: NotificationViewData) {
        adapter.snapshot().withIndex().filter { it.value?.statusViewData?.actionableId == viewData.statusViewData!!.actionableId }
            .map {
                it.value?.statusViewData = it.value?.statusViewData?.copy(
                    filterAction = FilterAction.NONE,
                )
                adapter.notifyItemChanged(it.index)
            }
    }

    private fun clearNotifications() {
        binding.swipeRefreshLayout.isRefreshing = false
        binding.progressBar.isVisible = false
        viewModel.accept(FallibleUiAction.ClearNotifications)
    }

    private fun showFilterDialog() {
        FilterDialogFragment(viewModel.uiState.value.activeFilter) { filter ->
            if (viewModel.uiState.value.activeFilter != filter) {
                viewModel.accept(InfallibleUiAction.ApplyFilter(filter))
            }
        }.show(parentFragmentManager, "dialogFilter")
    }

    override fun onViewTag(tag: String) {
        super.viewTag(tag)
    }

    override fun onViewAccount(id: String) {
        super.viewAccount(id)
    }

    override fun onMute(mute: Boolean, id: String, position: Int, notifications: Boolean) {
        adapter.refresh()
    }

    override fun onBlock(block: Boolean, id: String, position: Int) {
        adapter.refresh()
    }

    override fun onRespondToFollowRequest(accept: Boolean, accountId: String, position: Int) {
        if (accept) {
            viewModel.accept(NotificationAction.AcceptFollowRequest(accountId))
        } else {
            viewModel.accept(NotificationAction.RejectFollowRequest(accountId))
        }
    }

    override fun onViewThreadForStatus(status: Status) {
        super.viewThread(status.actionableId, status.actionableStatus.url)
    }

    override fun onViewReport(reportId: String) {
        requireContext().openLink(
            "https://${viewModel.account.domain}/admin/reports/$reportId",
        )
    }

    override fun removeItem(viewData: NotificationViewData) {
        // Empty -- this fragment doesn't remove items
    }

    override fun onReselect() {
        if (isAdded) {
            when (viewModel.uiState.value.tabTapBehaviour) {
                TabTapBehaviour.JUMP_TO_NEXT_PAGE -> layoutManager.scrollToPosition(0)
                TabTapBehaviour.JUMP_TO_NEWEST -> viewModel.accept(InfallibleUiAction.LoadNewest)
            }
        }
    }

    companion object {
<<<<<<< HEAD
        private const val ARG_PACHLI_ACCOUNT_ID = "pachliAccountId"
=======
        private const val ARG_PACHLI_ACCOUNT_ID = "app.pachli.ARG_PACHLI_ACCOUNT_ID"
>>>>>>> 59a0e308

        fun newInstance(pachliAccountId: Long): NotificationsFragment {
            val fragment = NotificationsFragment()
            fragment.arguments = Bundle(1).apply {
                putLong(ARG_PACHLI_ACCOUNT_ID, pachliAccountId)
            }
            return fragment
        }

        private val notificationDiffCallback: DiffUtil.ItemCallback<NotificationViewData> =
            object : DiffUtil.ItemCallback<NotificationViewData>() {
                override fun areItemsTheSame(
                    oldItem: NotificationViewData,
                    newItem: NotificationViewData,
                ): Boolean {
                    return oldItem.id == newItem.id
                }

                override fun areContentsTheSame(
                    oldItem: NotificationViewData,
                    newItem: NotificationViewData,
                ): Boolean {
                    return false
                }

                override fun getChangePayload(
                    oldItem: NotificationViewData,
                    newItem: NotificationViewData,
                ): Any? {
                    return if (oldItem == newItem) {
                        //  If items are equal - update timestamp only
                        listOf(StatusBaseViewHolder.Key.KEY_CREATED)
                    } else {
                        // If items are different - update a whole view holder
                        null
                    }
                }
            }
    }
}

class FilterDialogFragment(
    private val activeFilter: Set<Notification.Type>,
    private val listener: ((filter: Set<Notification.Type>) -> Unit),
) : DialogFragment() {
    override fun onCreateDialog(savedInstanceState: Bundle?): Dialog {
        val context = requireContext()

        val items = Notification.Type.visibleTypes.map { getString(it.uiString()) }.toTypedArray()
        val checkedItems = Notification.Type.visibleTypes.map {
            !activeFilter.contains(it)
        }.toBooleanArray()

        val builder = AlertDialog.Builder(context)
            .setTitle(R.string.notifications_apply_filter)
            .setMultiChoiceItems(items, checkedItems) { _, which, isChecked ->
                checkedItems[which] = isChecked
            }
            .setPositiveButton(android.R.string.ok) { _, _ ->
                val excludes: MutableSet<Notification.Type> = HashSet()
                for (i in Notification.Type.visibleTypes.indices) {
                    if (!checkedItems[i]) excludes.add(Notification.Type.visibleTypes[i])
                }
                listener(excludes)
            }
            .setNegativeButton(android.R.string.cancel) { _, _ -> }
        return builder.create()
    }
}

@StringRes
fun Notification.Type.uiString(): Int = when (this) {
    Notification.Type.UNKNOWN -> R.string.notification_unknown_name
    Notification.Type.MENTION -> R.string.notification_mention_name
    Notification.Type.REBLOG -> R.string.notification_boost_name
    Notification.Type.FAVOURITE -> R.string.notification_favourite_name
    Notification.Type.FOLLOW -> R.string.notification_follow_name
    Notification.Type.FOLLOW_REQUEST -> R.string.notification_follow_request_name
    Notification.Type.POLL -> R.string.notification_poll_name
    Notification.Type.STATUS -> R.string.notification_subscription_name
    Notification.Type.SIGN_UP -> R.string.notification_sign_up_name
    Notification.Type.UPDATE -> R.string.notification_update_name
    Notification.Type.REPORT -> R.string.notification_report_name
    Notification.Type.SEVERED_RELATIONSHIPS -> R.string.notification_severed_relationships_name
}<|MERGE_RESOLUTION|>--- conflicted
+++ resolved
@@ -123,11 +123,7 @@
 
         adapter = NotificationsPagingAdapter(
             notificationDiffCallback,
-<<<<<<< HEAD
-            accountManager.activeAccount!!.id,
-=======
             pachliAccountId,
->>>>>>> 59a0e308
             accountId = viewModel.account.accountId,
             statusActionListener = this,
             notificationActionListener = this,
@@ -690,11 +686,7 @@
     }
 
     companion object {
-<<<<<<< HEAD
-        private const val ARG_PACHLI_ACCOUNT_ID = "pachliAccountId"
-=======
         private const val ARG_PACHLI_ACCOUNT_ID = "app.pachli.ARG_PACHLI_ACCOUNT_ID"
->>>>>>> 59a0e308
 
         fun newInstance(pachliAccountId: Long): NotificationsFragment {
             val fragment = NotificationsFragment()
