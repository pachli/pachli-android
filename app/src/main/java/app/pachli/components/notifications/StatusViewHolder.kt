--- conflicted
+++ resolved
@@ -66,11 +66,7 @@
     private val statusActionListener: StatusActionListener,
     private val accountId: String,
 ) : NotificationsPagingAdapter.ViewHolder, FilterableStatusViewHolder(binding) {
-<<<<<<< HEAD
-    // TODO: XXX Identical to bind() in StatusViewHolder above
-=======
     // Note: Identical to bind() in StatusViewHolder above
->>>>>>> ca8c1d91
     override fun bind(
         viewData: NotificationViewData,
         payloads: List<*>?,
