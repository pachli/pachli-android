/*
 * Copyright 2023 Pachli Association
 *
 * This file is a part of Pachli.
 *
 * This program is free software; you can redistribute it and/or modify it under the terms of the
 * GNU General Public License as published by the Free Software Foundation; either version 3 of the
 * License, or (at your option) any later version.
 *
 * Pachli is distributed in the hope that it will be useful, but WITHOUT ANY WARRANTY; without even
 * the implied warranty of MERCHANTABILITY or FITNESS FOR A PARTICULAR PURPOSE. See the GNU General
 * Public License for more details.
 *
 * You should have received a copy of the GNU General Public License along with Pachli; if not,
 * see <http://www.gnu.org/licenses>.
 */

package app.pachli.components.timeline

import androidx.paging.ExperimentalPagingApi
import androidx.paging.InvalidatingPagingSourceFactory
import androidx.paging.Pager
import androidx.paging.PagingConfig
import androidx.paging.PagingData
import app.pachli.components.timeline.viewmodel.CachedTimelineRemoteMediator
import app.pachli.db.AccountManager
import app.pachli.db.RemoteKeyDao
import app.pachli.db.StatusViewDataEntity
import app.pachli.db.TimelineDao
import app.pachli.db.TimelineStatusWithAccount
import app.pachli.db.TranslatedStatusDao
import app.pachli.db.TranslatedStatusEntity
import app.pachli.di.ApplicationScope
import app.pachli.di.TransactionProvider
import app.pachli.entity.Translation
import app.pachli.network.MastodonApi
import app.pachli.util.EmptyPagingSource
import app.pachli.viewdata.StatusViewData
import app.pachli.viewdata.TranslationState
import at.connyduck.calladapter.networkresult.NetworkResult
import at.connyduck.calladapter.networkresult.fold
import com.google.gson.Gson
import kotlinx.coroutines.CoroutineScope
import kotlinx.coroutines.ExperimentalCoroutinesApi
import kotlinx.coroutines.flow.Flow
import kotlinx.coroutines.flow.flatMapLatest
import kotlinx.coroutines.launch
import timber.log.Timber
import javax.inject.Inject
import javax.inject.Singleton

// TODO: This is very similar to NetworkTimelineRepository. They could be merged (and the use
// of the cache be made a parameter to getStatusStream), except that they return Pagers of
// different generic types.
//
// NetworkTimelineRepository factory is <String, Status>, this is <Int, TimelineStatusWithAccount>
//
// Re-writing the caching so that they can use the same types is the TODO.

@Singleton
class CachedTimelineRepository @Inject constructor(
    private val mastodonApi: MastodonApi,
    private val accountManager: AccountManager,
    private val transactionProvider: TransactionProvider,
    val timelineDao: TimelineDao,
    private val remoteKeyDao: RemoteKeyDao,
    private val translatedStatusDao: TranslatedStatusDao,
    private val gson: Gson,
    @ApplicationScope private val externalScope: CoroutineScope,
) {
    private var factory: InvalidatingPagingSourceFactory<Int, TimelineStatusWithAccount>? = null

    private var activeAccount = accountManager.activeAccount

    /** @return flow of Mastodon [TimelineStatusWithAccount], loaded in [pageSize] increments */
    @OptIn(ExperimentalPagingApi::class, ExperimentalCoroutinesApi::class)
    fun getStatusStream(
        kind: TimelineKind,
        pageSize: Int = PAGE_SIZE,
        initialKey: String? = null,
    ): Flow<PagingData<TimelineStatusWithAccount>> {
        Timber.d("getStatusStream(): key: $initialKey")

        return accountManager.activeAccountFlow.flatMapLatest {
            activeAccount = it

            factory = InvalidatingPagingSourceFactory {
                activeAccount?.let { timelineDao.getStatuses(it.id) } ?: EmptyPagingSource()
            }

<<<<<<< HEAD
            val row = initialKey?.let { key ->
                // Room is row-keyed (by Int), not item-keyed, so the status ID string that was
                // passed as `initialKey` won't work.
                //
                // Instead, get all the status IDs for this account, in timeline order, and find the
                // row index that contains the status. The row index is the correct initialKey.
                activeAccount?.let { account ->
                    timelineDao.getStatusRowNumber(account.id)
                        .indexOfFirst { it == key }.takeIf { it != -1 }
                }
            }

            Log.d(TAG, "initialKey: $initialKey is row: $row")

            Pager(
                config = PagingConfig(
                    pageSize = pageSize,
                    jumpThreshold = PAGE_SIZE * 3,
                    enablePlaceholders = true
                ),
                initialKey = row,
                remoteMediator = CachedTimelineRemoteMediator(
                    initialKey,
                    mastodonApi,
                    accountManager,
                    factory!!,
                    transactionProvider,
                    timelineDao,
                    remoteKeyDao,
                    gson,
                ),
                pagingSourceFactory = factory!!,
            ).flow
        }
=======
        Timber.d("initialKey: $initialKey is row: $row")

        return Pager(
            config = PagingConfig(pageSize = pageSize, jumpThreshold = PAGE_SIZE * 3, enablePlaceholders = true),
            initialKey = row,
            remoteMediator = CachedTimelineRemoteMediator(
                initialKey,
                mastodonApi,
                accountManager,
                factory!!,
                transactionProvider,
                timelineDao,
                remoteKeyDao,
                gson,
            ),
            pagingSourceFactory = factory!!,
        ).flow
>>>>>>> f8877909
    }

    /** Invalidate the active paging source, see [androidx.paging.PagingSource.invalidate] */
    suspend fun invalidate() {
        // Invalidating when no statuses have been loaded can cause empty timelines because it
        // cancels the network load.
        if (timelineDao.getStatusCount(activeAccount!!.id) < 1) {
            return
        }

        factory?.invalidate()
    }

    suspend fun saveStatusViewData(statusViewData: StatusViewData) = externalScope.launch {
        timelineDao.upsertStatusViewData(
            StatusViewDataEntity(
                serverId = statusViewData.actionableId,
                timelineUserId = activeAccount!!.id,
                expanded = statusViewData.isExpanded,
                contentShowing = statusViewData.isShowingContent,
                contentCollapsed = statusViewData.isCollapsed,
                translationState = statusViewData.translationState,
            ),
        )
    }.join()

    /**
     * @return Map between statusIDs and any viewdata for them cached in the repository.
     */
    suspend fun getStatusViewData(statusId: List<String>): Map<String, StatusViewDataEntity> {
        return timelineDao.getStatusViewData(activeAccount!!.id, statusId)
    }

    /** Remove all statuses authored/boosted by the given account, for the active account */
    suspend fun removeAllByAccountId(accountId: String) = externalScope.launch {
        timelineDao.removeAllByUser(activeAccount!!.id, accountId)
    }.join()

    /** Remove all statuses from the given instance, for the active account */
    suspend fun removeAllByInstance(instance: String) = externalScope.launch {
        timelineDao.deleteAllFromInstance(activeAccount!!.id, instance)
    }.join()

    /** Clear the warning (remove the "filtered" setting) for the given status, for the active account */
    suspend fun clearStatusWarning(statusId: String) = externalScope.launch {
        timelineDao.clearWarning(activeAccount!!.id, statusId)
    }.join()

    /** Remove all statuses and invalidate the pager, for the active account */
    suspend fun clearAndReload() = externalScope.launch {
        timelineDao.removeAll(activeAccount!!.id)
        factory?.invalidate()
    }.join()

    suspend fun clearAndReloadFromNewest() = externalScope.launch {
        activeAccount?.let {
            timelineDao.removeAll(it.id)
            remoteKeyDao.delete(it.id)
            invalidate()
        }
    }

    suspend fun translate(statusViewData: StatusViewData): NetworkResult<Translation> {
        saveStatusViewData(statusViewData.copy(translationState = TranslationState.TRANSLATING))
        val translation = mastodonApi.translate(statusViewData.id)
        translation.fold({
            translatedStatusDao.upsert(
                TranslatedStatusEntity(
                    serverId = statusViewData.actionableId,
                    timelineUserId = activeAccount!!.id,
                    // TODO: Should this embed the network type instead of copying data
                    // from one type to another?
                    content = it.content,
                    spoilerText = it.spoilerText,
                    poll = it.poll,
                    attachments = it.attachments,
                    provider = it.provider,
                ),
            )
            saveStatusViewData(statusViewData.copy(translationState = TranslationState.SHOW_TRANSLATION))
        }, {
            // Reset the translation state
            saveStatusViewData(statusViewData)
        },)
        return translation
    }

    suspend fun translateUndo(statusViewData: StatusViewData) {
        saveStatusViewData(statusViewData.copy(translationState = TranslationState.SHOW_ORIGINAL))
    }

    companion object {
        private const val PAGE_SIZE = 30
    }
}<|MERGE_RESOLUTION|>--- conflicted
+++ resolved
@@ -88,7 +88,6 @@
                 activeAccount?.let { timelineDao.getStatuses(it.id) } ?: EmptyPagingSource()
             }
 
-<<<<<<< HEAD
             val row = initialKey?.let { key ->
                 // Room is row-keyed (by Int), not item-keyed, so the status ID string that was
                 // passed as `initialKey` won't work.
@@ -101,7 +100,7 @@
                 }
             }
 
-            Log.d(TAG, "initialKey: $initialKey is row: $row")
+            Timber.d("initialKey: $initialKey is row: $row")
 
             Pager(
                 config = PagingConfig(
@@ -123,25 +122,6 @@
                 pagingSourceFactory = factory!!,
             ).flow
         }
-=======
-        Timber.d("initialKey: $initialKey is row: $row")
-
-        return Pager(
-            config = PagingConfig(pageSize = pageSize, jumpThreshold = PAGE_SIZE * 3, enablePlaceholders = true),
-            initialKey = row,
-            remoteMediator = CachedTimelineRemoteMediator(
-                initialKey,
-                mastodonApi,
-                accountManager,
-                factory!!,
-                transactionProvider,
-                timelineDao,
-                remoteKeyDao,
-                gson,
-            ),
-            pagingSourceFactory = factory!!,
-        ).flow
->>>>>>> f8877909
     }
 
     /** Invalidate the active paging source, see [androidx.paging.PagingSource.invalidate] */
