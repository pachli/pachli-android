/*
 * Copyright 2023 Pachli Association
 *
 * This file is a part of Pachli.
 *
 * This program is free software; you can redistribute it and/or modify it under the terms of the
 * GNU General Public License as published by the Free Software Foundation; either version 3 of the
 * License, or (at your option) any later version.
 *
 * Pachli is distributed in the hope that it will be useful, but WITHOUT ANY WARRANTY; without even
 * the implied warranty of MERCHANTABILITY or FITNESS FOR A PARTICULAR PURPOSE. See the GNU General
 * Public License for more details.
 *
 * You should have received a copy of the GNU General Public License along with Pachli; if not,
 * see <http://www.gnu.org/licenses>.
 */

package app.pachli.components.timeline

import android.os.Bundle
import android.view.LayoutInflater
import android.view.Menu
import android.view.MenuInflater
import android.view.MenuItem
import android.view.View
import android.view.ViewGroup
import android.view.accessibility.AccessibilityManager
import android.widget.Toast
import android.widget.Toast.LENGTH_LONG
import androidx.core.content.ContextCompat
import androidx.core.view.MenuProvider
import androidx.fragment.app.viewModels
import androidx.lifecycle.DEFAULT_ARGS_KEY
import androidx.lifecycle.Lifecycle
import androidx.lifecycle.lifecycleScope
import androidx.lifecycle.repeatOnLifecycle
import androidx.lifecycle.viewmodel.MutableCreationExtras
import androidx.paging.LoadState
import androidx.recyclerview.widget.LinearLayoutManager
import androidx.recyclerview.widget.RecyclerView
import androidx.recyclerview.widget.RecyclerView.SCROLL_STATE_IDLE
import androidx.recyclerview.widget.SimpleItemAnimator
import androidx.swiperefreshlayout.widget.SwipeRefreshLayout.OnRefreshListener
import app.pachli.BuildConfig
import app.pachli.R
import app.pachli.adapter.StatusBaseViewHolder
import app.pachli.components.timeline.util.isExpected
import app.pachli.components.timeline.viewmodel.CachedTimelineViewModel
import app.pachli.components.timeline.viewmodel.InfallibleUiAction
import app.pachli.components.timeline.viewmodel.NetworkTimelineViewModel
import app.pachli.components.timeline.viewmodel.StatusAction
import app.pachli.components.timeline.viewmodel.StatusActionSuccess
import app.pachli.components.timeline.viewmodel.TimelineViewModel
import app.pachli.components.timeline.viewmodel.UiSuccess
import app.pachli.core.activity.RefreshableFragment
import app.pachli.core.activity.ReselectableFragment
import app.pachli.core.activity.extensions.TransitionKind
import app.pachli.core.activity.extensions.startActivityWithDefaultTransition
import app.pachli.core.activity.extensions.startActivityWithTransition
import app.pachli.core.common.extensions.hide
import app.pachli.core.common.extensions.show
import app.pachli.core.common.extensions.viewBinding
import app.pachli.core.database.model.TranslationState
import app.pachli.core.model.Timeline
import app.pachli.core.navigation.AccountListActivityIntent
import app.pachli.core.navigation.AttachmentViewData
import app.pachli.core.navigation.EditContentFilterActivityIntent
import app.pachli.core.network.model.Poll
import app.pachli.core.network.model.Status
import app.pachli.core.preferences.TabTapBehaviour
import app.pachli.core.ui.ActionButtonScrollListener
import app.pachli.core.ui.BackgroundMessage
import app.pachli.core.ui.extensions.getErrorString
import app.pachli.databinding.FragmentTimelineBinding
import app.pachli.fragment.SFragment
import app.pachli.interfaces.ActionButtonActivity
import app.pachli.interfaces.AppBarLayoutHost
import app.pachli.interfaces.StatusActionListener
import app.pachli.util.ListStatusAccessibilityDelegate
import app.pachli.util.PresentationState
import app.pachli.util.UserRefreshState
import app.pachli.util.asRefreshState
import app.pachli.util.withPresentationState
import app.pachli.viewdata.StatusViewData
import at.connyduck.sparkbutton.helpers.Utils
import com.google.android.material.color.MaterialColors
import com.google.android.material.divider.MaterialDividerItemDecoration
import com.google.android.material.snackbar.Snackbar
import com.mikepenz.iconics.IconicsDrawable
import com.mikepenz.iconics.typeface.library.googlematerial.GoogleMaterial
import com.mikepenz.iconics.utils.colorInt
import com.mikepenz.iconics.utils.sizeDp
import dagger.hilt.android.AndroidEntryPoint
import kotlin.properties.Delegates
import kotlin.time.Duration.Companion.seconds
import kotlinx.coroutines.delay
import kotlinx.coroutines.flow.collect
import kotlinx.coroutines.flow.collectLatest
import kotlinx.coroutines.flow.distinctUntilChangedBy
import kotlinx.coroutines.flow.filterIsInstance
import kotlinx.coroutines.flow.flow
import kotlinx.coroutines.flow.onEach
import kotlinx.coroutines.flow.stateIn
import kotlinx.coroutines.launch
import timber.log.Timber

@AndroidEntryPoint
class TimelineFragment :
    SFragment<StatusViewData>(),
    OnRefreshListener,
    StatusActionListener<StatusViewData>,
    ReselectableFragment,
    RefreshableFragment,
    MenuProvider {

    // Create the correct view model. Do this lazily because it depends on the value of
    // `timelineKind`, which won't be known until part way through `onCreate`. Pass this in
    // the "extras" to the view model, which are populated in to the `SavedStateHandle` it
    // takes as a parameter.
    //
    // If the navigation library was being used this would happen automatically, so this
    // workaround can be removed when that change happens.
    private val viewModel: TimelineViewModel by lazy {
        if (timeline == Timeline.Home) {
            viewModels<CachedTimelineViewModel>(
                extrasProducer = {
                    MutableCreationExtras(defaultViewModelCreationExtras).apply {
                        set(DEFAULT_ARGS_KEY, TimelineViewModel.creationExtras(timeline))
                    }
                },
            ).value
        } else {
            viewModels<NetworkTimelineViewModel>(
                extrasProducer = {
                    MutableCreationExtras(defaultViewModelCreationExtras).apply {
                        set(DEFAULT_ARGS_KEY, TimelineViewModel.creationExtras(timeline))
                    }
                },
            ).value
        }
    }

    private val binding by viewBinding(FragmentTimelineBinding::bind)

    private lateinit var timeline: Timeline

    private lateinit var adapter: TimelinePagingAdapter

    private lateinit var layoutManager: LinearLayoutManager

    /** The active snackbar, if any */
    // TODO: This shouldn't be necessary, the snackbar should dismiss itself if the layout
    // changes. It doesn't, because the CoordinatorLayout is in the activity, not the fragment.
    // I think the correct fix is to include the FAB in each fragment layout that needs it,
    // ensuring that the outermost fragment view is a CoordinatorLayout. That will auto-dismiss
    // the snackbar when the fragment is paused.
    private var snackbar: Snackbar? = null

    private var isSwipeToRefreshEnabled = true

    override var pachliAccountId by Delegates.notNull<Long>()

    override fun onCreate(savedInstanceState: Bundle?) {
        super.onCreate(savedInstanceState)

        val arguments = requireArguments()

        pachliAccountId = arguments.getLong(ARG_PACHLI_ACCOUNT_ID)

<<<<<<< HEAD
        timeline = arguments.getParcelable(KIND_ARG)!!
=======
        timeline = arguments.getParcelable(ARG_KIND)!!
>>>>>>> 59a0e308

        isSwipeToRefreshEnabled = arguments.getBoolean(ARG_ENABLE_SWIPE_TO_REFRESH, true)

        adapter = TimelinePagingAdapter(pachliAccountId, this, viewModel.statusDisplayOptions.value)
    }

    override fun onCreateView(
        inflater: LayoutInflater,
        container: ViewGroup?,
        savedInstanceState: Bundle?,
    ): View? {
        viewLifecycleOwner.lifecycleScope.launch {
            viewLifecycleOwner.repeatOnLifecycle(Lifecycle.State.CREATED) {
                launch {
                    viewModel.statuses.collectLatest { pagingData ->
                        adapter.submitData(pagingData)
                    }
                }
            }
        }

        return inflater.inflate(R.layout.fragment_timeline, container, false)
    }

    override fun onViewCreated(view: View, savedInstanceState: Bundle?) {
        super.onViewCreated(view, savedInstanceState)
        requireActivity().addMenuProvider(this, viewLifecycleOwner, Lifecycle.State.RESUMED)

        layoutManager = LinearLayoutManager(context)

        setupSwipeRefreshLayout()
        setupRecyclerView()

        (activity as? ActionButtonActivity)?.actionButton?.let { actionButton ->
            actionButton.show()

            val actionButtonScrollListener = ActionButtonScrollListener(actionButton)
            binding.recyclerView.addOnScrollListener(actionButtonScrollListener)

            viewLifecycleOwner.lifecycleScope.launch {
                viewLifecycleOwner.repeatOnLifecycle(Lifecycle.State.RESUMED) {
                    viewModel.uiState.distinctUntilChangedBy { it.showFabWhileScrolling }.collect {
                        actionButtonScrollListener.showActionButtonWhileScrolling = it.showFabWhileScrolling
                    }
                }
            }
        }

        /**
         * Collect this flow to notify the adapter that the timestamps of the visible items have
         * changed
         */
        // TODO: Copied from NotificationsFragment
        val updateTimestampFlow = flow {
            while (true) {
                delay(60.seconds)
                emit(Unit)
            }
        }.onEach {
            adapter.notifyItemRangeChanged(0, adapter.itemCount, listOf(StatusBaseViewHolder.Key.KEY_CREATED))
        }

        viewLifecycleOwner.lifecycleScope.launch {
            viewLifecycleOwner.repeatOnLifecycle(Lifecycle.State.STARTED) {
                // Show errors from the view model as snack bars.
                //
                // Errors are shown:
                // - Indefinitely, so the user has a chance to read and understand
                //   the message
                // - With a max of 5 text lines, to allow space for longer errors.
                //   E.g., on a typical device, an error message like "Bookmarking
                //   post failed: Unable to resolve host 'mastodon.social': No
                //   address associated with hostname" is 3 lines.
                // - With a "Retry" option if the error included a UiAction to retry.
                // TODO: Very similar to same code in NotificationsFragment
                launch {
                    viewModel.uiError.collect { error ->
                        val message = getString(
                            error.message,
                            error.throwable.getErrorString(requireContext()),
                        )
                        Timber.d(error.throwable, message)
                        snackbar?.dismiss()
                        snackbar = Snackbar.make(
                            // Without this the FAB will not move out of the way
                            (activity as? ActionButtonActivity)?.actionButton ?: binding.root,
                            message,
                            Snackbar.LENGTH_INDEFINITE,
                        )
                        error.action?.let { action ->
                            snackbar!!.setAction(app.pachli.core.ui.R.string.action_retry) {
                                viewModel.accept(action)
                            }
                        }
                        snackbar!!.show()

                        // The status view has pre-emptively updated its state to show
                        // that the action succeeded. Since it hasn't, re-bind the view
                        // to show the correct data.
                        error.action?.let { action ->
                            if (action !is StatusAction) return@let

                            adapter.snapshot()
                                .indexOfFirst { it?.id == action.statusViewData.id }
                                .takeIf { it != RecyclerView.NO_POSITION }
                                ?.let { adapter.notifyItemChanged(it) }
                        }
                    }
                }

                // Update adapter data when status actions are successful, and re-bind to update
                // the UI.
                launch {
                    viewModel.uiSuccess
                        .filterIsInstance<StatusActionSuccess>()
                        .collect {
                            val indexedViewData = adapter.snapshot()
                                .withIndex()
                                .firstOrNull { indexed ->
                                    indexed.value?.id == it.action.statusViewData.id
                                } ?: return@collect

                            val statusViewData =
                                indexedViewData.value ?: return@collect

                            val status = when (it) {
                                is StatusActionSuccess.Bookmark ->
                                    statusViewData.status.copy(bookmarked = it.action.state)
                                is StatusActionSuccess.Favourite ->
                                    statusViewData.status.copy(favourited = it.action.state)
                                is StatusActionSuccess.Reblog ->
                                    statusViewData.status.copy(reblogged = it.action.state)
                                is StatusActionSuccess.VoteInPoll ->
                                    statusViewData.status.copy(
                                        poll = it.action.poll.votedCopy(it.action.choices),
                                    )
                                is StatusActionSuccess.Translate -> statusViewData.status
                            }
                            (indexedViewData.value as StatusViewData).status = status

                            adapter.notifyItemChanged(indexedViewData.index)
                        }
                }

                // Refresh adapter on mutes and blocks
                launch {
                    viewModel.uiSuccess.collectLatest {
                        when (it) {
                            is UiSuccess.Block,
                            is UiSuccess.Mute,
                            is UiSuccess.MuteConversation,
                            ->
                                adapter.refresh()

                            is UiSuccess.StatusSent -> handleStatusSentOrEdit(it.status)
                            is UiSuccess.StatusEdited -> handleStatusSentOrEdit(it.status)

                            else -> { /* nothing to do */ }
                        }
                    }
                }

                // Collect the uiState. Nothing is done with it, but if you don't collect it then
                // accessing viewModel.uiState.value (e.g., to check whether the FAB should be
                // hidden) always returns the initial state.
                launch {
                    viewModel.uiState.collect { uiState ->
                        if (layoutManager.reverseLayout != uiState.reverseTimeline) {
                            layoutManager.reverseLayout = uiState.reverseTimeline
                            layoutManager.stackFromEnd = uiState.reverseTimeline
                            // Force recyclerView to re-layout everything.
                            binding.recyclerView.layoutManager = null
                            binding.recyclerView.layoutManager = layoutManager
                        }
                    }
                }

                // Update status display from statusDisplayOptions. If the new options request
                // relative time display collect the flow to periodically re-bind the UI.
                launch {
                    viewModel.statusDisplayOptions
                        .collectLatest {
                            adapter.statusDisplayOptions = it
                            layoutManager.findFirstVisibleItemPosition().let { first ->
                                first == RecyclerView.NO_POSITION && return@let
                                val count = layoutManager.findLastVisibleItemPosition() - first
                                adapter.notifyItemRangeChanged(
                                    first,
                                    count,
                                    null,
                                )
                            }

                            if (!it.useAbsoluteTime) {
                                updateTimestampFlow.collect()
                            }
                        }
                }

                /** StateFlow (to allow multiple consumers) of UserRefreshState */
                val refreshState = adapter.loadStateFlow.asRefreshState().stateIn(lifecycleScope)

                // Scroll the list down (peek) if a refresh has completely finished. A refresh is
                // finished when both the initial refresh is complete and any prepends have
                // finished (so that DiffUtil has had a chance to process the data).
                launch {
                    if (!isSwipeToRefreshEnabled) return@launch

                    /** True if the previous prepend resulted in a peek, false otherwise */
                    var peeked = false

                    /** ID of the item that was first in the adapter before the refresh */
                    var previousFirstId: String? = null

                    refreshState.collect { userRefreshState ->
                        if (userRefreshState == UserRefreshState.ACTIVE) {
                            // Refresh has started, reset peeked, and save the ID of the first item
                            // in the adapter
                            peeked = false
                            if (adapter.itemCount != 0) previousFirstId = adapter.peek(0)?.id
                        }

                        if (userRefreshState == UserRefreshState.COMPLETE) {
                            // Refresh has finished, pages are being prepended.

                            // There might be multiple prepends after a refresh, only continue
                            // if one them has not already caused a peek.
                            if (peeked) return@collect

                            // Compare the ID of the current first item with the previous first
                            // item. If they're the same then this prepend did not add any new
                            // items, and can be ignored.
                            val firstId = if (adapter.itemCount != 0) adapter.peek(0)?.id else null
                            if (previousFirstId == firstId) return@collect

                            // New items were added and haven't peeked for this refresh. Schedule
                            // a scroll to disclose that new items are available.
                            binding.recyclerView.post {
                                getView() ?: return@post
                                binding.recyclerView.smoothScrollBy(
                                    0,
                                    Utils.dpToPx(requireContext(), -30),
                                )
                            }
                            peeked = true
                        }
                    }
                }

                // Manage the progress display. Rather than hide as soon as the Refresh portion
                // completes, hide when then first Prepend completes. This is a better signal to
                // the user that it is now possible to scroll up and see new content.
                launch {
                    refreshState.collect {
                        when (it) {
                            UserRefreshState.COMPLETE, UserRefreshState.ERROR -> {
                                binding.swipeRefreshLayout.isRefreshing = false
                            }
                            else -> { /* nothing to do */ }
                        }
                    }
                }

                // Update the UI from the combined load state
                launch {
                    adapter.loadStateFlow.withPresentationState()
                        .collect { (loadState, presentationState) ->
                            when (presentationState) {
                                PresentationState.ERROR -> {
                                    val error = (loadState.mediator?.refresh as? LoadState.Error)?.error
                                        ?: (loadState.source.refresh as? LoadState.Error)?.error
                                        ?: IllegalStateException("unknown error")

                                    // TODO: This error message should be specific about the operation
                                    // At the moment it's just e.g., "An error occurred: HTTP 503"
                                    // and a "Retry" button, so the user has no idea what's going
                                    // to be retried.
                                    val message = error.getErrorString(requireContext())

                                    // Show errors as a snackbar if there is existing content to show
                                    // (either cached, or in the adapter), or as a full screen error
                                    // otherwise.
                                    //
                                    // Expected errors can be retried, unexpected ones cannot
                                    if (adapter.itemCount > 0) {
                                        snackbar = Snackbar.make(
                                            (activity as ActionButtonActivity).actionButton
                                                ?: binding.root,
                                            message,
                                            Snackbar.LENGTH_INDEFINITE,
                                        ).apply {
                                            if (error.isExpected()) {
                                                setAction(app.pachli.core.ui.R.string.action_retry) { adapter.retry() }
                                            }
                                        }

                                        snackbar!!.show()
                                    } else {
                                        val callback: ((v: View) -> Unit)? = if (error.isExpected()) {
                                            {
                                                snackbar?.dismiss()
                                                adapter.retry()
                                            }
                                        } else {
                                            null
                                        }

                                        binding.statusView.setup(error, callback)
                                        binding.statusView.show()
                                        binding.recyclerView.hide()
                                    }
                                }

                                PresentationState.PRESENTED -> {
                                    if (adapter.itemCount == 0) {
                                        binding.statusView.setup(BackgroundMessage.Empty())
                                        if (timeline == Timeline.Home) {
                                            binding.statusView.showHelp(R.string.help_empty_home)
                                        }
                                        binding.statusView.show()
                                        binding.recyclerView.hide()
                                    } else {
                                        binding.recyclerView.show()
                                        binding.statusView.hide()
                                    }
                                }

                                else -> {
                                    // Nothing to do -- show/hiding the progress bars in non-error states
                                    // is handled via refreshState.
                                }
                            }
                        }
                }
            }
        }
    }

    override fun onCreateMenu(menu: Menu, menuInflater: MenuInflater) {
        if (isSwipeToRefreshEnabled) {
            menuInflater.inflate(R.menu.fragment_timeline, menu)
            menu.findItem(R.id.action_refresh)?.apply {
                icon = IconicsDrawable(requireContext(), GoogleMaterial.Icon.gmd_refresh).apply {
                    sizeDp = 20
                    colorInt =
                        MaterialColors.getColor(binding.root, android.R.attr.textColorPrimary)
                }
            }
        }
    }

    override fun onMenuItemSelected(menuItem: MenuItem): Boolean {
        return when (menuItem.itemId) {
            R.id.action_refresh -> {
                if (isSwipeToRefreshEnabled) {
                    Timber.d("Reload because user chose refresh menu item")
                    refreshContent()
                    true
                } else {
                    false
                }
            }
            R.id.action_load_newest -> {
                Timber.d("Reload because user chose load newest menu item")
                viewModel.accept(InfallibleUiAction.LoadNewest)
                refreshContent()
                true
            }
            else -> false
        }
    }

    /**
     * Save [statusId] as the reading position. If null then the ID of the best status is used.
     *
     * The best status is the first completely visible status, if available. We assume the user
     * has read this far, or will recognise it on return.
     *
     * However, there may not be a completely visible status. E.g., the user is viewing one
     * status that is longer the the height of the screen, or the user is at the midpoint of
     * two statuses that are each longer than half the height of the screen.
     *
     * In this case the best status is the last partially visible status, as we can assume the
     * user has read this far.
     */
    fun saveVisibleId(statusId: String? = null) {
        val id = statusId ?: (
            layoutManager.findFirstCompletelyVisibleItemPosition()
                .takeIf { it != RecyclerView.NO_POSITION }
                ?: layoutManager.findLastVisibleItemPosition()
                    .takeIf { it != RecyclerView.NO_POSITION }
            )
            ?.let { adapter.snapshot().getOrNull(it)?.id }

        if (BuildConfig.DEBUG && id == null) {
            Toast.makeText(requireActivity(), "Could not find ID of item to save", LENGTH_LONG).show()
        }

        id?.let {
            Timber.d("saveVisibleId: Saving ID: %s", it)
            viewModel.accept(InfallibleUiAction.SaveVisibleId(visibleId = it))
        } ?: Timber.d("saveVisibleId: Not saving, as no ID was visible")
    }

    private fun setupSwipeRefreshLayout() {
        binding.swipeRefreshLayout.isEnabled = isSwipeToRefreshEnabled
        binding.swipeRefreshLayout.setOnRefreshListener(this)
        binding.swipeRefreshLayout.setColorSchemeColors(MaterialColors.getColor(binding.root, androidx.appcompat.R.attr.colorPrimary))
    }

    private fun setupRecyclerView() {
        binding.recyclerView.setAccessibilityDelegateCompat(
            ListStatusAccessibilityDelegate(pachliAccountId, binding.recyclerView, this) { pos ->
                if (pos in 0 until adapter.itemCount) {
                    adapter.peek(pos)
                } else {
                    null
                }
            },
        )
        binding.recyclerView.setHasFixedSize(true)
        binding.recyclerView.layoutManager = layoutManager
        binding.recyclerView.addItemDecoration(
            MaterialDividerItemDecoration(requireContext(), MaterialDividerItemDecoration.VERTICAL),
        )

        // CWs are expanded without animation, buttons animate itself, we don't need it basically
        (binding.recyclerView.itemAnimator as SimpleItemAnimator).supportsChangeAnimations = false

        binding.recyclerView.adapter = adapter.withLoadStateHeaderAndFooter(
            header = TimelineLoadStateAdapter { adapter.retry() },
            footer = TimelineLoadStateAdapter { adapter.retry() },
        )

        binding.recyclerView.addOnScrollListener(
            object : RecyclerView.OnScrollListener() {
                override fun onScrollStateChanged(recyclerView: RecyclerView, newState: Int) {
                    Timber.d("onScrollStateChanged: %s", newState)
                    if (newState == SCROLL_STATE_IDLE) saveVisibleId()
                }
            },
        )
    }

    /** Refresh the displayed content, as if the user had swiped on the SwipeRefreshLayout */
    override fun refreshContent() {
        Timber.d("Reloading via refreshContent")
        binding.swipeRefreshLayout.isRefreshing = true
        onRefresh()
    }

    /**
     * Listener for the user swiping on the SwipeRefreshLayout. The SwipeRefreshLayout has
     * handled displaying the animated spinner.
     */
    override fun onRefresh() {
        Timber.d("Reloading via onRefresh")
        binding.statusView.hide()
        snackbar?.dismiss()
        adapter.refresh()
    }

    override fun onReply(viewData: StatusViewData) {
        super.reply(viewData.actionable)
    }

    override fun onReblog(viewData: StatusViewData, reblog: Boolean) {
        viewModel.accept(StatusAction.Reblog(reblog, viewData))
    }

    override fun onFavourite(viewData: StatusViewData, favourite: Boolean) {
        viewModel.accept(StatusAction.Favourite(favourite, viewData))
    }

    override fun onBookmark(viewData: StatusViewData, bookmark: Boolean) {
        viewModel.accept(StatusAction.Bookmark(bookmark, viewData))
    }

    override fun onVoteInPoll(viewData: StatusViewData, poll: Poll, choices: List<Int>) {
        viewModel.accept(StatusAction.VoteInPoll(poll, choices, viewData))
    }

    override fun clearWarningAction(viewData: StatusViewData) {
        viewModel.clearWarning(viewData)
    }

    override fun onEditFilterById(pachliAccountId: Long, filterId: String) {
        requireActivity().startActivityWithTransition(
            EditContentFilterActivityIntent.edit(requireContext(), pachliAccountId, filterId),
            TransitionKind.SLIDE_FROM_END,
        )
    }

    override fun onMore(view: View, viewData: StatusViewData) {
        super.more(view, viewData)
    }

    override fun onOpenReblog(status: Status) {
        super.openReblog(status)
    }

    override fun onExpandedChange(viewData: StatusViewData, expanded: Boolean) {
        viewModel.changeExpanded(expanded, viewData)
    }

    override fun onContentHiddenChange(viewData: StatusViewData, isShowing: Boolean) {
        viewModel.changeContentShowing(isShowing, viewData)
    }

    override fun onShowReblogs(statusId: String) {
        val intent = AccountListActivityIntent(requireContext(), pachliAccountId, AccountListActivityIntent.Kind.REBLOGGED, statusId)
        activity?.startActivityWithDefaultTransition(intent)
    }

    override fun onShowFavs(statusId: String) {
        val intent = AccountListActivityIntent(requireContext(), pachliAccountId, AccountListActivityIntent.Kind.FAVOURITED, statusId)
        activity?.startActivityWithDefaultTransition(intent)
    }

    override fun onContentCollapsedChange(viewData: StatusViewData, isCollapsed: Boolean) {
        viewModel.changeContentCollapsed(isCollapsed, viewData)
    }

    // Can only translate the home timeline at the moment
    override fun canTranslate() = timeline == Timeline.Home

    override fun onTranslate(statusViewData: StatusViewData) {
        viewModel.accept(StatusAction.Translate(statusViewData))
    }

    override fun onTranslateUndo(statusViewData: StatusViewData) {
        viewModel.accept(InfallibleUiAction.TranslateUndo(statusViewData))
    }

    override fun onViewMedia(viewData: StatusViewData, attachmentIndex: Int, view: View?) {
        // Pass the translated media descriptions through (if appropriate)
        val actionable = if (viewData.translationState == TranslationState.SHOW_TRANSLATION) {
            viewData.actionable.copy(
                attachments = viewData.translation?.attachments?.zip(viewData.actionable.attachments) { t, a ->
                    a.copy(description = t.description)
                } ?: viewData.actionable.attachments,
            )
        } else {
            viewData.actionable
        }

        super.viewMedia(actionable.account.username, attachmentIndex, AttachmentViewData.list(actionable), view)
    }

    override fun onViewThread(status: Status) {
        super.viewThread(status.id, status.url)
    }

    override fun onViewTag(tag: String) {
        val timelineKind = viewModel.timeline

        // If already viewing a tag page, then ignore any request to view that tag again.
        if ((timelineKind as? Timeline.Hashtags)?.tags?.contains(tag) == true) {
            return
        }

        super.viewTag(tag)
    }

    override fun onViewAccount(id: String) {
        val timelineKind = viewModel.timeline

        // Ignore request to view the account page we're currently viewing
        if (timelineKind is Timeline.User && timelineKind.id == id) {
            return
        }

        super.viewAccount(id)
    }

    /**
     * A status the user has written has either:
     *
     * - Been successfully posted
     * - Been edited by the user
     *
     * Depending on the timeline kind it may need refreshing to show the new status or the changes
     * that have been made to it.
     */
    private fun handleStatusSentOrEdit(status: Status) {
        when (timeline) {
            is Timeline.User.Pinned -> return

            is Timeline.Home,
            is Timeline.PublicFederated,
            is Timeline.PublicLocal,
            -> adapter.refresh()
            is Timeline.User -> if (status.account.id == (timeline as Timeline.User).id) {
                adapter.refresh()
            }
            is Timeline.Bookmarks,
            is Timeline.Favourites,
            is Timeline.Hashtags,
            is Timeline.TrendingStatuses,
            is Timeline.UserList,
            is Timeline.Conversations,
            Timeline.Notifications,
            Timeline.TrendingHashtags,
            Timeline.TrendingLinks,
            -> return
        }
    }

    public override fun removeItem(viewData: StatusViewData) {
        viewModel.removeStatusWithId(viewData.id)
    }

    private var talkBackWasEnabled = false

    override fun onResume() {
        super.onResume()
        val a11yManager =
            ContextCompat.getSystemService(requireContext(), AccessibilityManager::class.java)

        val wasEnabled = talkBackWasEnabled
        talkBackWasEnabled = a11yManager?.isEnabled == true
        Timber.d("talkback was enabled: %s, now %s", wasEnabled, talkBackWasEnabled)
        if (talkBackWasEnabled && !wasEnabled) {
            adapter.notifyItemRangeChanged(0, adapter.itemCount)
        }

        (requireActivity() as? AppBarLayoutHost)?.appBarLayout?.setLiftOnScrollTargetView(binding.recyclerView)
    }

    override fun onPause() {
        super.onPause()

        saveVisibleId()
        snackbar?.dismiss()
    }

    override fun onReselect() {
        if (isAdded) {
            when (viewModel.uiState.value.tabTapBehaviour) {
                TabTapBehaviour.JUMP_TO_NEXT_PAGE -> {
                    binding.recyclerView.scrollToPosition(0)
                    binding.recyclerView.stopScroll()
                    saveVisibleId()
                }

                TabTapBehaviour.JUMP_TO_NEWEST -> viewModel.accept(InfallibleUiAction.LoadNewest)
            }
        }
    }

    companion object {
<<<<<<< HEAD
        private const val KIND_ARG = "kind"
        private const val ARG_PACHLI_ACCOUNT_ID = "pachliAccountId"
        private const val ARG_ENABLE_SWIPE_TO_REFRESH = "enableSwipeToRefresh"
=======
        private const val ARG_KIND = "app.pachli.ARG_KIND"
        private const val ARG_PACHLI_ACCOUNT_ID = "app.pachli.ARG_PACHLI_ACCOUNT_ID"
        private const val ARG_ENABLE_SWIPE_TO_REFRESH = "app.pachli.ARG_ENABLE_SWIPE_TO_REFRESH"
>>>>>>> 59a0e308

        fun newInstance(
            pachliAccountId: Long,
            timeline: Timeline,
            enableSwipeToRefresh: Boolean = true,
        ): TimelineFragment {
            val fragment = TimelineFragment()
            val arguments = Bundle(3)
            arguments.putLong(ARG_PACHLI_ACCOUNT_ID, pachliAccountId)
<<<<<<< HEAD
            arguments.putParcelable(KIND_ARG, timeline)
=======
            arguments.putParcelable(ARG_KIND, timeline)
>>>>>>> 59a0e308
            arguments.putBoolean(ARG_ENABLE_SWIPE_TO_REFRESH, enableSwipeToRefresh)
            fragment.arguments = arguments
            return fragment
        }
    }
}<|MERGE_RESOLUTION|>--- conflicted
+++ resolved
@@ -167,11 +167,7 @@
 
         pachliAccountId = arguments.getLong(ARG_PACHLI_ACCOUNT_ID)
 
-<<<<<<< HEAD
-        timeline = arguments.getParcelable(KIND_ARG)!!
-=======
         timeline = arguments.getParcelable(ARG_KIND)!!
->>>>>>> 59a0e308
 
         isSwipeToRefreshEnabled = arguments.getBoolean(ARG_ENABLE_SWIPE_TO_REFRESH, true)
 
@@ -823,15 +819,9 @@
     }
 
     companion object {
-<<<<<<< HEAD
-        private const val KIND_ARG = "kind"
-        private const val ARG_PACHLI_ACCOUNT_ID = "pachliAccountId"
-        private const val ARG_ENABLE_SWIPE_TO_REFRESH = "enableSwipeToRefresh"
-=======
         private const val ARG_KIND = "app.pachli.ARG_KIND"
         private const val ARG_PACHLI_ACCOUNT_ID = "app.pachli.ARG_PACHLI_ACCOUNT_ID"
         private const val ARG_ENABLE_SWIPE_TO_REFRESH = "app.pachli.ARG_ENABLE_SWIPE_TO_REFRESH"
->>>>>>> 59a0e308
 
         fun newInstance(
             pachliAccountId: Long,
@@ -841,11 +831,7 @@
             val fragment = TimelineFragment()
             val arguments = Bundle(3)
             arguments.putLong(ARG_PACHLI_ACCOUNT_ID, pachliAccountId)
-<<<<<<< HEAD
-            arguments.putParcelable(KIND_ARG, timeline)
-=======
             arguments.putParcelable(ARG_KIND, timeline)
->>>>>>> 59a0e308
             arguments.putBoolean(ARG_ENABLE_SWIPE_TO_REFRESH, enableSwipeToRefresh)
             fragment.arguments = arguments
             return fragment
