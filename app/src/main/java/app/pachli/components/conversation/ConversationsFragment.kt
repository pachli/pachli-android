/* Copyright 2021 Tusky Contributors
 *
 * This file is a part of Pachli.
 *
 * This program is free software; you can redistribute it and/or modify it under the terms of the
 * GNU General Public License as published by the Free Software Foundation; either version 3 of the
 * License, or (at your option) any later version.
 *
 * Pachli is distributed in the hope that it will be useful, but WITHOUT ANY WARRANTY; without even
 * the implied warranty of MERCHANTABILITY or FITNESS FOR A PARTICULAR PURPOSE. See the GNU General
 * Public License for more details.
 *
 * You should have received a copy of the GNU General Public License along with Tusky; if not,
 * see <http://www.gnu.org/licenses>. */

package app.pachli.components.conversation

import android.os.Bundle
import android.view.LayoutInflater
import android.view.Menu
import android.view.MenuInflater
import android.view.MenuItem
import android.view.View
import android.view.ViewGroup
import androidx.appcompat.app.AlertDialog
import androidx.appcompat.widget.PopupMenu
import androidx.core.view.MenuProvider
import androidx.fragment.app.viewModels
import androidx.lifecycle.Lifecycle
import androidx.lifecycle.lifecycleScope
import androidx.lifecycle.repeatOnLifecycle
import androidx.paging.LoadState
import androidx.recyclerview.widget.LinearLayoutManager
import androidx.recyclerview.widget.RecyclerView
import androidx.recyclerview.widget.SimpleItemAnimator
import app.pachli.R
import app.pachli.StatusListActivity
import app.pachli.adapter.StatusBaseViewHolder
import app.pachli.appstore.EventHub
import app.pachli.components.account.AccountActivity
import app.pachli.databinding.FragmentTimelineBinding
import app.pachli.fragment.SFragment
import app.pachli.interfaces.ActionButtonActivity
import app.pachli.interfaces.ReselectableFragment
import app.pachli.interfaces.StatusActionListener
import app.pachli.settings.PrefKeys
<<<<<<< HEAD
=======
import app.pachli.util.SharedPreferencesRepository
>>>>>>> 54caf15f
import app.pachli.util.StatusDisplayOptionsRepository
import app.pachli.util.hide
import app.pachli.util.show
import app.pachli.util.viewBinding
import app.pachli.util.visible
import app.pachli.viewdata.AttachmentViewData
import at.connyduck.sparkbutton.helpers.Utils
import com.google.android.material.color.MaterialColors
import com.google.android.material.divider.MaterialDividerItemDecoration
import com.mikepenz.iconics.IconicsDrawable
import com.mikepenz.iconics.typeface.library.googlematerial.GoogleMaterial
import com.mikepenz.iconics.utils.colorInt
import com.mikepenz.iconics.utils.sizeDp
import dagger.hilt.android.AndroidEntryPoint
import kotlinx.coroutines.delay
import kotlinx.coroutines.flow.collectLatest
import kotlinx.coroutines.flow.filterNotNull
import kotlinx.coroutines.launch
import javax.inject.Inject
import kotlin.time.DurationUnit
import kotlin.time.toDuration

@AndroidEntryPoint
class ConversationsFragment :
    SFragment(),
    StatusActionListener,
    ReselectableFragment,
    MenuProvider {

    @Inject
    lateinit var eventHub: EventHub

    @Inject
    lateinit var statusDisplayOptionsRepository: StatusDisplayOptionsRepository

<<<<<<< HEAD
=======
    @Inject
    lateinit var sharedPreferencesRepository: SharedPreferencesRepository

>>>>>>> 54caf15f
    private val viewModel: ConversationsViewModel by viewModels()

    private val binding by viewBinding(FragmentTimelineBinding::bind)

    private lateinit var adapter: ConversationAdapter

    private var showFabWhileScrolling = false

    override fun onCreateView(inflater: LayoutInflater, container: ViewGroup?, savedInstanceState: Bundle?): View? {
        return inflater.inflate(R.layout.fragment_timeline, container, false)
    }

    override fun onViewCreated(view: View, savedInstanceState: Bundle?) {
        requireActivity().addMenuProvider(this, viewLifecycleOwner, Lifecycle.State.RESUMED)

<<<<<<< HEAD
        val preferences = PreferenceManager.getDefaultSharedPreferences(view.context)

=======
>>>>>>> 54caf15f
        viewLifecycleOwner.lifecycleScope.launch {
            val statusDisplayOptions = statusDisplayOptionsRepository.flow.value

            adapter = ConversationAdapter(statusDisplayOptions, this@ConversationsFragment)

            setupRecyclerView()

            initSwipeToRefresh()

            adapter.addLoadStateListener { loadState ->
                if (loadState.refresh != LoadState.Loading && loadState.source.refresh != LoadState.Loading) {
                    binding.swipeRefreshLayout.isRefreshing = false
                }

                binding.statusView.hide()
                binding.progressBar.hide()

                if (adapter.itemCount == 0) {
                    when (loadState.refresh) {
                        is LoadState.NotLoading -> {
                            if (loadState.append is LoadState.NotLoading && loadState.source.refresh is LoadState.NotLoading) {
                                binding.statusView.show()
                                binding.statusView.setup(
                                    R.drawable.elephant_friend_empty,
                                    R.string.message_empty,
<<<<<<< HEAD
                                    null
=======
                                    null,
>>>>>>> 54caf15f
                                )
                            }
                        }

                        is LoadState.Error -> {
                            binding.statusView.show()
                            binding.statusView.setup((loadState.refresh as LoadState.Error).error) { refreshContent() }
                        }

                        is LoadState.Loading -> {
                            binding.progressBar.show()
                        }
                    }
                }
            }

            adapter.registerAdapterDataObserver(
                object : RecyclerView.AdapterDataObserver() {
                    override fun onItemRangeInserted(positionStart: Int, itemCount: Int) {
                        if (positionStart == 0 && adapter.itemCount != itemCount) {
                            binding.recyclerView.post {
                                if (getView() != null) {
                                    binding.recyclerView.scrollBy(
                                        0,
<<<<<<< HEAD
                                        Utils.dpToPx(requireContext(), -30)
                                    )
                                }
                            }
                        }
                    }
                },
            )

            showFabWhileScrolling = !preferences.getBoolean(PrefKeys.FAB_HIDE, false)
=======
                                        Utils.dpToPx(requireContext(), -30),
                                    )
                                }
                            }
                        }
                    }
                },
            )

            showFabWhileScrolling = !sharedPreferencesRepository.getBoolean(PrefKeys.FAB_HIDE, false)
>>>>>>> 54caf15f
            binding.recyclerView.addOnScrollListener(
                object : RecyclerView.OnScrollListener() {
                    val actionButton = (activity as? ActionButtonActivity)?.actionButton

                    override fun onScrolled(view: RecyclerView, dx: Int, dy: Int) {
                        actionButton?.visible(showFabWhileScrolling || dy == 0)
                    }
                },
            )
        }

        viewLifecycleOwner.lifecycleScope.launch {
            viewModel.conversationFlow.collectLatest { pagingData ->
                adapter.submitData(pagingData)
            }
        }

        viewLifecycleOwner.lifecycleScope.launch {
            repeatOnLifecycle(Lifecycle.State.RESUMED) {
                val useAbsoluteTime = sharedPreferencesRepository.getBoolean(PrefKeys.ABSOLUTE_TIME_VIEW, false)
                while (!useAbsoluteTime) {
                    adapter.notifyItemRangeChanged(
                        0,
                        adapter.itemCount,
                        listOf(StatusBaseViewHolder.Key.KEY_CREATED),
                    )
                    delay(1.toDuration(DurationUnit.MINUTES))
                }
            }
        }

        lifecycleScope.launch {
            sharedPreferencesRepository.changes.filterNotNull().collect { onPreferenceChanged(it) }
        }
    }

    override fun onCreateMenu(menu: Menu, menuInflater: MenuInflater) {
        menuInflater.inflate(R.menu.fragment_conversations, menu)
        menu.findItem(R.id.action_refresh)?.apply {
            icon = IconicsDrawable(requireContext(), GoogleMaterial.Icon.gmd_refresh).apply {
                sizeDp = 20
                colorInt = MaterialColors.getColor(binding.root, android.R.attr.textColorPrimary)
            }
        }
    }

    override fun onMenuItemSelected(menuItem: MenuItem): Boolean {
        return when (menuItem.itemId) {
            R.id.action_refresh -> {
                binding.swipeRefreshLayout.isRefreshing = true
                refreshContent()
                true
            }
            else -> false
        }
    }

    private fun setupRecyclerView() {
        binding.recyclerView.setHasFixedSize(true)
        binding.recyclerView.layoutManager = LinearLayoutManager(context)

        binding.recyclerView.addItemDecoration(
            MaterialDividerItemDecoration(requireContext(), MaterialDividerItemDecoration.VERTICAL),
        )

        (binding.recyclerView.itemAnimator as SimpleItemAnimator).supportsChangeAnimations = false

        binding.recyclerView.adapter = adapter.withLoadStateFooter(ConversationLoadStateAdapter(adapter::retry))
    }

    private fun refreshContent() {
        adapter.refresh()
    }

    private fun initSwipeToRefresh() {
        binding.swipeRefreshLayout.setOnRefreshListener { refreshContent() }
        binding.swipeRefreshLayout.setColorSchemeColors(MaterialColors.getColor(binding.root, androidx.appcompat.R.attr.colorPrimary))
    }

    override fun onReblog(reblog: Boolean, position: Int) {
        // its impossible to reblog private messages
    }

    override fun onFavourite(favourite: Boolean, position: Int) {
        adapter.peek(position)?.let { conversation ->
            viewModel.favourite(favourite, conversation)
        }
    }

    override fun onBookmark(favourite: Boolean, position: Int) {
        adapter.peek(position)?.let { conversation ->
            viewModel.bookmark(favourite, conversation)
        }
    }

    override fun onMore(view: View, position: Int) {
        adapter.peek(position)?.let { conversation ->

            val popup = PopupMenu(requireContext(), view)
            popup.inflate(R.menu.conversation_more)

            if (conversation.lastStatus.status.muted == true) {
                popup.menu.removeItem(R.id.status_mute_conversation)
            } else {
                popup.menu.removeItem(R.id.status_unmute_conversation)
            }

            popup.setOnMenuItemClickListener { item ->
                when (item.itemId) {
                    R.id.status_mute_conversation -> viewModel.muteConversation(conversation)
                    R.id.status_unmute_conversation -> viewModel.muteConversation(conversation)
                    R.id.conversation_delete -> deleteConversation(conversation)
                }
                true
            }
            popup.show()
        }
    }

    override fun onViewMedia(position: Int, attachmentIndex: Int, view: View?) {
        adapter.peek(position)?.let { conversation ->
            viewMedia(attachmentIndex, AttachmentViewData.list(conversation.lastStatus.status), view)
        }
    }

    override fun onViewThread(position: Int) {
        adapter.peek(position)?.let { conversation ->
            viewThread(conversation.lastStatus.id, conversation.lastStatus.status.url)
        }
    }

    override fun onOpenReblog(position: Int) {
        // there are no reblogs in conversations
    }

    override fun onExpandedChange(expanded: Boolean, position: Int) {
        adapter.peek(position)?.let { conversation ->
            viewModel.expandHiddenStatus(expanded, conversation)
        }
    }

    override fun onContentHiddenChange(isShowing: Boolean, position: Int) {
        adapter.peek(position)?.let { conversation ->
            viewModel.showContent(isShowing, conversation)
        }
    }

    override fun onContentCollapsedChange(isCollapsed: Boolean, position: Int) {
        adapter.peek(position)?.let { conversation ->
            viewModel.collapseLongStatus(isCollapsed, conversation)
        }
    }

    override fun onViewAccount(id: String) {
        val intent = AccountActivity.getIntent(requireContext(), id)
        startActivity(intent)
    }

    override fun onViewTag(tag: String) {
        val intent = StatusListActivity.newHashtagIntent(requireContext(), tag)
        startActivity(intent)
    }

    override fun removeItem(position: Int) {
        // not needed
    }

    override fun onReply(position: Int) {
        adapter.peek(position)?.let { conversation ->
            reply(conversation.lastStatus.status)
        }
    }

    override fun onVoteInPoll(position: Int, choices: List<Int>) {
        adapter.peek(position)?.let { conversation ->
            viewModel.voteInPoll(choices, conversation)
        }
    }

    override fun clearWarningAction(position: Int) {
    }

    override fun onReselect() {
        if (isAdded) {
            binding.recyclerView.layoutManager?.scrollToPosition(0)
            binding.recyclerView.stopScroll()
        }
    }

    private fun deleteConversation(conversation: ConversationViewData) {
        AlertDialog.Builder(requireContext())
            .setMessage(R.string.dialog_delete_conversation_warning)
            .setNegativeButton(android.R.string.cancel, null)
            .setPositiveButton(android.R.string.ok) { _, _ ->
                viewModel.remove(conversation)
            }
            .show()
    }

    private fun onPreferenceChanged(key: String) {
        when (key) {
            PrefKeys.FAB_HIDE -> {
                showFabWhileScrolling = sharedPreferencesRepository.getBoolean(PrefKeys.FAB_HIDE, false)
            }
            PrefKeys.MEDIA_PREVIEW_ENABLED -> {
                val enabled = accountManager.activeAccount!!.mediaPreviewEnabled
                val oldMediaPreviewEnabled = adapter.mediaPreviewEnabled
                if (enabled != oldMediaPreviewEnabled) {
                    adapter.mediaPreviewEnabled = enabled
                    adapter.notifyItemRangeChanged(0, adapter.itemCount)
                }
            }
        }
    }

    companion object {
        fun newInstance() = ConversationsFragment()
    }
}<|MERGE_RESOLUTION|>--- conflicted
+++ resolved
@@ -44,10 +44,7 @@
 import app.pachli.interfaces.ReselectableFragment
 import app.pachli.interfaces.StatusActionListener
 import app.pachli.settings.PrefKeys
-<<<<<<< HEAD
-=======
 import app.pachli.util.SharedPreferencesRepository
->>>>>>> 54caf15f
 import app.pachli.util.StatusDisplayOptionsRepository
 import app.pachli.util.hide
 import app.pachli.util.show
@@ -83,12 +80,9 @@
     @Inject
     lateinit var statusDisplayOptionsRepository: StatusDisplayOptionsRepository
 
-<<<<<<< HEAD
-=======
     @Inject
     lateinit var sharedPreferencesRepository: SharedPreferencesRepository
 
->>>>>>> 54caf15f
     private val viewModel: ConversationsViewModel by viewModels()
 
     private val binding by viewBinding(FragmentTimelineBinding::bind)
@@ -104,11 +98,6 @@
     override fun onViewCreated(view: View, savedInstanceState: Bundle?) {
         requireActivity().addMenuProvider(this, viewLifecycleOwner, Lifecycle.State.RESUMED)
 
-<<<<<<< HEAD
-        val preferences = PreferenceManager.getDefaultSharedPreferences(view.context)
-
-=======
->>>>>>> 54caf15f
         viewLifecycleOwner.lifecycleScope.launch {
             val statusDisplayOptions = statusDisplayOptionsRepository.flow.value
 
@@ -134,11 +123,7 @@
                                 binding.statusView.setup(
                                     R.drawable.elephant_friend_empty,
                                     R.string.message_empty,
-<<<<<<< HEAD
                                     null
-=======
-                                    null,
->>>>>>> 54caf15f
                                 )
                             }
                         }
@@ -163,18 +148,6 @@
                                 if (getView() != null) {
                                     binding.recyclerView.scrollBy(
                                         0,
-<<<<<<< HEAD
-                                        Utils.dpToPx(requireContext(), -30)
-                                    )
-                                }
-                            }
-                        }
-                    }
-                },
-            )
-
-            showFabWhileScrolling = !preferences.getBoolean(PrefKeys.FAB_HIDE, false)
-=======
                                         Utils.dpToPx(requireContext(), -30),
                                     )
                                 }
@@ -185,7 +158,6 @@
             )
 
             showFabWhileScrolling = !sharedPreferencesRepository.getBoolean(PrefKeys.FAB_HIDE, false)
->>>>>>> 54caf15f
             binding.recyclerView.addOnScrollListener(
                 object : RecyclerView.OnScrollListener() {
                     val actionButton = (activity as? ActionButtonActivity)?.actionButton
