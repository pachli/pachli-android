--- conflicted
+++ resolved
@@ -79,14 +79,10 @@
     @Inject
     lateinit var eventHub: EventHub
 
-<<<<<<< HEAD
     @Inject
     lateinit var serverCapabilitiesRepository: ServerCapabilitiesRepository
 
-    private val viewModel: ConversationsViewModel by viewModels { viewModelFactory }
-=======
     private val viewModel: ConversationsViewModel by viewModels()
->>>>>>> 38214648
 
     private val binding by viewBinding(FragmentTimelineBinding::bind)
 
