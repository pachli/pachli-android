--- conflicted
+++ resolved
@@ -33,14 +33,8 @@
 
 class ConversationViewHolder internal constructor(
     private val binding: ItemConversationBinding,
-<<<<<<< HEAD
     private val listener: StatusActionListener<ConversationViewData>,
 ) : ConversationAdapter.ViewHolder, StatusBaseViewHolder<ConversationViewData>(binding.root) {
-=======
-    private val statusDisplayOptions: StatusDisplayOptions,
-    private val listener: StatusActionListener<ConversationViewData>,
-) : StatusBaseViewHolder<ConversationViewData>(binding.root) {
->>>>>>> 0d1efb58
     private val avatars: Array<ImageView> = arrayOf(
         avatar,
         binding.statusAvatar1,
