package app.pachli.components.viewthread.edits

import android.content.Context
import android.graphics.Typeface.DEFAULT_BOLD
import android.graphics.drawable.ColorDrawable
import android.graphics.drawable.Drawable
import android.text.Editable
import android.text.Html
import android.text.Spannable
import android.text.SpannableStringBuilder
import android.text.Spanned
import android.text.TextPaint
import android.text.style.CharacterStyle
import android.util.TypedValue
import android.view.LayoutInflater
import android.view.View
import android.view.ViewGroup
import androidx.recyclerview.widget.LinearLayoutManager
import androidx.recyclerview.widget.RecyclerView
import app.pachli.R
import app.pachli.adapter.PollAdapter
<<<<<<< HEAD
import app.pachli.adapter.PollAdapter.Companion.MULTIPLE
import app.pachli.adapter.PollAdapter.Companion.SINGLE
import app.pachli.core.common.util.AbsoluteTimeFormatter
import app.pachli.core.network.model.Attachment
import app.pachli.core.network.model.StatusEdit
import app.pachli.core.network.parseAsMastodonHtml
=======
import app.pachli.adapter.PollAdapter.DisplayMode
>>>>>>> 123c251f
import app.pachli.databinding.ItemStatusEditBinding
import app.pachli.interfaces.LinkListener
import app.pachli.util.BindingHolder
import app.pachli.util.aspectRatios
import app.pachli.util.decodeBlurHash
import app.pachli.util.emojify
import app.pachli.util.hide
import app.pachli.util.setClickableText
import app.pachli.util.show
import app.pachli.util.visible
import app.pachli.viewdata.PollOptionViewData
import com.bumptech.glide.Glide
import com.google.android.material.color.MaterialColors
import org.xml.sax.XMLReader

class ViewEditsAdapter(
    private val edits: List<StatusEdit>,
    private val animateAvatars: Boolean,
    private val animateEmojis: Boolean,
    private val useBlurhash: Boolean,
    private val listener: LinkListener,
) : RecyclerView.Adapter<BindingHolder<ItemStatusEditBinding>>() {

    private val absoluteTimeFormatter = AbsoluteTimeFormatter()

    /** Size of large text in this theme, in px */
    private var largeTextSizePx: Float = 0f

    /** Size of medium text in this theme, in px */
    private var mediumTextSizePx: Float = 0f

    override fun onCreateViewHolder(
        parent: ViewGroup,
        viewType: Int,
    ): BindingHolder<ItemStatusEditBinding> {
        val binding = ItemStatusEditBinding.inflate(LayoutInflater.from(parent.context), parent, false)

        binding.statusEditMediaPreview.clipToOutline = true

        val typedValue = TypedValue()
        val context = binding.root.context
        val displayMetrics = context.resources.displayMetrics
        context.theme.resolveAttribute(R.attr.status_text_large, typedValue, true)
        largeTextSizePx = typedValue.getDimension(displayMetrics)
        context.theme.resolveAttribute(R.attr.status_text_medium, typedValue, true)
        mediumTextSizePx = typedValue.getDimension(displayMetrics)

        return BindingHolder(binding)
    }

    override fun onBindViewHolder(holder: BindingHolder<ItemStatusEditBinding>, position: Int) {
        val edit = edits[position]

        val binding = holder.binding

        val context = binding.root.context

        val infoStringRes = if (position == edits.lastIndex) {
            R.string.status_created_info
        } else {
            R.string.status_edit_info
        }

        // Show the most recent version of the status using large text to make it clearer for
        // the user, and for similarity with thread view.
        val variableTextSize = if (position == edits.lastIndex) {
            mediumTextSizePx
        } else {
            largeTextSizePx
        }
        binding.statusEditContentWarningDescription.setTextSize(TypedValue.COMPLEX_UNIT_PX, variableTextSize)
        binding.statusEditContent.setTextSize(TypedValue.COMPLEX_UNIT_PX, variableTextSize)
        binding.statusEditMediaSensitivity.setTextSize(TypedValue.COMPLEX_UNIT_PX, variableTextSize)

        val timestamp = absoluteTimeFormatter.format(edit.createdAt, false)

        binding.statusEditInfo.text = context.getString(infoStringRes, timestamp)

        if (edit.spoilerText.isEmpty()) {
            binding.statusEditContentWarningDescription.hide()
            binding.statusEditContentWarningSeparator.hide()
        } else {
            binding.statusEditContentWarningDescription.show()
            binding.statusEditContentWarningSeparator.show()
            binding.statusEditContentWarningDescription.text = edit.spoilerText.emojify(
                edit.emojis,
                binding.statusEditContentWarningDescription,
                animateEmojis,
            )
        }

        val emojifiedText = edit
            .content
            .parseAsMastodonHtml(PachliTagHandler(context))
            .emojify(edit.emojis, binding.statusEditContent, animateEmojis)

        setClickableText(binding.statusEditContent, emojifiedText, emptyList(), emptyList(), listener)

        if (edit.poll == null) {
            binding.statusEditPollOptions.hide()
            binding.statusEditPollDescription.hide()
        } else {
            binding.statusEditPollOptions.show()

            // not used for now since not reported by the api
            // https://github.com/mastodon/mastodon/issues/22571
            // binding.statusEditPollDescription.show()

<<<<<<< HEAD
            val pollAdapter = PollAdapter()
            binding.statusEditPollOptions.adapter = pollAdapter
            binding.statusEditPollOptions.layoutManager = LinearLayoutManager(context)

            pollAdapter.setup(
                options = edit.poll!!.options.map { PollOptionViewData.from(it, false) },
                voteCount = 0,
                votersCount = null,
                emojis = edit.emojis,
                mode = if (edit.poll!!.multiple) { // not reported by the api
                    MULTIPLE
                } else {
                    SINGLE
                },
                resultClickListener = null,
=======
            val pollAdapter = PollAdapter(
                options = edit.poll.options.map { PollOptionViewData.from(it, false) },
                votesCount = 0,
                votersCount = null,
                edit.emojis,
>>>>>>> 123c251f
                animateEmojis = animateEmojis,
                displayMode = if (edit.poll.multiple) DisplayMode.MULTIPLE_CHOICE else DisplayMode.SINGLE_CHOICE,
                enabled = false,
                resultClickListener = null,
                pollOptionClickListener = null,
            )

            binding.statusEditPollOptions.adapter = pollAdapter
            binding.statusEditPollOptions.layoutManager = LinearLayoutManager(context)
        }

        if (edit.mediaAttachments.isEmpty()) {
            binding.statusEditMediaPreview.hide()
            binding.statusEditMediaSensitivity.hide()
        } else {
            binding.statusEditMediaPreview.show()
            binding.statusEditMediaPreview.aspectRatios = edit.mediaAttachments.aspectRatios()

            binding.statusEditMediaPreview.forEachIndexed { index, imageView, descriptionIndicator ->

                val attachment = edit.mediaAttachments[index]
                val hasDescription = !attachment.description.isNullOrBlank()

                if (hasDescription) {
                    imageView.contentDescription = attachment.description
                } else {
                    imageView.contentDescription =
                        imageView.context.getString(R.string.action_view_media)
                }
                descriptionIndicator.visibility = if (hasDescription) View.VISIBLE else View.GONE

                val blurhash = attachment.blurhash

                val placeholder: Drawable = if (blurhash != null && useBlurhash) {
                    decodeBlurHash(context, blurhash)
                } else {
                    ColorDrawable(MaterialColors.getColor(imageView, android.R.attr.colorBackground))
                }

                if (attachment.previewUrl.isNullOrEmpty()) {
                    imageView.removeFocalPoint()
                    Glide.with(imageView)
                        .load(placeholder)
                        .centerInside()
                        .into(imageView)
                } else {
                    val focus: Attachment.Focus? = attachment.meta?.focus

                    if (focus != null) {
                        imageView.setFocalPoint(focus)
                        Glide.with(imageView.context)
                            .load(attachment.previewUrl)
                            .placeholder(placeholder)
                            .centerInside()
                            .addListener(imageView)
                            .into(imageView)
                    } else {
                        imageView.removeFocalPoint()
                        Glide.with(imageView)
                            .load(attachment.previewUrl)
                            .placeholder(placeholder)
                            .centerInside()
                            .into(imageView)
                    }
                }
            }
            binding.statusEditMediaSensitivity.visible(edit.sensitive)
        }
    }

    override fun getItemCount() = edits.size

    companion object {
        private const val VIEW_TYPE_EDITS_NEWEST = 0
        private const val VIEW_TYPE_EDITS = 1
    }
}

/**
 * Handle XML tags created by [ViewEditsViewModel] and create custom spans to display inserted or
 * deleted text.
 */
class PachliTagHandler(val context: Context) : Html.TagHandler {
    /** Class to mark the start of a span of deleted text */
    class Del

    /** Class to mark the start of a span of inserted text */
    class Ins

    override fun handleTag(opening: Boolean, tag: String, output: Editable, xmlReader: XMLReader) {
        when (tag) {
            DELETED_TEXT_EL -> {
                if (opening) {
                    start(output as SpannableStringBuilder, Del())
                } else {
                    end(
                        output as SpannableStringBuilder,
                        Del::class.java,
                        DeletedTextSpan(context),
                    )
                }
            }
            INSERTED_TEXT_EL -> {
                if (opening) {
                    start(output as SpannableStringBuilder, Ins())
                } else {
                    end(
                        output as SpannableStringBuilder,
                        Ins::class.java,
                        InsertedTextSpan(context),
                    )
                }
            }
        }
    }

    /** @return the last span in [text] of type [kind], or null if that kind is not in text */
    private fun <T> getLast(text: Spanned, kind: Class<T>): Any? {
        val spans = text.getSpans(0, text.length, kind)
        return spans?.get(spans.size - 1)
    }

    /**
     * Mark the start of a span of [text] with [mark] so it can be discovered later by [end].
     */
    private fun start(text: SpannableStringBuilder, mark: Any) {
        val len = text.length
        text.setSpan(mark, len, len, Spannable.SPAN_MARK_MARK)
    }

    /**
     * Set a [span] over the [text] most from the point recently marked with [mark] to the end
     * of the text.
     */
    private fun <T> end(text: SpannableStringBuilder, mark: Class<T>, span: Any) {
        val len = text.length
        val obj = getLast(text, mark)
        val where = text.getSpanStart(obj)
        text.removeSpan(obj)
        if (where != len) {
            text.setSpan(span, where, len, Spannable.SPAN_EXCLUSIVE_EXCLUSIVE)
        }
    }

    /** Span that signifies deleted text */
    class DeletedTextSpan(context: Context) : CharacterStyle() {
        private var bgColor: Int

        init {
            bgColor = context.getColor(R.color.view_edits_background_delete)
        }

        override fun updateDrawState(tp: TextPaint) {
            tp.bgColor = bgColor
            tp.isStrikeThruText = true
        }
    }

    /** Span that signifies inserted text */
    class InsertedTextSpan(context: Context) : CharacterStyle() {
        private var bgColor: Int

        init {
            bgColor = context.getColor(R.color.view_edits_background_insert)
        }

        override fun updateDrawState(tp: TextPaint) {
            tp.bgColor = bgColor
            tp.typeface = DEFAULT_BOLD
        }
    }

    companion object {
        /** XML element to represent text that has been deleted */
        // Can't be an element that Android's HTML parser recognises, otherwise the tagHandler
        // won't be called for it.
        const val DELETED_TEXT_EL = "pachli-del"

        /** XML element to represent text that has been inserted */
        // Can't be an element that Android's HTML parser recognises, otherwise the tagHandler
        // won't be called for it.
        const val INSERTED_TEXT_EL = "pachli-ins"
    }
}<|MERGE_RESOLUTION|>--- conflicted
+++ resolved
@@ -19,16 +19,11 @@
 import androidx.recyclerview.widget.RecyclerView
 import app.pachli.R
 import app.pachli.adapter.PollAdapter
-<<<<<<< HEAD
-import app.pachli.adapter.PollAdapter.Companion.MULTIPLE
-import app.pachli.adapter.PollAdapter.Companion.SINGLE
+import app.pachli.adapter.PollAdapter.DisplayMode
 import app.pachli.core.common.util.AbsoluteTimeFormatter
 import app.pachli.core.network.model.Attachment
 import app.pachli.core.network.model.StatusEdit
 import app.pachli.core.network.parseAsMastodonHtml
-=======
-import app.pachli.adapter.PollAdapter.DisplayMode
->>>>>>> 123c251f
 import app.pachli.databinding.ItemStatusEditBinding
 import app.pachli.interfaces.LinkListener
 import app.pachli.util.BindingHolder
@@ -127,7 +122,8 @@
 
         setClickableText(binding.statusEditContent, emojifiedText, emptyList(), emptyList(), listener)
 
-        if (edit.poll == null) {
+        val poll = edit.poll
+        if (poll == null) {
             binding.statusEditPollOptions.hide()
             binding.statusEditPollDescription.hide()
         } else {
@@ -137,31 +133,13 @@
             // https://github.com/mastodon/mastodon/issues/22571
             // binding.statusEditPollDescription.show()
 
-<<<<<<< HEAD
-            val pollAdapter = PollAdapter()
-            binding.statusEditPollOptions.adapter = pollAdapter
-            binding.statusEditPollOptions.layoutManager = LinearLayoutManager(context)
-
-            pollAdapter.setup(
-                options = edit.poll!!.options.map { PollOptionViewData.from(it, false) },
-                voteCount = 0,
-                votersCount = null,
-                emojis = edit.emojis,
-                mode = if (edit.poll!!.multiple) { // not reported by the api
-                    MULTIPLE
-                } else {
-                    SINGLE
-                },
-                resultClickListener = null,
-=======
             val pollAdapter = PollAdapter(
-                options = edit.poll.options.map { PollOptionViewData.from(it, false) },
+                options = poll.options.map { PollOptionViewData.from(it, false) },
                 votesCount = 0,
                 votersCount = null,
                 edit.emojis,
->>>>>>> 123c251f
                 animateEmojis = animateEmojis,
-                displayMode = if (edit.poll.multiple) DisplayMode.MULTIPLE_CHOICE else DisplayMode.SINGLE_CHOICE,
+                displayMode = if (poll.multiple) DisplayMode.MULTIPLE_CHOICE else DisplayMode.SINGLE_CHOICE,
                 enabled = false,
                 resultClickListener = null,
                 pollOptionClickListener = null,
