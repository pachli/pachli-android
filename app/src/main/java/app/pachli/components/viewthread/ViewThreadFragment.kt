/* Copyright 2022 Tusky Contributors
 *
 * This file is a part of Pachli.
 *
 * This program is free software; you can redistribute it and/or modify it under the terms of the
 * GNU General Public License as published by the Free Software Foundation; either version 3 of the
 * License, or (at your option) any later version.
 *
 * Pachli is distributed in the hope that it will be useful, but WITHOUT ANY WARRANTY; without even
 * the implied warranty of MERCHANTABILITY or FITNESS FOR A PARTICULAR PURPOSE. See the GNU General
 * Public License for more details.
 *
 * You should have received a copy of the GNU General Public License along with Tusky; if not,
 * see <http://www.gnu.org/licenses>. */

package app.pachli.components.viewthread

import android.os.Bundle
import android.util.Log
import android.view.LayoutInflater
import android.view.Menu
import android.view.MenuInflater
import android.view.MenuItem
import android.view.View
import android.view.ViewGroup
import androidx.annotation.CheckResult
import androidx.core.view.MenuProvider
import androidx.fragment.app.commit
import androidx.fragment.app.viewModels
import androidx.lifecycle.Lifecycle
import androidx.lifecycle.lifecycleScope
import androidx.preference.PreferenceManager
import androidx.recyclerview.widget.LinearLayoutManager
import androidx.recyclerview.widget.SimpleItemAnimator
import androidx.swiperefreshlayout.widget.SwipeRefreshLayout.OnRefreshListener
import app.pachli.BaseActivity
import app.pachli.R
import app.pachli.components.accountlist.AccountListActivity
import app.pachli.components.accountlist.AccountListActivity.Companion.newIntent
import app.pachli.components.viewthread.edits.ViewEditsFragment
import app.pachli.databinding.FragmentViewThreadBinding
import app.pachli.fragment.SFragment
import app.pachli.interfaces.StatusActionListener
import app.pachli.network.ServerCapabilitiesRepository
import app.pachli.util.ListStatusAccessibilityDelegate
import app.pachli.util.StatusDisplayOptions
import app.pachli.util.hide
import app.pachli.util.openLink
import app.pachli.util.show
import app.pachli.util.viewBinding
import app.pachli.viewdata.AttachmentViewData.Companion.list
import app.pachli.viewdata.StatusViewData
import com.google.android.material.color.MaterialColors
import com.google.android.material.divider.MaterialDividerItemDecoration
import com.google.android.material.snackbar.Snackbar
import dagger.hilt.android.AndroidEntryPoint
import kotlinx.coroutines.CoroutineStart
import kotlinx.coroutines.awaitCancellation
import kotlinx.coroutines.delay
import kotlinx.coroutines.launch

@AndroidEntryPoint
class ViewThreadFragment :
    SFragment(),
    OnRefreshListener,
    StatusActionListener,
    MenuProvider {

<<<<<<< HEAD
    @Inject
    lateinit var viewModelFactory: ViewModelFactory

    @Inject
    lateinit var serverCapabilitiesRepository: ServerCapabilitiesRepository

    private val viewModel: ViewThreadViewModel by viewModels { viewModelFactory }
=======
    private val viewModel: ViewThreadViewModel by viewModels()
>>>>>>> 38214648

    private val binding by viewBinding(FragmentViewThreadBinding::bind)

    private lateinit var adapter: ThreadAdapter
    private lateinit var thisThreadsStatusId: String

    private var alwaysShowSensitiveMedia = false
    private var alwaysOpenSpoiler = false

    /**
     * State of the "reveal" menu item that shows/hides content that is behind a content
     * warning. Setting this invalidates the menu to redraw the menu item.
     */
    private var revealButtonState = RevealButtonState.NO_BUTTON
        set(value) {
            field = value
            requireActivity().invalidateMenu()
        }

    override fun onCreate(savedInstanceState: Bundle?) {
        super.onCreate(savedInstanceState)
        thisThreadsStatusId = requireArguments().getString(ID_EXTRA)!!
        val preferences = PreferenceManager.getDefaultSharedPreferences(requireContext())

        lifecycleScope.launch {
            val statusDisplayOptions = StatusDisplayOptions.from(
                preferences,
                serverCapabilitiesRepository.getCapabilities(),
                accountManager.activeAccount!!,
            )
            adapter = ThreadAdapter(statusDisplayOptions, this@ViewThreadFragment)
        }
    }

    override fun onCreateView(
        inflater: LayoutInflater,
        container: ViewGroup?,
        savedInstanceState: Bundle?,
    ): View? {
        return inflater.inflate(R.layout.fragment_view_thread, container, false)
    }

    override fun onViewCreated(view: View, savedInstanceState: Bundle?) {
        requireActivity().addMenuProvider(this, viewLifecycleOwner, Lifecycle.State.RESUMED)

        binding.swipeRefreshLayout.setOnRefreshListener(this)
        binding.swipeRefreshLayout.setColorSchemeColors(MaterialColors.getColor(binding.root, androidx.appcompat.R.attr.colorPrimary))

        binding.recyclerView.setHasFixedSize(true)
        binding.recyclerView.layoutManager = LinearLayoutManager(context)
        binding.recyclerView.setAccessibilityDelegateCompat(
            ListStatusAccessibilityDelegate(
                binding.recyclerView,
                this,
            ) { index -> adapter.currentList.getOrNull(index) },
        )
        binding.recyclerView.addItemDecoration(
            MaterialDividerItemDecoration(requireContext(), MaterialDividerItemDecoration.VERTICAL),
        )
        binding.recyclerView.addItemDecoration(ConversationLineItemDecoration(requireContext()))
        alwaysShowSensitiveMedia = accountManager.activeAccount!!.alwaysShowSensitiveMedia
        alwaysOpenSpoiler = accountManager.activeAccount!!.alwaysOpenSpoiler

        binding.recyclerView.adapter = adapter

        (binding.recyclerView.itemAnimator as SimpleItemAnimator).supportsChangeAnimations = false

        var initialProgressBar = getProgressBarJob(binding.initialProgressBar, 500)
        var threadProgressBar = getProgressBarJob(binding.threadProgressBar, 500)

        viewLifecycleOwner.lifecycleScope.launch {
            viewModel.uiState.collect { uiState ->
                when (uiState) {
                    is ThreadUiState.Loading -> {
                        revealButtonState = RevealButtonState.NO_BUTTON

                        binding.recyclerView.hide()
                        binding.statusView.hide()

                        initialProgressBar = getProgressBarJob(binding.initialProgressBar, 500)
                        initialProgressBar.start()
                    }
                    is ThreadUiState.LoadingThread -> {
                        if (uiState.statusViewDatum == null) {
                            // no detailed statuses available, e.g. because author is blocked
                            activity?.finish()
                            return@collect
                        }

                        initialProgressBar.cancel()
                        threadProgressBar = getProgressBarJob(binding.threadProgressBar, 500)
                        threadProgressBar.start()

                        if (viewModel.isInitialLoad) {
                            adapter.submitList(listOf(uiState.statusViewDatum))

                            // else this "submit one and then all on success below" will always center on the one
                        }

                        revealButtonState = uiState.revealButton
                        binding.swipeRefreshLayout.isRefreshing = false

                        binding.recyclerView.show()
                        binding.statusView.hide()
                    }
                    is ThreadUiState.Error -> {
                        Log.w(TAG, "failed to load status", uiState.throwable)
                        initialProgressBar.cancel()
                        threadProgressBar.cancel()

                        revealButtonState = RevealButtonState.NO_BUTTON
                        binding.swipeRefreshLayout.isRefreshing = false

                        binding.recyclerView.hide()
                        binding.statusView.show()

                        binding.statusView.setup(uiState.throwable) { viewModel.retry(thisThreadsStatusId) }
                    }
                    is ThreadUiState.Success -> {
                        if (uiState.statusViewData.none { viewData -> viewData.isDetailed }) {
                            // no detailed statuses available, e.g. because author is blocked
                            activity?.finish()
                            return@collect
                        }

                        threadProgressBar.cancel()

                        adapter.submitList(uiState.statusViewData) {
                            if (lifecycle.currentState.isAtLeast(Lifecycle.State.STARTED) && viewModel.isInitialLoad) {
                                viewModel.isInitialLoad = false

                                // Ensure the top of the status is visible
                                (binding.recyclerView.layoutManager as LinearLayoutManager).scrollToPositionWithOffset(
                                    uiState.detailedStatusPosition,
                                    0,
                                )
                            }
                        }

                        revealButtonState = uiState.revealButton
                        binding.swipeRefreshLayout.isRefreshing = false

                        binding.recyclerView.show()
                        binding.statusView.hide()
                    }
                    is ThreadUiState.Refreshing -> {
                        threadProgressBar.cancel()
                    }
                }
            }
        }

        lifecycleScope.launch {
            viewModel.errors.collect { throwable ->
                Log.w(TAG, "failed to load status context", throwable)
                Snackbar.make(binding.root, R.string.error_generic, Snackbar.LENGTH_SHORT)
                    .setAction(R.string.action_retry) {
                        viewModel.retry(thisThreadsStatusId)
                    }
                    .show()
            }
        }

        viewModel.loadThread(thisThreadsStatusId)
    }

    override fun onCreateMenu(menu: Menu, menuInflater: MenuInflater) {
        menuInflater.inflate(R.menu.fragment_view_thread, menu)
        val actionReveal = menu.findItem(R.id.action_reveal)
        actionReveal.isVisible = revealButtonState != RevealButtonState.NO_BUTTON
        actionReveal.setIcon(
            when (revealButtonState) {
                RevealButtonState.REVEAL -> R.drawable.ic_eye_24dp
                else -> R.drawable.ic_hide_media_24dp
            },
        )
    }

    override fun onMenuItemSelected(menuItem: MenuItem): Boolean {
        return when (menuItem.itemId) {
            R.id.action_reveal -> {
                viewModel.toggleRevealButton()
                true
            }
            R.id.action_open_in_web -> {
                context?.openLink(requireArguments().getString(URL_EXTRA)!!)
                true
            }
            R.id.action_refresh -> {
                onRefresh()
                true
            }
            else -> false
        }
    }

    override fun onResume() {
        super.onResume()
        requireActivity().title = getString(R.string.title_view_thread)
    }

    /**
     * Create a job to implement a delayed-visible progress bar.
     *
     * Delaying the visibility of the progress bar can improve user perception of UI speed because
     * fewer UI elements are appearing and disappearing.
     *
     * When started the job will wait `delayMs` then show `view`. If the job is cancelled at
     * any time `view` is hidden.
     */
    @CheckResult
    private fun getProgressBarJob(view: View, delayMs: Long) = viewLifecycleOwner.lifecycleScope.launch(
        start = CoroutineStart.LAZY,
    ) {
        try {
            delay(delayMs)
            view.show()
            awaitCancellation()
        } finally {
            view.hide()
        }
    }

    override fun onRefresh() {
        viewModel.refresh(thisThreadsStatusId)
    }

    override fun onReply(position: Int) {
        super.reply(adapter.currentList[position].status)
    }

    override fun onReblog(reblog: Boolean, position: Int) {
        val status = adapter.currentList[position]
        viewModel.reblog(reblog, status)
    }

    override fun onFavourite(favourite: Boolean, position: Int) {
        val status = adapter.currentList[position]
        viewModel.favorite(favourite, status)
    }

    override fun onBookmark(bookmark: Boolean, position: Int) {
        val status = adapter.currentList[position]
        viewModel.bookmark(bookmark, status)
    }

    override fun onMore(view: View, position: Int) {
        super.more(adapter.currentList[position].status, view, position)
    }

    override fun onViewMedia(position: Int, attachmentIndex: Int, view: View?) {
        val status = adapter.currentList[position].status
        super.viewMedia(
            attachmentIndex,
            list(status, alwaysShowSensitiveMedia),
            view,
        )
    }

    override fun onViewThread(position: Int) {
        val status = adapter.currentList[position]
        if (thisThreadsStatusId == status.id) {
            // If already viewing this thread, don't reopen it.
            return
        }
        super.viewThread(status.actionableId, status.actionable.url)
    }

    override fun onViewUrl(url: String) {
        val status: StatusViewData? = viewModel.detailedStatus()
        if (status != null && status.status.url == url) {
            // already viewing the status with this url
            // probably just a preview federated and the user is clicking again to view more -> open the browser
            // this can happen with some friendica statuses
            requireContext().openLink(url)
            return
        }
        super.onViewUrl(url)
    }

    override fun onOpenReblog(position: Int) {
        // there are no reblogs in threads
    }

    override fun onExpandedChange(expanded: Boolean, position: Int) {
        viewModel.changeExpanded(expanded, adapter.currentList[position])
    }

    override fun onContentHiddenChange(isShowing: Boolean, position: Int) {
        viewModel.changeContentShowing(isShowing, adapter.currentList[position])
    }

    override fun onShowReblogs(position: Int) {
        val statusId = adapter.currentList[position].id
        val intent = newIntent(requireContext(), AccountListActivity.Type.REBLOGGED, statusId)
        (requireActivity() as BaseActivity).startActivityWithSlideInAnimation(intent)
    }

    override fun onShowFavs(position: Int) {
        val statusId = adapter.currentList[position].id
        val intent = newIntent(requireContext(), AccountListActivity.Type.FAVOURITED, statusId)
        (requireActivity() as BaseActivity).startActivityWithSlideInAnimation(intent)
    }

    override fun onContentCollapsedChange(isCollapsed: Boolean, position: Int) {
        viewModel.changeContentCollapsed(isCollapsed, adapter.currentList[position])
    }

    override fun onViewTag(tag: String) {
        super.viewTag(tag)
    }

    override fun onViewAccount(id: String) {
        super.viewAccount(id)
    }

    public override fun removeItem(position: Int) {
        adapter.currentList.getOrNull(position)?.let { status ->
            if (status.isDetailed) {
                // the main status we are viewing is being removed, finish the activity
                activity?.finish()
                return
            }
            viewModel.removeStatus(status)
        }
    }

    override fun onVoteInPoll(position: Int, choices: List<Int>) {
        val status = adapter.currentList[position]
        viewModel.voteInPoll(choices, status)
    }

    override fun onShowEdits(position: Int) {
        val status = adapter.currentList[position]
        val viewEditsFragment = ViewEditsFragment.newInstance(status.actionableId)

        parentFragmentManager.commit {
            setCustomAnimations(R.anim.slide_from_right, R.anim.slide_to_left, R.anim.slide_from_left, R.anim.slide_to_right)
            replace(R.id.fragment_container, viewEditsFragment, "ViewEditsFragment_$id")
            addToBackStack(null)
        }
    }

    override fun clearWarningAction(position: Int) {
        viewModel.clearWarning(adapter.currentList[position])
    }

    companion object {
        private const val TAG = "ViewThreadFragment"

        private const val ID_EXTRA = "id"
        private const val URL_EXTRA = "url"

        fun newInstance(id: String, url: String): ViewThreadFragment {
            val arguments = Bundle(2)
            val fragment = ViewThreadFragment()
            arguments.putString(ID_EXTRA, id)
            arguments.putString(URL_EXTRA, url)
            fragment.arguments = arguments
            return fragment
        }
    }
}<|MERGE_RESOLUTION|>--- conflicted
+++ resolved
@@ -58,6 +58,7 @@
 import kotlinx.coroutines.awaitCancellation
 import kotlinx.coroutines.delay
 import kotlinx.coroutines.launch
+import javax.inject.Inject
 
 @AndroidEntryPoint
 class ViewThreadFragment :
@@ -66,17 +67,10 @@
     StatusActionListener,
     MenuProvider {
 
-<<<<<<< HEAD
-    @Inject
-    lateinit var viewModelFactory: ViewModelFactory
-
     @Inject
     lateinit var serverCapabilitiesRepository: ServerCapabilitiesRepository
 
-    private val viewModel: ViewThreadViewModel by viewModels { viewModelFactory }
-=======
     private val viewModel: ViewThreadViewModel by viewModels()
->>>>>>> 38214648
 
     private val binding by viewBinding(FragmentViewThreadBinding::bind)
 
