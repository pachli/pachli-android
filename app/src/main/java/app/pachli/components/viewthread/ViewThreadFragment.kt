/* Copyright 2022 Tusky Contributors
 *
 * This file is a part of Pachli.
 *
 * This program is free software; you can redistribute it and/or modify it under the terms of the
 * GNU General Public License as published by the Free Software Foundation; either version 3 of the
 * License, or (at your option) any later version.
 *
 * Pachli is distributed in the hope that it will be useful, but WITHOUT ANY WARRANTY; without even
 * the implied warranty of MERCHANTABILITY or FITNESS FOR A PARTICULAR PURPOSE. See the GNU General
 * Public License for more details.
 *
 * You should have received a copy of the GNU General Public License along with Pachli; if not,
 * see <http://www.gnu.org/licenses>.
 */

package app.pachli.components.viewthread

import android.os.Bundle
import android.view.LayoutInflater
import android.view.Menu
import android.view.MenuInflater
import android.view.MenuItem
import android.view.View
import android.view.ViewGroup
import androidx.annotation.CheckResult
import androidx.core.view.MenuProvider
import androidx.fragment.app.commit
import androidx.fragment.app.viewModels
import androidx.lifecycle.Lifecycle
import androidx.lifecycle.lifecycleScope
import androidx.recyclerview.widget.LinearLayoutManager
import androidx.recyclerview.widget.SimpleItemAnimator
import androidx.swiperefreshlayout.widget.SwipeRefreshLayout.OnRefreshListener
import app.pachli.BaseActivity
import app.pachli.R
import app.pachli.components.accountlist.AccountListActivity
import app.pachli.components.accountlist.AccountListActivity.Companion.newIntent
import app.pachli.components.viewthread.edits.ViewEditsFragment
import app.pachli.databinding.FragmentViewThreadBinding
import app.pachli.fragment.SFragment
import app.pachli.interfaces.StatusActionListener
import app.pachli.util.ListStatusAccessibilityDelegate
import app.pachli.util.hide
import app.pachli.util.openLink
import app.pachli.util.show
import app.pachli.util.viewBinding
import app.pachli.viewdata.AttachmentViewData.Companion.list
import app.pachli.viewdata.StatusViewData
import com.google.android.material.color.MaterialColors
import com.google.android.material.divider.MaterialDividerItemDecoration
import com.google.android.material.snackbar.Snackbar
import dagger.hilt.android.AndroidEntryPoint
import kotlinx.coroutines.CoroutineStart
import kotlinx.coroutines.awaitCancellation
import kotlinx.coroutines.delay
import kotlinx.coroutines.launch
import timber.log.Timber

@AndroidEntryPoint
class ViewThreadFragment :
    SFragment(),
    OnRefreshListener,
    StatusActionListener,
    MenuProvider {

    private val viewModel: ViewThreadViewModel by viewModels()

    private val binding by viewBinding(FragmentViewThreadBinding::bind)

    private lateinit var adapter: ThreadAdapter
    private lateinit var thisThreadsStatusId: String

    private var alwaysShowSensitiveMedia = false
    private var alwaysOpenSpoiler = false

    /**
     * State of the "reveal" menu item that shows/hides content that is behind a content
     * warning. Setting this invalidates the menu to redraw the menu item.
     */
    private var revealButtonState = RevealButtonState.NO_BUTTON
        set(value) {
            field = value
            requireActivity().invalidateMenu()
        }

    override fun onCreate(savedInstanceState: Bundle?) {
        super.onCreate(savedInstanceState)
        thisThreadsStatusId = requireArguments().getString(ID_EXTRA)!!

        lifecycleScope.launch {
            val statusDisplayOptions = viewModel.statusDisplayOptions.value
            adapter = ThreadAdapter(statusDisplayOptions, this@ViewThreadFragment)
        }
    }

    override fun onCreateView(
        inflater: LayoutInflater,
        container: ViewGroup?,
        savedInstanceState: Bundle?,
    ): View? {
        return inflater.inflate(R.layout.fragment_view_thread, container, false)
    }

    override fun onViewCreated(view: View, savedInstanceState: Bundle?) {
        requireActivity().addMenuProvider(this, viewLifecycleOwner, Lifecycle.State.RESUMED)

        binding.swipeRefreshLayout.setOnRefreshListener(this)
        binding.swipeRefreshLayout.setColorSchemeColors(MaterialColors.getColor(binding.root, androidx.appcompat.R.attr.colorPrimary))

        binding.recyclerView.setHasFixedSize(true)
        binding.recyclerView.layoutManager = LinearLayoutManager(context)
        binding.recyclerView.setAccessibilityDelegateCompat(
            ListStatusAccessibilityDelegate(
                binding.recyclerView,
                this,
            ) { index -> adapter.currentList.getOrNull(index) },
        )
        binding.recyclerView.addItemDecoration(
            MaterialDividerItemDecoration(requireContext(), MaterialDividerItemDecoration.VERTICAL),
        )
        binding.recyclerView.addItemDecoration(ConversationLineItemDecoration(requireContext()))
        alwaysShowSensitiveMedia = accountManager.activeAccount!!.alwaysShowSensitiveMedia
        alwaysOpenSpoiler = accountManager.activeAccount!!.alwaysOpenSpoiler

        binding.recyclerView.adapter = adapter

        (binding.recyclerView.itemAnimator as SimpleItemAnimator).supportsChangeAnimations = false

        var initialProgressBar = getProgressBarJob(binding.initialProgressBar, 500)
        var threadProgressBar = getProgressBarJob(binding.threadProgressBar, 500)

        viewLifecycleOwner.lifecycleScope.launch {
            viewModel.uiState.collect { uiState ->
                when (uiState) {
                    is ThreadUiState.Loading -> {
                        revealButtonState = RevealButtonState.NO_BUTTON

                        binding.recyclerView.hide()
                        binding.statusView.hide()

                        initialProgressBar = getProgressBarJob(binding.initialProgressBar, 500)
                        initialProgressBar.start()
                    }
                    is ThreadUiState.LoadingThread -> {
                        if (uiState.statusViewDatum == null) {
                            // no detailed statuses available, e.g. because author is blocked
                            activity?.finish()
                            return@collect
                        }

                        initialProgressBar.cancel()
                        threadProgressBar = getProgressBarJob(binding.threadProgressBar, 500)
                        threadProgressBar.start()

                        if (viewModel.isInitialLoad) {
                            adapter.submitList(listOf(uiState.statusViewDatum))

                            // else this "submit one and then all on success below" will always center on the one
                        }

                        revealButtonState = uiState.revealButton
                        binding.swipeRefreshLayout.isRefreshing = false

                        binding.recyclerView.show()
                        binding.statusView.hide()
                    }
                    is ThreadUiState.Error -> {
                        Timber.w("failed to load status", uiState.throwable)
                        initialProgressBar.cancel()
                        threadProgressBar.cancel()

                        revealButtonState = RevealButtonState.NO_BUTTON
                        binding.swipeRefreshLayout.isRefreshing = false

                        binding.recyclerView.hide()
                        binding.statusView.show()

                        binding.statusView.setup(uiState.throwable) { viewModel.retry(thisThreadsStatusId) }
                    }
                    is ThreadUiState.Success -> {
                        if (uiState.statusViewData.none { viewData -> viewData.isDetailed }) {
                            // no detailed statuses available, e.g. because author is blocked
                            activity?.finish()
                            return@collect
                        }

                        threadProgressBar.cancel()

                        adapter.submitList(uiState.statusViewData) {
                            if (lifecycle.currentState.isAtLeast(Lifecycle.State.STARTED) && viewModel.isInitialLoad) {
                                viewModel.isInitialLoad = false

                                // Ensure the top of the status is visible
                                (binding.recyclerView.layoutManager as LinearLayoutManager).scrollToPositionWithOffset(
                                    uiState.detailedStatusPosition,
                                    0,
                                )
                            }
                        }

                        revealButtonState = uiState.revealButton
                        binding.swipeRefreshLayout.isRefreshing = false

                        binding.recyclerView.show()
                        binding.statusView.hide()
                    }
                    is ThreadUiState.Refreshing -> {
                        threadProgressBar.cancel()
                    }
                }
            }
        }

        lifecycleScope.launch {
            viewModel.errors.collect { throwable ->
<<<<<<< HEAD
                Log.w(TAG, "failed to load status context", throwable)
                val msg = view.context.getString(R.string.error_generic_fmt, throwable)
                Snackbar.make(binding.root, msg, Snackbar.LENGTH_INDEFINITE)
=======
                Timber.w("failed to load status context", throwable)
                Snackbar.make(binding.root, R.string.error_generic, Snackbar.LENGTH_SHORT)
>>>>>>> f8877909
                    .setAction(R.string.action_retry) {
                        viewModel.retry(thisThreadsStatusId)
                    }
                    .show()
            }
        }

        viewModel.loadThread(thisThreadsStatusId)
    }

    override fun onCreateMenu(menu: Menu, menuInflater: MenuInflater) {
        menuInflater.inflate(R.menu.fragment_view_thread, menu)
        val actionReveal = menu.findItem(R.id.action_reveal)
        actionReveal.isVisible = revealButtonState != RevealButtonState.NO_BUTTON
        actionReveal.setIcon(
            when (revealButtonState) {
                RevealButtonState.REVEAL -> R.drawable.ic_eye_24dp
                else -> R.drawable.ic_hide_media_24dp
            },
        )
    }

    override fun onMenuItemSelected(menuItem: MenuItem): Boolean {
        return when (menuItem.itemId) {
            R.id.action_reveal -> {
                viewModel.toggleRevealButton()
                true
            }
            R.id.action_open_in_web -> {
                context?.openLink(requireArguments().getString(URL_EXTRA)!!)
                true
            }
            R.id.action_refresh -> {
                onRefresh()
                true
            }
            else -> false
        }
    }

    override fun canTranslate() = true

    override fun onTranslate(statusViewData: StatusViewData) {
        viewModel.translate(statusViewData)
    }

    override fun onTranslateUndo(statusViewData: StatusViewData) {
        viewModel.translateUndo(statusViewData)
    }

    override fun onResume() {
        super.onResume()
        requireActivity().title = getString(R.string.title_view_thread)
    }

    /**
     * Create a job to implement a delayed-visible progress bar.
     *
     * Delaying the visibility of the progress bar can improve user perception of UI speed because
     * fewer UI elements are appearing and disappearing.
     *
     * When started the job will wait `delayMs` then show `view`. If the job is cancelled at
     * any time `view` is hidden.
     */
    @CheckResult
    private fun getProgressBarJob(view: View, delayMs: Long) = viewLifecycleOwner.lifecycleScope.launch(
        start = CoroutineStart.LAZY,
    ) {
        try {
            delay(delayMs)
            view.show()
            awaitCancellation()
        } finally {
            view.hide()
        }
    }

    override fun onRefresh() {
        viewModel.refresh(thisThreadsStatusId)
    }

    override fun onReply(position: Int) {
        super.reply(adapter.currentList[position].status)
    }

    override fun onReblog(reblog: Boolean, position: Int) {
        val status = adapter.currentList[position]
        viewModel.reblog(reblog, status)
    }

    override fun onFavourite(favourite: Boolean, position: Int) {
        val status = adapter.currentList[position]
        viewModel.favorite(favourite, status)
    }

    override fun onBookmark(bookmark: Boolean, position: Int) {
        val status = adapter.currentList[position]
        viewModel.bookmark(bookmark, status)
    }

    override fun onMore(view: View, position: Int) {
        super.more(adapter.currentList[position], view, position)
    }

    override fun onViewMedia(position: Int, attachmentIndex: Int, view: View?) {
        val status = adapter.currentList[position].status
        super.viewMedia(
            attachmentIndex,
            list(status, alwaysShowSensitiveMedia),
            view,
        )
    }

    override fun onViewThread(position: Int) {
        val status = adapter.currentList[position]
        if (thisThreadsStatusId == status.id) {
            // If already viewing this thread, don't reopen it.
            return
        }
        super.viewThread(status.actionableId, status.actionable.url)
    }

    override fun onViewUrl(url: String) {
        val status: StatusViewData? = viewModel.detailedStatus()
        if (status != null && status.status.url == url) {
            // already viewing the status with this url
            // probably just a preview federated and the user is clicking again to view more -> open the browser
            // this can happen with some friendica statuses
            requireContext().openLink(url)
            return
        }
        super.onViewUrl(url)
    }

    override fun onOpenReblog(position: Int) {
        // there are no reblogs in threads
    }

    override fun onExpandedChange(expanded: Boolean, position: Int) {
        viewModel.changeExpanded(expanded, adapter.currentList[position])
    }

    override fun onContentHiddenChange(isShowing: Boolean, position: Int) {
        viewModel.changeContentShowing(isShowing, adapter.currentList[position])
    }

    override fun onShowReblogs(position: Int) {
        val statusId = adapter.currentList[position].id
        val intent = newIntent(requireContext(), AccountListActivity.Type.REBLOGGED, statusId)
        (requireActivity() as BaseActivity).startActivityWithSlideInAnimation(intent)
    }

    override fun onShowFavs(position: Int) {
        val statusId = adapter.currentList[position].id
        val intent = newIntent(requireContext(), AccountListActivity.Type.FAVOURITED, statusId)
        (requireActivity() as BaseActivity).startActivityWithSlideInAnimation(intent)
    }

    override fun onContentCollapsedChange(isCollapsed: Boolean, position: Int) {
        viewModel.changeContentCollapsed(isCollapsed, adapter.currentList[position])
    }

    override fun onViewTag(tag: String) {
        super.viewTag(tag)
    }

    override fun onViewAccount(id: String) {
        super.viewAccount(id)
    }

    public override fun removeItem(position: Int) {
        adapter.currentList.getOrNull(position)?.let { status ->
            if (status.isDetailed) {
                // the main status we are viewing is being removed, finish the activity
                activity?.finish()
                return
            }
            viewModel.removeStatus(status)
        }
    }

    override fun onVoteInPoll(position: Int, choices: List<Int>) {
        val status = adapter.currentList[position]
        viewModel.voteInPoll(choices, status)
    }

    override fun onShowEdits(position: Int) {
        val status = adapter.currentList[position]
        val viewEditsFragment = ViewEditsFragment.newInstance(status.actionableId)

        parentFragmentManager.commit {
            setCustomAnimations(R.anim.slide_from_right, R.anim.slide_to_left, R.anim.slide_from_left, R.anim.slide_to_right)
            replace(R.id.fragment_container, viewEditsFragment, "ViewEditsFragment_$id")
            addToBackStack(null)
        }
    }

    override fun clearWarningAction(position: Int) {
        viewModel.clearWarning(adapter.currentList[position])
    }

    companion object {
        private const val ID_EXTRA = "id"
        private const val URL_EXTRA = "url"

        fun newInstance(id: String, url: String): ViewThreadFragment {
            val arguments = Bundle(2)
            val fragment = ViewThreadFragment()
            arguments.putString(ID_EXTRA, id)
            arguments.putString(URL_EXTRA, url)
            fragment.arguments = arguments
            return fragment
        }
    }
}<|MERGE_RESOLUTION|>--- conflicted
+++ resolved
@@ -214,14 +214,9 @@
 
         lifecycleScope.launch {
             viewModel.errors.collect { throwable ->
-<<<<<<< HEAD
-                Log.w(TAG, "failed to load status context", throwable)
+                Timber.w("failed to load status context", throwable)
                 val msg = view.context.getString(R.string.error_generic_fmt, throwable)
                 Snackbar.make(binding.root, msg, Snackbar.LENGTH_INDEFINITE)
-=======
-                Timber.w("failed to load status context", throwable)
-                Snackbar.make(binding.root, R.string.error_generic, Snackbar.LENGTH_SHORT)
->>>>>>> f8877909
                     .setAction(R.string.action_retry) {
                         viewModel.retry(thisThreadsStatusId)
                     }
