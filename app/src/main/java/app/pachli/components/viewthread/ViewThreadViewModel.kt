--- conflicted
+++ resolved
@@ -67,10 +67,7 @@
     private val timelineDao: TimelineDao,
     private val gson: Gson,
     private val repository: CachedTimelineRepository,
-<<<<<<< HEAD
     statusDisplayOptionsRepository: StatusDisplayOptionsRepository,
-=======
->>>>>>> ff5d7f1d
     private val filtersRepository: FiltersRepository,
 ) : ViewModel() {
 
@@ -475,20 +472,6 @@
 
     private fun loadFilters() {
         viewModelScope.launch {
-<<<<<<< HEAD
-            when (val filters = filtersRepository.getFilters()) {
-                is FilterKind.V1 -> {
-                    filterModel.initWithFilters(
-                        filters.filters.filter { filter ->
-                            filter.context.contains(FilterV1.THREAD)
-                        },
-                    )
-                }
-
-                is FilterKind.V2 -> filterModel.kind = Filter.Kind.THREAD
-            }
-            updateStatuses()
-=======
             try {
                 when (val filters = filtersRepository.getFilters()) {
                     is FilterKind.V1 -> {
@@ -507,7 +490,6 @@
                 // ViewThreadFragment shows a generic error to the user, and that
                 // would confuse them when the rest of the thread is loading OK.
             }
->>>>>>> ff5d7f1d
         }
     }
 
