/* Copyright 2019 Joel Pyska
 *
 * This file is a part of Pachli.
 *
 * This program is free software; you can redistribute it and/or modify it under the terms of the
 * GNU General Public License as published by the Free Software Foundation; either version 3 of the
 * License, or (at your option) any later version.
 *
 * Pachli is distributed in the hope that it will be useful, but WITHOUT ANY WARRANTY; without even
 * the implied warranty of MERCHANTABILITY or FITNESS FOR A PARTICULAR PURPOSE. See the GNU General
 * Public License for more details.
 *
 * You should have received a copy of the GNU General Public License along with Pachli; if not,
 * see <http://www.gnu.org/licenses>.
 */

package app.pachli.components.report.fragments

import android.os.Bundle
import android.view.Menu
import android.view.MenuInflater
import android.view.MenuItem
import android.view.View
import androidx.core.app.ActivityOptionsCompat
import androidx.core.view.MenuProvider
import androidx.core.view.ViewCompat
import androidx.fragment.app.Fragment
import androidx.fragment.app.activityViewModels
import androidx.lifecycle.Lifecycle
import androidx.lifecycle.lifecycleScope
import androidx.paging.LoadState
import androidx.recyclerview.widget.LinearLayoutManager
import androidx.recyclerview.widget.SimpleItemAnimator
import androidx.swiperefreshlayout.widget.SwipeRefreshLayout.OnRefreshListener
import app.pachli.R
import app.pachli.components.report.ReportViewModel
import app.pachli.components.report.Screen
import app.pachli.components.report.adapter.AdapterHandler
import app.pachli.components.report.adapter.StatusesAdapter
import app.pachli.core.common.extensions.viewBinding
import app.pachli.core.common.extensions.visible
import app.pachli.core.data.repository.AccountManager
import app.pachli.core.navigation.AccountActivityIntent
import app.pachli.core.navigation.AttachmentViewData
import app.pachli.core.navigation.TimelineActivityIntent
import app.pachli.core.navigation.ViewMediaActivityIntent
import app.pachli.core.network.model.Attachment
import app.pachli.core.network.model.Status
import app.pachli.databinding.FragmentReportStatusesBinding
import com.google.android.material.color.MaterialColors
import com.google.android.material.divider.MaterialDividerItemDecoration
import com.google.android.material.snackbar.Snackbar
import com.mikepenz.iconics.IconicsDrawable
import com.mikepenz.iconics.typeface.library.googlematerial.GoogleMaterial
import com.mikepenz.iconics.utils.colorInt
import com.mikepenz.iconics.utils.sizeDp
import dagger.hilt.android.AndroidEntryPoint
import javax.inject.Inject
import kotlin.properties.Delegates
import kotlinx.coroutines.flow.collectLatest
import kotlinx.coroutines.launch

@AndroidEntryPoint
class ReportStatusesFragment :
    Fragment(R.layout.fragment_report_statuses),
    OnRefreshListener,
    MenuProvider,
    AdapterHandler {

    @Inject
    lateinit var accountManager: AccountManager

    private val viewModel: ReportViewModel by activityViewModels()

    private val binding by viewBinding(FragmentReportStatusesBinding::bind)

    private lateinit var adapter: StatusesAdapter

    private var snackbarErrorRetry: Snackbar? = null

    private var pachliAccountId by Delegates.notNull<Long>()

    override fun onCreate(savedInstanceState: Bundle?) {
        super.onCreate(savedInstanceState)
        pachliAccountId = requireArguments().getLong(ARG_PACHLI_ACCOUNT_ID)
    }

    override fun showMedia(v: View?, status: Status?, idx: Int) {
        status?.actionableStatus?.let { actionable ->
            when (actionable.attachments[idx].type) {
                Attachment.Type.GIFV, Attachment.Type.VIDEO, Attachment.Type.IMAGE, Attachment.Type.AUDIO -> {
                    val attachments = AttachmentViewData.list(actionable)
<<<<<<< HEAD
                    val intent = ViewMediaActivityIntent(requireContext(), pachliAccountId, actionable.account.username, attachments, idx)
=======
                    val intent = ViewMediaActivityIntent(
                        requireContext(),
                        pachliAccountId,
                        actionable.account.username,
                        attachments,
                        idx,
                    )
>>>>>>> 59a0e308
                    if (v != null) {
                        val url = actionable.attachments[idx].url
                        ViewCompat.setTransitionName(v, url)
                        val options = ActivityOptionsCompat.makeSceneTransitionAnimation(requireActivity(), v, url)
                        startActivity(intent, options.toBundle())
                    } else {
                        startActivity(intent)
                    }
                }
                Attachment.Type.UNKNOWN -> {
                }
            }
        }
    }

    override fun onViewCreated(view: View, savedInstanceState: Bundle?) {
        requireActivity().addMenuProvider(this, viewLifecycleOwner, Lifecycle.State.RESUMED)
        handleClicks()
        initStatusesView()
        setupSwipeRefreshLayout()
    }

    override fun onCreateMenu(menu: Menu, menuInflater: MenuInflater) {
        menuInflater.inflate(R.menu.fragment_report_statuses, menu)
        menu.findItem(R.id.action_refresh)?.apply {
            icon = IconicsDrawable(requireContext(), GoogleMaterial.Icon.gmd_refresh).apply {
                sizeDp = 20
                colorInt = MaterialColors.getColor(binding.root, android.R.attr.textColorPrimary)
            }
        }
    }

    override fun onMenuItemSelected(menuItem: MenuItem): Boolean {
        return when (menuItem.itemId) {
            R.id.action_refresh -> {
                binding.swipeRefreshLayout.isRefreshing = true
                onRefresh()
                true
            }
            else -> false
        }
    }

    override fun onRefresh() {
        snackbarErrorRetry?.dismiss()
        adapter.refresh()
    }

    private fun setupSwipeRefreshLayout() {
        binding.swipeRefreshLayout.setColorSchemeColors(MaterialColors.getColor(binding.root, androidx.appcompat.R.attr.colorPrimary))

        binding.swipeRefreshLayout.setOnRefreshListener(this)
    }

    private fun initStatusesView() {
        lifecycleScope.launch {
            val statusDisplayOptions = viewModel.statusDisplayOptions.value

            adapter = StatusesAdapter(
                statusDisplayOptions,
                viewModel.statusViewState,
                this@ReportStatusesFragment,
            )

            binding.recyclerView.addItemDecoration(
                MaterialDividerItemDecoration(
                    requireContext(),
                    MaterialDividerItemDecoration.VERTICAL,
                ),
            )
            binding.recyclerView.layoutManager = LinearLayoutManager(requireContext())
            binding.recyclerView.adapter = adapter
            (binding.recyclerView.itemAnimator as SimpleItemAnimator).supportsChangeAnimations =
                false

            adapter.addLoadStateListener { loadState ->
                if (loadState.refresh is LoadState.Error ||
                    loadState.append is LoadState.Error ||
                    loadState.prepend is LoadState.Error
                ) {
                    showError()
                }

                binding.progressBarBottom.visible(loadState.append == LoadState.Loading)
                binding.progressBarTop.visible(loadState.prepend == LoadState.Loading)
                binding.progressBarLoading.visible(loadState.refresh == LoadState.Loading && !binding.swipeRefreshLayout.isRefreshing)

                if (loadState.refresh != LoadState.Loading) {
                    binding.swipeRefreshLayout.isRefreshing = false
                }
            }

            viewModel.statusesFlow.collectLatest { pagingData ->
                adapter.submitData(pagingData)
            }
        }
    }

    private fun showError() {
        if (snackbarErrorRetry?.isShown != true) {
            snackbarErrorRetry = Snackbar.make(binding.swipeRefreshLayout, R.string.failed_fetch_posts, Snackbar.LENGTH_INDEFINITE)
            snackbarErrorRetry?.setAction(app.pachli.core.ui.R.string.action_retry) {
                adapter.retry()
            }
            snackbarErrorRetry?.show()
        }
    }

    private fun handleClicks() {
        binding.buttonCancel.setOnClickListener {
            viewModel.navigateTo(Screen.Back)
        }

        binding.buttonContinue.setOnClickListener {
            viewModel.navigateTo(Screen.Note)
        }
    }

    override fun setStatusChecked(status: Status, isChecked: Boolean) {
        viewModel.setStatusChecked(status, isChecked)
    }

    override fun isStatusChecked(id: String): Boolean {
        return viewModel.isStatusChecked(id)
    }

    override fun onViewAccount(id: String) = startActivity(
        AccountActivityIntent(requireContext(), pachliAccountId, id),
    )

    override fun onViewTag(tag: String) = startActivity(
        TimelineActivityIntent.hashtag(requireContext(), pachliAccountId, tag),
    )

    override fun onViewUrl(url: String) = viewModel.checkClickedUrl(url)

    companion object {
<<<<<<< HEAD
        private const val ARG_PACHLI_ACCOUNT_ID = "pachliAccountId"
=======
        private const val ARG_PACHLI_ACCOUNT_ID = "app.pachli.ARG_PACHLI_ACCOUNT_ID"
>>>>>>> 59a0e308

        fun newInstance(pachliAccountId: Long): ReportStatusesFragment {
            val fragment = ReportStatusesFragment()
            fragment.arguments = Bundle(1).apply {
                putLong(ARG_PACHLI_ACCOUNT_ID, pachliAccountId)
            }
            return fragment
        }
    }
}<|MERGE_RESOLUTION|>--- conflicted
+++ resolved
@@ -90,9 +90,6 @@
             when (actionable.attachments[idx].type) {
                 Attachment.Type.GIFV, Attachment.Type.VIDEO, Attachment.Type.IMAGE, Attachment.Type.AUDIO -> {
                     val attachments = AttachmentViewData.list(actionable)
-<<<<<<< HEAD
-                    val intent = ViewMediaActivityIntent(requireContext(), pachliAccountId, actionable.account.username, attachments, idx)
-=======
                     val intent = ViewMediaActivityIntent(
                         requireContext(),
                         pachliAccountId,
@@ -100,7 +97,6 @@
                         attachments,
                         idx,
                     )
->>>>>>> 59a0e308
                     if (v != null) {
                         val url = actionable.attachments[idx].url
                         ViewCompat.setTransitionName(v, url)
@@ -238,11 +234,7 @@
     override fun onViewUrl(url: String) = viewModel.checkClickedUrl(url)
 
     companion object {
-<<<<<<< HEAD
-        private const val ARG_PACHLI_ACCOUNT_ID = "pachliAccountId"
-=======
         private const val ARG_PACHLI_ACCOUNT_ID = "app.pachli.ARG_PACHLI_ACCOUNT_ID"
->>>>>>> 59a0e308
 
         fun newInstance(pachliAccountId: Long): ReportStatusesFragment {
             val fragment = ReportStatusesFragment()
