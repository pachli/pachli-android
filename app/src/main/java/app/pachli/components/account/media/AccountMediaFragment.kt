--- conflicted
+++ resolved
@@ -74,13 +74,8 @@
 
     override fun onCreate(savedInstanceState: Bundle?) {
         super.onCreate(savedInstanceState)
-<<<<<<< HEAD
-        pachliAccountId = requireArguments().getLong(PACHLI_ACCOUNT_ID_ARG)
-        viewModel.accountId = arguments?.getString(ACCOUNT_ID_ARG)!!
-=======
         pachliAccountId = requireArguments().getLong(ARG_PACHLI_ACCOUNT_ID)
         viewModel.accountId = arguments?.getString(ARG_ACCOUNT_ID)!!
->>>>>>> 59a0e308
     }
 
     override fun onViewCreated(view: View, savedInstanceState: Bundle?) {
@@ -206,24 +201,14 @@
     }
 
     companion object {
-<<<<<<< HEAD
-        private const val PACHLI_ACCOUNT_ID_ARG = "pachliAccountId"
-        private const val ACCOUNT_ID_ARG = "account_id"
-=======
         private const val ARG_PACHLI_ACCOUNT_ID = "app.pachli.ARG_PACHLI_ACCOUNT_ID"
         private const val ARG_ACCOUNT_ID = "app.pachli.ARG_ACCOUNT_ID"
->>>>>>> 59a0e308
 
         fun newInstance(pachliAccountId: Long, accountId: String): AccountMediaFragment {
             val fragment = AccountMediaFragment()
             fragment.arguments = Bundle(2).apply {
-<<<<<<< HEAD
-                putLong(PACHLI_ACCOUNT_ID_ARG, pachliAccountId)
-                putString(ACCOUNT_ID_ARG, accountId)
-=======
                 putLong(ARG_PACHLI_ACCOUNT_ID, pachliAccountId)
                 putString(ARG_ACCOUNT_ID, accountId)
->>>>>>> 59a0e308
             }
             return fragment
         }
