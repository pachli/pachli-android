/* Copyright 2018 Conny Duck
 *
 * This file is a part of Pachli.
 *
 * This program is free software; you can redistribute it and/or modify it under the terms of the
 * GNU General Public License as published by the Free Software Foundation; either version 3 of the
 * License, or (at your option) any later version.
 *
 * Pachli is distributed in the hope that it will be useful, but WITHOUT ANY WARRANTY; without even
 * the implied warranty of MERCHANTABILITY or FITNESS FOR A PARTICULAR PURPOSE. See the GNU General
 * Public License for more details.
 *
 * You should have received a copy of the GNU General Public License along with Pachli; if not,
 * see <http://www.gnu.org/licenses>.
 */

package app.pachli.components.account

import android.animation.ArgbEvaluator
import android.content.Intent
import android.content.res.ColorStateList
import android.content.res.Configuration
import android.graphics.Color
import android.graphics.Typeface
import android.graphics.drawable.LayerDrawable
import android.os.Bundle
import android.text.SpannableStringBuilder
import android.text.TextWatcher
import android.text.style.StyleSpan
import android.view.Menu
import android.view.MenuInflater
import android.view.MenuItem
import android.view.View
import android.view.ViewGroup
import androidx.activity.OnBackPressedCallback
import androidx.activity.viewModels
import androidx.annotation.ColorInt
import androidx.annotation.DrawableRes
import androidx.annotation.Px
import androidx.appcompat.app.AlertDialog
import androidx.appcompat.content.res.AppCompatResources
import androidx.core.app.ActivityOptionsCompat
import androidx.core.graphics.ColorUtils
import androidx.core.graphics.toColorInt
import androidx.core.view.MenuProvider
import androidx.core.view.ViewCompat
import androidx.core.view.WindowCompat
import androidx.core.view.WindowInsetsCompat
import androidx.core.view.WindowInsetsCompat.Type.systemBars
import androidx.core.view.updatePadding
import androidx.core.widget.doAfterTextChanged
import androidx.lifecycle.lifecycleScope
import androidx.recyclerview.widget.LinearLayoutManager
import androidx.viewpager2.widget.MarginPageTransformer
import app.pachli.R
import app.pachli.core.activity.BottomSheetActivity
import app.pachli.core.activity.ReselectableFragment
import app.pachli.core.activity.extensions.TransitionKind
import app.pachli.core.activity.extensions.startActivityWithDefaultTransition
import app.pachli.core.activity.extensions.startActivityWithTransition
import app.pachli.core.common.extensions.hide
import app.pachli.core.common.extensions.show
import app.pachli.core.common.extensions.viewBinding
import app.pachli.core.common.extensions.visible
import app.pachli.core.common.util.unsafeLazy
import app.pachli.core.designsystem.R as DR
import app.pachli.core.navigation.AccountActivityIntent
import app.pachli.core.navigation.AccountListActivityIntent
import app.pachli.core.navigation.ComposeActivityIntent
import app.pachli.core.navigation.ComposeActivityIntent.ComposeOptions
import app.pachli.core.navigation.EditProfileActivityIntent
import app.pachli.core.navigation.ReportActivityIntent
import app.pachli.core.navigation.TimelineActivityIntent
import app.pachli.core.navigation.ViewMediaActivityIntent
import app.pachli.core.navigation.pachliAccountId
import app.pachli.core.network.model.Account
import app.pachli.core.network.model.Relationship
import app.pachli.core.network.parseAsMastodonHtml
import app.pachli.core.preferences.AppTheme
import app.pachli.core.ui.ClipboardUseCase
import app.pachli.core.ui.LinkListener
import app.pachli.core.ui.emojify
import app.pachli.core.ui.extensions.reduceSwipeSensitivity
import app.pachli.core.ui.getDomain
import app.pachli.core.ui.loadAvatar
import app.pachli.core.ui.setClickableText
import app.pachli.databinding.ActivityAccountBinding
import app.pachli.db.DraftsAlert
import app.pachli.feature.lists.ListsForAccountFragment
import app.pachli.interfaces.ActionButtonActivity
import app.pachli.util.Error
import app.pachli.util.Loading
import app.pachli.util.Success
import app.pachli.view.showMuteAccountDialog
import com.bumptech.glide.Glide
import com.google.android.material.appbar.AppBarLayout
import com.google.android.material.chip.Chip
import com.google.android.material.color.MaterialColors
import com.google.android.material.floatingactionbutton.FloatingActionButton
import com.google.android.material.shape.MaterialShapeDrawable
import com.google.android.material.shape.ShapeAppearanceModel
import com.google.android.material.snackbar.Snackbar
import com.google.android.material.tabs.TabLayout
import com.google.android.material.tabs.TabLayoutMediator
import com.mikepenz.iconics.IconicsDrawable
import com.mikepenz.iconics.typeface.library.googlematerial.GoogleMaterial
import com.mikepenz.iconics.utils.colorInt
import com.mikepenz.iconics.utils.sizeDp
import dagger.hilt.android.AndroidEntryPoint
import dagger.hilt.android.lifecycle.withCreationCallback
import java.text.NumberFormat
import java.text.ParseException
import java.text.SimpleDateFormat
import java.util.Locale
import javax.inject.Inject
import kotlin.math.abs
import kotlinx.coroutines.launch

/**
 * Show a single account's profile details.
 */
@AndroidEntryPoint
class AccountActivity :
    BottomSheetActivity(),
    ActionButtonActivity,
    MenuProvider,
    LinkListener {
    @Inject
    lateinit var draftsAlert: DraftsAlert

    @Inject
    lateinit var clipboard: ClipboardUseCase

    private val viewModel: AccountViewModel by viewModels(
        extrasProducer = {
            defaultViewModelCreationExtras.withCreationCallback<AccountViewModel.Factory> { factory ->
                factory.create(intent.pachliAccountId)
            }
        },
    )

    private val binding: ActivityAccountBinding by viewBinding(ActivityAccountBinding::inflate)

    override val actionButton: FloatingActionButton?
        get() {
            return if (!blocking) {
                binding.accountFloatingActionButton
            } else {
                null
            }
        }

    private lateinit var accountFieldAdapter: AccountFieldAdapter

    private var followState: FollowState = FollowState.NOT_FOLLOWING
    private var blocking: Boolean = false
    private var muting: Boolean = false
    private var blockingDomain: Boolean = false
    private var showingReblogs: Boolean = false
    private var subscribing: Boolean = false
    private var loadedAccount: Account? = null

    private val animateAvatar by unsafeLazy { sharedPreferencesRepository.animateAvatars }
    private val animateEmojis by unsafeLazy { sharedPreferencesRepository.animateEmojis }

    // fields for scroll animation
    private var hideFab: Boolean = false
    private var oldOffset: Int = 0

    @ColorInt
    private var toolbarColor: Int = 0

    @ColorInt
    private var statusBarColorTransparent: Int = 0

    @ColorInt
    private var statusBarColorOpaque: Int = 0

    private var avatarSize: Float = 0f

    @Px
    private var titleVisibleHeight: Int = 0
    private lateinit var domain: String

    private enum class FollowState {
        NOT_FOLLOWING,
        FOLLOWING,
        REQUESTED,
    }

    private lateinit var adapter: AccountPagerAdapter

    private var noteWatcher: TextWatcher? = null

    private val onBackPressedCallback = object : OnBackPressedCallback(false) {
        override fun handleOnBackPressed() {
            binding.accountFragmentViewPager.currentItem = 0
        }
    }

    override fun onCreate(savedInstanceState: Bundle?) {
        super.onCreate(savedInstanceState)
        loadResources()
        makeNotificationBarTransparent()
        setContentView(binding.root)
        addMenuProvider(this)

        // Obtain information to fill out the profile.
        viewModel.setAccountInfo(AccountActivityIntent.getAccountId(intent))

        hideFab = sharedPreferencesRepository.hideFabWhenScrolling

        handleWindowInsets()
        setupToolbar()
        setupTabs()
        setupAccountViews()
        setupRefreshLayout()
        subscribeObservables()

        if (viewModel.isSelf) {
            updateButtons()
            binding.saveNoteInfo.hide()
        } else {
            binding.saveNoteInfo.visibility = View.INVISIBLE
        }

        onBackPressedDispatcher.addCallback(onBackPressedCallback)
    }

    /**
     * Load colors and dimensions from resources
     */
    private fun loadResources() {
        toolbarColor = MaterialColors.getColor(this, com.google.android.material.R.attr.colorSurface, Color.BLACK)
        statusBarColorTransparent = getColor(DR.color.transparent_statusbar_background)
        statusBarColorOpaque = toolbarColor
        avatarSize = resources.getDimension(DR.dimen.account_activity_avatar_size)
        titleVisibleHeight = resources.getDimensionPixelSize(DR.dimen.account_activity_scroll_title_visible_height)
    }

    /**
     * Setup account widgets visibility and actions
     */
    private fun setupAccountViews() {
        // Initialise the default UI states.
        binding.accountFloatingActionButton.hide()
        binding.accountFollowButton.hide()
        binding.accountMuteButton.hide()
        binding.accountFollowsYouChip.hide()

        // setup the RecyclerView for the account fields
        accountFieldAdapter = AccountFieldAdapter(this, animateEmojis)
        binding.accountFieldList.isNestedScrollingEnabled = false
        binding.accountFieldList.layoutManager = LinearLayoutManager(this)
        binding.accountFieldList.adapter = accountFieldAdapter

        val accountListClickListener = { v: View ->
            val kind = when (v.id) {
                R.id.accountFollowers -> AccountListActivityIntent.Kind.FOLLOWERS
                R.id.accountFollowing -> AccountListActivityIntent.Kind.FOLLOWS
                else -> throw AssertionError()
            }
            val accountListIntent = AccountListActivityIntent(this, intent.pachliAccountId, kind, viewModel.accountId)
            startActivityWithDefaultTransition(accountListIntent)
        }
        binding.accountFollowers.setOnClickListener(accountListClickListener)
        binding.accountFollowing.setOnClickListener(accountListClickListener)

        binding.accountStatuses.setOnClickListener {
            // Make nice ripple effect on tab
            binding.accountTabLayout.getTabAt(0)!!.select()
            val poorTabView = (binding.accountTabLayout.getChildAt(0) as ViewGroup).getChildAt(0)
            poorTabView.isPressed = true
            binding.accountTabLayout.postDelayed({ poorTabView.isPressed = false }, 300)
        }

        // If wellbeing mode is enabled, follow stats and posts count should be hidden
        val wellbeingEnabled = sharedPreferencesRepository.hideStatsInProfile

        if (wellbeingEnabled) {
            binding.accountStatuses.hide()
            binding.accountFollowers.hide()
            binding.accountFollowing.hide()
        }
    }

    /**
     * Init timeline tabs
     */
    private fun setupTabs() {
        // Setup the tabs and timeline pager.
        adapter = AccountPagerAdapter(this, intent.pachliAccountId, viewModel.accountId)

        binding.accountFragmentViewPager.reduceSwipeSensitivity()
        binding.accountFragmentViewPager.adapter = adapter
        binding.accountFragmentViewPager.offscreenPageLimit = 2

        val pageTitles = arrayOf(getString(R.string.title_posts), getString(R.string.title_posts_with_replies), getString(R.string.title_posts_pinned), getString(R.string.title_media))

        TabLayoutMediator(binding.accountTabLayout, binding.accountFragmentViewPager) { tab, position ->
            tab.text = pageTitles[position]
        }.attach()

        val pageMargin = resources.getDimensionPixelSize(DR.dimen.tab_page_margin)
        binding.accountFragmentViewPager.setPageTransformer(MarginPageTransformer(pageMargin))

        binding.accountFragmentViewPager.isUserInputEnabled = sharedPreferencesRepository.enableTabSwipe

        binding.accountTabLayout.addOnTabSelectedListener(
            object : TabLayout.OnTabSelectedListener {
                override fun onTabReselected(tab: TabLayout.Tab?) {
                    tab?.position?.let { position ->
                        (adapter.getFragment(position) as? ReselectableFragment)?.onReselect()
                    }
                }

                override fun onTabUnselected(tab: TabLayout.Tab?) {}

                override fun onTabSelected(tab: TabLayout.Tab?) {
                    tab?.position ?: return
                    onBackPressedCallback.isEnabled = tab.position > 0
                }
            },
        )
    }

    private fun handleWindowInsets() {
        ViewCompat.setOnApplyWindowInsetsListener(binding.accountCoordinatorLayout) { _, insets ->
            val top = insets.getInsets(systemBars()).top
            val toolbarParams = binding.accountToolbar.layoutParams as ViewGroup.MarginLayoutParams
            toolbarParams.topMargin = top

            val right = insets.getInsets(systemBars()).right
            val bottom = insets.getInsets(systemBars()).bottom
            val left = insets.getInsets(systemBars()).left
            binding.accountCoordinatorLayout.updatePadding(right = right, bottom = bottom, left = left)

            // Normal swipe spinner startOffset is negative so it slides down from the view
            // above it. This puts it above the systembar and it finishes too high up the
            // screen. Move it down so it starts at the top edge, scale it so it appears to
            // grow instead of appearing out of thin air, and keep the final resting place at
            // the same relative offset to the start.
            val absoluteOffset = binding.swipeRefreshLayout.progressViewEndOffset - binding.swipeRefreshLayout.progressViewStartOffset
            binding.swipeRefreshLayout.setProgressViewOffset(true, 0, absoluteOffset)

            WindowInsetsCompat.CONSUMED
        }
    }

    private fun setupToolbar() {
        // Setup the toolbar.
        setSupportActionBar(binding.accountToolbar)
        supportActionBar?.run {
            setDisplayHomeAsUpEnabled(true)
            setDisplayShowHomeEnabled(true)
            setDisplayShowTitleEnabled(false)
        }

        val appBarElevation = resources.getDimension(DR.dimen.actionbar_elevation)

        val toolbarBackground = MaterialShapeDrawable.createWithElevationOverlay(this, appBarElevation)
        toolbarBackground.fillColor = ColorStateList.valueOf(Color.TRANSPARENT)
        binding.accountToolbar.background = toolbarBackground

        // Provide a non-transparent background to the navigation and overflow icons to ensure
        // they remain visible over whatever the profile background image might be.
        val backgroundCircle = AppCompatResources.getDrawable(this, R.drawable.background_circle)!!
        backgroundCircle.alpha = 210 // Any lower than this and the backgrounds interfere
        binding.accountToolbar.navigationIcon = LayerDrawable(
            arrayOf(
                backgroundCircle,
                binding.accountToolbar.navigationIcon,
            ),
        )
        binding.accountToolbar.overflowIcon = LayerDrawable(
            arrayOf(
                backgroundCircle,
                binding.accountToolbar.overflowIcon,
            ),
        )

        binding.accountHeaderInfoContainer.background = MaterialShapeDrawable.createWithElevationOverlay(this, appBarElevation)

        val avatarBackground = MaterialShapeDrawable.createWithElevationOverlay(this, appBarElevation).apply {
            fillColor = ColorStateList.valueOf(toolbarColor)
            elevation = appBarElevation
            shapeAppearanceModel = ShapeAppearanceModel.builder()
                .setAllCornerSizes(resources.getDimension(DR.dimen.account_avatar_background_radius))
                .build()
        }
        binding.accountAvatarImageView.background = avatarBackground

        // Add a listener to change the toolbar icon color when it enters/exits its collapsed state.
        binding.accountAppBarLayout.addOnOffsetChangedListener(
            object : AppBarLayout.OnOffsetChangedListener {

                override fun onOffsetChanged(appBarLayout: AppBarLayout, verticalOffset: Int) {
                    if (verticalOffset == oldOffset) {
                        return
                    }
                    oldOffset = verticalOffset

                    if (titleVisibleHeight + verticalOffset < 0) {
                        supportActionBar?.setDisplayShowTitleEnabled(true)
                    } else {
                        supportActionBar?.setDisplayShowTitleEnabled(false)
                    }

                    if (hideFab && !blocking) {
                        if (verticalOffset > oldOffset) {
                            binding.accountFloatingActionButton.show()
                        }
                        if (verticalOffset < oldOffset) {
                            binding.accountFloatingActionButton.hide()
                        }
                    }

                    val scaledAvatarSize = (avatarSize + verticalOffset) / avatarSize

                    binding.accountAvatarImageView.scaleX = scaledAvatarSize
                    binding.accountAvatarImageView.scaleY = scaledAvatarSize

                    binding.accountAvatarImageView.visible(scaledAvatarSize > 0)

                    val transparencyPercent = (abs(verticalOffset) / titleVisibleHeight.toFloat()).coerceAtMost(1f)

                    window.statusBarColor = argbEvaluator.evaluate(transparencyPercent, statusBarColorTransparent, statusBarColorOpaque) as Int

                    val evaluatedToolbarColor = argbEvaluator.evaluate(transparencyPercent, Color.TRANSPARENT, toolbarColor) as Int

                    toolbarBackground.fillColor = ColorStateList.valueOf(evaluatedToolbarColor)

                    binding.swipeRefreshLayout.isEnabled = verticalOffset == 0
                }
            },
        )
    }

    private fun makeNotificationBarTransparent() {
        WindowCompat.setDecorFitsSystemWindows(window, false)
        window.statusBarColor = statusBarColorTransparent
    }

    /**
     * Subscribe to data loaded at the view model
     */
    private fun subscribeObservables() {
        viewModel.accountData.observe(this) {
            when (it) {
                is Success -> onAccountChanged(it.data)
                is Error -> {
                    Snackbar.make(binding.accountCoordinatorLayout, app.pachli.core.ui.R.string.error_generic, Snackbar.LENGTH_LONG)
                        .setAction(app.pachli.core.ui.R.string.action_retry) { viewModel.refresh() }
                        .show()
                }
                is Loading -> { }
            }
        }
        viewModel.relationshipData.observe(this) {
            val relation = it?.data
            if (relation != null) {
                onRelationshipChanged(relation)
            }

            if (it is Error) {
                Snackbar.make(binding.accountCoordinatorLayout, app.pachli.core.ui.R.string.error_generic, Snackbar.LENGTH_LONG)
                    .setAction(app.pachli.core.ui.R.string.action_retry) { viewModel.refresh() }
                    .show()
            }
        }
        viewModel.noteSaved.observe(this) {
            binding.saveNoteInfo.visible(it, View.INVISIBLE)
        }

        // "Post failed" dialog should display in this activity
        draftsAlert.observeInContext(this, true)
    }

    private fun onRefresh() {
        viewModel.refresh()
        adapter.refreshContent()
    }

    /**
     * Setup swipe to refresh layout
     */
    private fun setupRefreshLayout() {
        binding.swipeRefreshLayout.setOnRefreshListener { onRefresh() }
        viewModel.isRefreshing.observe(
            this,
        ) { isRefreshing ->
            binding.swipeRefreshLayout.isRefreshing = isRefreshing == true
        }
        binding.swipeRefreshLayout.setColorSchemeColors(MaterialColors.getColor(binding.root, androidx.appcompat.R.attr.colorPrimary))
    }

    private fun onAccountChanged(account: Account?) {
        loadedAccount = account ?: return

        val usernameFormatted = getString(DR.string.post_username_format, account.username)
        binding.accountUsernameTextView.text = usernameFormatted
        binding.accountDisplayNameTextView.text = account.name.emojify(account.emojis, binding.accountDisplayNameTextView, animateEmojis)

        // Long press on username to copy it to clipboard
        for (view in listOf(binding.accountUsernameTextView, binding.accountDisplayNameTextView)) {
            view.setOnLongClickListener {
                loadedAccount?.let { loadedAccount ->
                    val fullUsername = getFullUsername(loadedAccount)
                    clipboard.copyTextTo(fullUsername, R.string.account_username_copied)
                }
                true
            }
        }

        val emojifiedNote = account.note.parseAsMastodonHtml().emojify(account.emojis, binding.accountNoteTextView, animateEmojis)
        setClickableText(binding.accountNoteTextView, emojifiedNote, emptyList(), null, this)

        accountFieldAdapter.fields = account.fields.orEmpty()
        accountFieldAdapter.emojis = account.emojis.orEmpty()
        accountFieldAdapter.notifyDataSetChanged()

        binding.accountLockedImageView.visible(account.locked)

        updateAccountAvatar()
        updateToolbar()
        updateBadges()
        updateMovedAccount()
        updateRemoteAccount()
        updateAccountJoinedDate()
        updateAccountStats()
        invalidateOptionsMenu()

        binding.accountMuteButton.setOnClickListener {
            viewModel.unmuteAccount()
            updateMuteButton()
        }
    }

    private fun updateAccountJoinedDate() {
        loadedAccount?.let { account ->
            try {
                account.createdAt?.let { createdAt ->
                    binding.accountDateJoined.text = resources.getString(
                        R.string.account_date_joined,
                        SimpleDateFormat("LLLL yyyy", Locale.getDefault()).format(createdAt),
                    )
                    binding.accountDateJoined.show()
                } ?: binding.accountDateJoined.hide()
            } catch (e: ParseException) {
                binding.accountDateJoined.hide()
            }
        }
    }

    /**
     * Load account's avatar and header image
     */
    private fun updateAccountAvatar() {
        loadedAccount?.let { account ->

            loadAvatar(
                account.avatar,
                binding.accountAvatarImageView,
                resources.getDimensionPixelSize(DR.dimen.avatar_radius_94dp),
                animateAvatar,
            )

            Glide.with(this)
                .asBitmap()
                .load(account.header)
                .centerCrop()
                .into(binding.accountHeaderImageView)

            binding.accountAvatarImageView.setOnClickListener { view ->
                viewImage(view, account.username, account.avatar)
            }
            binding.accountHeaderImageView.setOnClickListener { view ->
                viewImage(view, account.username, account.header)
            }
        }
    }

    private fun viewImage(view: View, owningUsername: String, uri: String) {
        ViewCompat.setTransitionName(view, uri)
        startActivity(
            ViewMediaActivityIntent(view.context, intent.pachliAccountId, owningUsername, uri),
            ActivityOptionsCompat.makeSceneTransitionAnimation(this, view, uri).toBundle(),
        )
    }

    /**
     * Update toolbar views for loaded account
     */
    private fun updateToolbar() {
        loadedAccount?.let { account ->
            supportActionBar?.title = account.name.emojify(account.emojis, binding.accountToolbar, animateEmojis)
            supportActionBar?.subtitle = String.format(getString(DR.string.post_username_format), account.username)
        }
    }

    /**
     * Update moved account info
     */
    private fun updateMovedAccount() {
        loadedAccount?.moved?.let { movedAccount ->

            binding.accountMovedView.show()

            binding.accountMovedView.setOnClickListener {
                onViewAccount(movedAccount.id)
            }

            binding.accountMovedDisplayName.text = movedAccount.name
            binding.accountMovedUsername.text = getString(DR.string.post_username_format, movedAccount.username)

            val avatarRadius = resources.getDimensionPixelSize(DR.dimen.avatar_radius_48dp)

            loadAvatar(movedAccount.avatar, binding.accountMovedAvatar, avatarRadius, animateAvatar)

            binding.accountMovedText.text = getString(R.string.account_moved_description, movedAccount.name)
        }
    }

    /**
     * Check is account remote and update info if so
     */
    private fun updateRemoteAccount() {
        loadedAccount?.let { account ->
            if (account.isRemote()) {
                binding.accountRemoveView.show()
                binding.accountRemoveView.setOnClickListener {
                    openLink(account.url)
                }
            }
        }
    }

    /**
     * Update account stat info
     */
    private fun updateAccountStats() {
        loadedAccount?.let { account ->
            val numberFormat = NumberFormat.getNumberInstance()
            binding.accountFollowersTextView.text = numberFormat.format(account.followersCount)
            binding.accountFollowingTextView.text = numberFormat.format(account.followingCount)
            binding.accountStatusesTextView.text = numberFormat.format(account.statusesCount)

            binding.accountFloatingActionButton.setOnClickListener { mention() }

            binding.accountFollowButton.setOnClickListener {
                if (viewModel.isSelf) {
                    val intent = EditProfileActivityIntent(this@AccountActivity, intent.pachliAccountId)
                    startActivityWithTransition(intent, TransitionKind.SLIDE_FROM_END)
                    return@setOnClickListener
                }

                if (blocking) {
                    viewModel.changeBlockState()
                    return@setOnClickListener
                }

                when (followState) {
                    FollowState.NOT_FOLLOWING -> {
                        viewModel.changeFollowState()
                    }
                    FollowState.REQUESTED -> {
                        showFollowRequestPendingDialog()
                    }
                    FollowState.FOLLOWING -> {
                        showUnfollowWarningDialog()
                    }
                }
                updateFollowButton()
                updateSubscribeButton()
            }
        }
    }

    private fun onRelationshipChanged(relation: Relationship) {
        followState = when {
            relation.following -> FollowState.FOLLOWING
            relation.requested -> FollowState.REQUESTED
            else -> FollowState.NOT_FOLLOWING
        }
        blocking = relation.blocking
        muting = relation.muting
        blockingDomain = relation.blockingDomain
        showingReblogs = relation.showingReblogs

        // If wellbeing mode is enabled, "follows you" text should not be visible
        val wellbeingEnabled = sharedPreferencesRepository.hideStatsInProfile

        binding.accountFollowsYouChip.visible(relation.followedBy && !wellbeingEnabled)

        // because subscribing is Pleroma extension, enable it __only__ when we have non-null subscribing field
        // it's also now supported in Mastodon 3.3.0rc but called notifying and use different API call
        if (!viewModel.isSelf &&
            followState == FollowState.FOLLOWING &&
            (relation.subscribing != null || relation.notifying != null)
        ) {
            binding.accountSubscribeButton.show()
            binding.accountSubscribeButton.setOnClickListener {
                viewModel.changeSubscribingState()
            }
            if (relation.notifying != null) {
                subscribing = relation.notifying!!
            } else if (relation.subscribing != null) {
                subscribing = relation.subscribing!!
            }
        }

        // remove the listener so it doesn't fire on non-user changes
        binding.accountNoteTextInputLayout.editText?.removeTextChangedListener(noteWatcher)

        binding.accountNoteTextInputLayout.visible(relation.note != null)
        binding.accountNoteTextInputLayout.editText?.setText(relation.note)

        noteWatcher = binding.accountNoteTextInputLayout.editText?.doAfterTextChanged { s ->
            viewModel.noteChanged(s.toString())
        }

        updateButtons()
    }

    private fun updateFollowButton() {
        if (viewModel.isSelf) {
            binding.accountFollowButton.setText(R.string.action_edit_own_profile)
            return
        }
        if (blocking) {
            binding.accountFollowButton.setText(R.string.action_unblock)
            return
        }
        when (followState) {
            FollowState.NOT_FOLLOWING -> {
                binding.accountFollowButton.setText(R.string.action_follow)
            }
            FollowState.REQUESTED -> {
                binding.accountFollowButton.setText(R.string.state_follow_requested)
            }
            FollowState.FOLLOWING -> {
                binding.accountFollowButton.setText(R.string.action_unfollow)
            }
        }
    }

    private fun updateMuteButton() {
        if (muting) {
            binding.accountMuteButton.setIconResource(R.drawable.ic_unmute_24dp)
        } else {
            binding.accountMuteButton.hide()
        }
    }

    private fun updateSubscribeButton() {
        if (followState != FollowState.FOLLOWING) {
            binding.accountSubscribeButton.hide()
        }

        if (subscribing) {
            binding.accountSubscribeButton.setIconResource(R.drawable.ic_notifications_active_24dp)
            binding.accountSubscribeButton.contentDescription = getString(R.string.action_unsubscribe_account)
        } else {
            binding.accountSubscribeButton.setIconResource(R.drawable.ic_notifications_24dp)
            binding.accountSubscribeButton.contentDescription = getString(R.string.action_subscribe_account)
        }
    }

    private fun updateButtons() {
        invalidateOptionsMenu()

        if (loadedAccount?.moved == null) {
            binding.accountFollowButton.show()
            updateFollowButton()
            updateSubscribeButton()

            if (blocking) {
                binding.accountFloatingActionButton.hide()
                binding.accountMuteButton.hide()
            } else {
                binding.accountFloatingActionButton.show()
                binding.accountMuteButton.visible(muting)
                updateMuteButton()
            }
        } else {
            binding.accountFloatingActionButton.hide()
            binding.accountFollowButton.hide()
            binding.accountMuteButton.hide()
            binding.accountSubscribeButton.hide()
        }
    }

    private fun updateBadges() {
        binding.accountBadgeContainer.removeAllViews()

        val isLight = when (sharedPreferencesRepository.appTheme) {
            AppTheme.DAY -> true
            AppTheme.NIGHT, AppTheme.BLACK -> false
            AppTheme.AUTO, AppTheme.AUTO_SYSTEM -> {
                (resources.configuration.uiMode and Configuration.UI_MODE_NIGHT_MASK) == Configuration.UI_MODE_NIGHT_NO
            }
        }

        if (loadedAccount?.bot == true) {
            val badgeView = getBadge(
                MaterialColors.getColor(
                    binding.accountBadgeContainer,
                    com.google.android.material.R.attr.colorSurfaceVariant,
                ),
                R.drawable.ic_bot_24dp,
                getString(DR.string.profile_badge_bot_text),
                isLight,
            )
            binding.accountBadgeContainer.addView(badgeView)
        }

        // Display badges for any roles. Per the API spec this should only include
        // roles with a true `highlighted` property, but the web UI doesn't do that,
        // so follow suit for the moment, https://github.com/mastodon/mastodon/issues/28327
        loadedAccount?.roles?.forEach { role ->
            val badgeColor = if (role.color.isNotBlank()) {
                role.color.toColorInt()
            } else {
                MaterialColors.getColor(binding.accountBadgeContainer, android.R.attr.colorPrimary)
            }

            val sb = SpannableStringBuilder("${role.name} ${viewModel.domain}")
            sb.setSpan(StyleSpan(Typeface.BOLD), 0, role.name.length, 0)

            val badgeView = getBadge(badgeColor, R.drawable.profile_role_badge, sb, isLight)
            binding.accountBadgeContainer.addView(badgeView)
        }
    }

    override fun onCreateMenu(menu: Menu, menuInflater: MenuInflater) {
        super.onCreateMenu(menu, menuInflater)
        menuInflater.inflate(R.menu.account_toolbar, menu)

        val openAsItem = menu.findItem(R.id.action_open_as)
        val title = openAsText
        if (title == null) {
            openAsItem.isVisible = false
        } else {
            openAsItem.title = title
        }

        if (!viewModel.isSelf) {
            val block = menu.findItem(R.id.action_block)
            block.title = if (blocking) {
                getString(R.string.action_unblock)
            } else {
                getString(R.string.action_block)
            }

            val mute = menu.findItem(R.id.action_mute)
            mute.title = if (muting) {
                getString(R.string.action_unmute)
            } else {
                getString(R.string.action_mute)
            }

            loadedAccount?.let { loadedAccount ->
                val muteDomain = menu.findItem(R.id.action_mute_domain)
                domain = getDomain(loadedAccount.url)
                when {
                    // If we can't get the domain, there's no way we can mute it anyway...
                    // If the account is from our own domain, muting it is no-op
                    domain.isEmpty() || viewModel.isFromOwnDomain -> {
                        menu.removeItem(R.id.action_mute_domain)
                    }
                    blockingDomain -> {
                        muteDomain.title = getString(R.string.action_unmute_domain, domain)
                    }
                    else -> {
                        muteDomain.title = getString(R.string.action_mute_domain, domain)
                    }
                }
            }

            if (followState == FollowState.FOLLOWING) {
                val showReblogs = menu.findItem(R.id.action_show_reblogs)
                showReblogs.title = if (showingReblogs) {
                    getString(R.string.action_hide_reblogs)
                } else {
                    getString(R.string.action_show_reblogs)
                }
            } else {
                menu.removeItem(R.id.action_show_reblogs)
            }
        } else {
            // It shouldn't be possible to block, mute or report yourself.
            menu.removeItem(R.id.action_block)
            menu.removeItem(R.id.action_mute)
            menu.removeItem(R.id.action_mute_domain)
            menu.removeItem(R.id.action_show_reblogs)
            menu.removeItem(R.id.action_report)
        }

        if (!viewModel.isSelf && followState != FollowState.FOLLOWING) {
            menu.removeItem(R.id.action_add_or_remove_from_list)
        }

        menu.findItem(R.id.action_search)?.apply {
            icon = IconicsDrawable(this@AccountActivity, GoogleMaterial.Icon.gmd_search).apply {
                sizeDp = 20
                colorInt = MaterialColors.getColor(binding.collapsingToolbar, android.R.attr.textColorPrimary)
            }
        }
    }

    private fun showFollowRequestPendingDialog() {
        AlertDialog.Builder(this)
            .setMessage(R.string.dialog_message_cancel_follow_request)
            .setPositiveButton(android.R.string.ok) { _, _ -> viewModel.changeFollowState() }
            .setNegativeButton(android.R.string.cancel, null)
            .show()
    }

    private fun showUnfollowWarningDialog() {
        AlertDialog.Builder(this)
            .setMessage(R.string.dialog_unfollow_warning)
            .setPositiveButton(android.R.string.ok) { _, _ -> viewModel.changeFollowState() }
            .setNegativeButton(android.R.string.cancel, null)
            .show()
    }

    private fun toggleBlockDomain(instance: String) {
        if (blockingDomain) {
            viewModel.unblockDomain(instance)
        } else {
            AlertDialog.Builder(this)
                .setMessage(getString(R.string.mute_domain_warning, instance))
                .setPositiveButton(getString(R.string.mute_domain_warning_dialog_ok)) { _, _ -> viewModel.blockDomain(instance) }
                .setNegativeButton(android.R.string.cancel, null)
                .show()
        }
    }

    private fun toggleBlock() {
        if (viewModel.relationshipData.value?.data?.blocking != true) {
            AlertDialog.Builder(this)
                .setMessage(getString(R.string.dialog_block_warning, loadedAccount?.username))
                .setPositiveButton(android.R.string.ok) { _, _ -> viewModel.changeBlockState() }
                .setNegativeButton(android.R.string.cancel, null)
                .show()
        } else {
            viewModel.changeBlockState()
        }
    }

    private fun toggleMute() {
        if (viewModel.relationshipData.value?.data?.muting != true) {
            loadedAccount?.let {
                showMuteAccountDialog(
                    this,
                    it.username,
                ) { notifications, duration ->
                    viewModel.muteAccount(notifications, duration)
                }
            }
        } else {
            viewModel.unmuteAccount()
        }
    }

    private fun mention() {
        loadedAccount?.let {
            val options = if (viewModel.isSelf) {
                ComposeOptions(kind = ComposeOptions.ComposeKind.NEW)
            } else {
                ComposeOptions(
                    mentionedUsernames = setOf(it.username),
                    kind = ComposeOptions.ComposeKind.NEW,
                )
            }
            val intent = ComposeActivityIntent(this, intent.pachliAccountId, options)
            startActivity(intent)
        }
    }

    override fun onViewTag(tag: String) {
        val intent = TimelineActivityIntent.hashtag(this, intent.pachliAccountId, tag)
        startActivityWithDefaultTransition(intent)
    }

    override fun onViewAccount(id: String) {
        val intent = AccountActivityIntent(this, intent.pachliAccountId, id)
        startActivityWithDefaultTransition(intent)
    }

    override fun onViewUrl(url: String) {
        viewUrl(intent.pachliAccountId, url)
    }

    override fun onMenuItemSelected(item: MenuItem): Boolean {
        super.onMenuItemSelected(item)
        when (item.itemId) {
            R.id.action_open_in_web -> {
                // If the account isn't loaded yet, eat the input.
                loadedAccount?.let { loadedAccount ->
                    openLink(loadedAccount.url)
                }
                return true
            }
            R.id.action_open_as -> {
                loadedAccount?.let { loadedAccount ->
                    lifecycleScope.launch {
<<<<<<< HEAD
                        showAccountChooserDialog(item.title, false)?.let { account ->
=======
                        chooseAccount(item.title, false)?.let { account ->
>>>>>>> 1de76648
                            openAsAccount(loadedAccount.url, account)
                        }
                    }
                }
            }
            R.id.action_share_account_link -> {
                // If the account isn't loaded yet, eat the input.
                loadedAccount?.let { loadedAccount ->
                    val url = loadedAccount.url
                    val sendIntent = Intent()
                    sendIntent.action = Intent.ACTION_SEND
                    sendIntent.putExtra(Intent.EXTRA_TEXT, url)
                    sendIntent.type = "text/plain"
                    startActivity(Intent.createChooser(sendIntent, resources.getText(R.string.send_account_link_to)))
                }
                return true
            }
            R.id.action_share_account_username -> {
                // If the account isn't loaded yet, eat the input.
                loadedAccount?.let { loadedAccount ->
                    val fullUsername = getFullUsername(loadedAccount)
                    val sendIntent = Intent()
                    sendIntent.action = Intent.ACTION_SEND
                    sendIntent.putExtra(Intent.EXTRA_TEXT, fullUsername)
                    sendIntent.type = "text/plain"
                    startActivity(Intent.createChooser(sendIntent, resources.getText(R.string.send_account_username_to)))
                }
                return true
            }
            R.id.action_block -> {
                toggleBlock()
                return true
            }
            R.id.action_mute -> {
                toggleMute()
                return true
            }
            R.id.action_add_or_remove_from_list -> {
                ListsForAccountFragment.newInstance(intent.pachliAccountId, viewModel.accountId).show(supportFragmentManager, null)
                return true
            }
            R.id.action_mute_domain -> {
                toggleBlockDomain(domain)
                return true
            }
            R.id.action_show_reblogs -> {
                viewModel.changeShowReblogsState()
                return true
            }
            R.id.action_refresh_account -> {
                binding.swipeRefreshLayout.isRefreshing = true
                onRefresh()
                return true
            }
            R.id.action_report -> {
                loadedAccount?.let { loadedAccount ->
                    startActivity(ReportActivityIntent(this, intent.pachliAccountId, viewModel.accountId, loadedAccount.username))
                }
                return true
            }
        }
        return false
    }

    private fun getFullUsername(account: Account): String {
        return if (account.isRemote()) {
            "@" + account.username
        } else {
            val localUsername = account.localUsername
            // Note: !! here will crash if this pane is ever shown to a logged-out user. With AccountActivity this is believed to be impossible.
            val domain = accountManager.activeAccount!!.domain
            "@$localUsername@$domain"
        }
    }

    private fun getBadge(
        @ColorInt baseColor: Int,
        @DrawableRes icon: Int,
        text: CharSequence,
        isLight: Boolean,
    ): Chip {
        val badge = Chip(this)

        // Text colour is black or white with ~ 70% opacity
        // Experiments with the Palette library to extract the colour and pick an
        // appropriate text colour showed that although the resulting colour could
        // have marginally more contrast you could get a dark text colour when the
        // other text colours were light, and vice-versa, making the badge text
        // appear to be more prominent/important in the information hierarchy.
        val textColor = if (isLight) Color.argb(178, 0, 0, 0) else Color.argb(178, 255, 255, 255)

        // Badge background colour with 50% transparency so it blends in with the theme background
        val backgroundColor = Color.argb(128, Color.red(baseColor), Color.green(baseColor), Color.blue(baseColor))

        // Outline colour blends the two
        val outlineColor = ColorUtils.blendARGB(textColor, baseColor, 0.7f)

        // Configure the badge
        badge.text = text
        badge.setTextColor(textColor)
        badge.chipStrokeWidth = resources.getDimension(DR.dimen.profile_badge_stroke_width)
        badge.chipStrokeColor = ColorStateList.valueOf(outlineColor)
        badge.setChipIconResource(icon)
        badge.isChipIconVisible = true
        badge.chipIconSize = resources.getDimension(DR.dimen.profile_badge_icon_size)
        badge.chipIconTint = ColorStateList.valueOf(textColor)
        badge.chipBackgroundColor = ColorStateList.valueOf(backgroundColor)

        // Badge isn't clickable, so disable all related behavior
        badge.isClickable = false
        badge.isFocusable = false
        badge.setEnsureMinTouchTargetSize(false)

        // Reset some chip defaults so it looks better for our badge usecase
        badge.iconStartPadding = resources.getDimension(DR.dimen.profile_badge_icon_start_padding)
        badge.iconEndPadding = resources.getDimension(DR.dimen.profile_badge_icon_end_padding)
        badge.minHeight = resources.getDimensionPixelSize(DR.dimen.profile_badge_min_height)
        badge.chipMinHeight = resources.getDimension(DR.dimen.profile_badge_min_height)
        badge.updatePadding(top = 0, bottom = 0)
        return badge
    }

    companion object {
        private val argbEvaluator = ArgbEvaluator()
    }
}<|MERGE_RESOLUTION|>--- conflicted
+++ resolved
@@ -1005,11 +1005,7 @@
             R.id.action_open_as -> {
                 loadedAccount?.let { loadedAccount ->
                     lifecycleScope.launch {
-<<<<<<< HEAD
-                        showAccountChooserDialog(item.title, false)?.let { account ->
-=======
                         chooseAccount(item.title, false)?.let { account ->
->>>>>>> 1de76648
                             openAsAccount(loadedAccount.url, account)
                         }
                     }
