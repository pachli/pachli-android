--- conflicted
+++ resolved
@@ -282,15 +282,7 @@
      */
     private fun setupTabs() {
         // Setup the tabs and timeline pager.
-<<<<<<< HEAD
-        adapter = AccountPagerAdapter(
-            this,
-            accountManager.activeAccount!!.id,
-            viewModel.accountId,
-        )
-=======
         adapter = AccountPagerAdapter(this, intent.pachliAccountId, viewModel.accountId)
->>>>>>> 59a0e308
 
         binding.accountFragmentViewPager.reduceSwipeSensitivity()
         binding.accountFragmentViewPager.adapter = adapter
@@ -1053,11 +1045,7 @@
                 return true
             }
             R.id.action_add_or_remove_from_list -> {
-<<<<<<< HEAD
-                ListsForAccountFragment.newInstance(-1L, viewModel.accountId).show(supportFragmentManager, null)
-=======
                 ListsForAccountFragment.newInstance(intent.pachliAccountId, viewModel.accountId).show(supportFragmentManager, null)
->>>>>>> 59a0e308
                 return true
             }
             R.id.action_mute_domain -> {
