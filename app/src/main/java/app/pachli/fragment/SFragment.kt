/* Copyright 2017 Andrew Dawson
 *
 * This file is a part of Pachli.
 *
 * This program is free software; you can redistribute it and/or modify it under the terms of the
 * GNU General Public License as published by the Free Software Foundation; either version 3 of the
 * License, or (at your option) any later version.
 *
 * Pachli is distributed in the hope that it will be useful, but WITHOUT ANY WARRANTY; without even
 * the implied warranty of MERCHANTABILITY or FITNESS FOR A PARTICULAR PURPOSE. See the GNU General
 * Public License for more details.
 *
 * You should have received a copy of the GNU General Public License along with Pachli; if not,
 * see <http://www.gnu.org/licenses>.
 */
package app.pachli.fragment

import android.Manifest
import android.content.Context
import android.content.DialogInterface
import android.content.Intent
import android.content.pm.PackageManager
import android.os.Build
import android.os.Bundle
import android.view.MenuItem
import android.view.View
import android.widget.Toast
import androidx.annotation.CallSuper
import androidx.appcompat.app.AlertDialog
import androidx.appcompat.widget.PopupMenu
import androidx.core.app.ActivityOptionsCompat
import androidx.core.net.toUri
import androidx.core.view.ViewCompat
import androidx.fragment.app.Fragment
import androidx.lifecycle.Lifecycle
import androidx.lifecycle.lifecycleScope
import androidx.lifecycle.repeatOnLifecycle
import app.pachli.R
import app.pachli.core.activity.BaseActivity
import app.pachli.core.activity.OpenUrlUseCase
<<<<<<< HEAD
import app.pachli.core.activity.ViewUrlActivity
=======
import app.pachli.core.activity.PostLookupFallbackBehavior
>>>>>>> bfd67456
import app.pachli.core.activity.extensions.TransitionKind
import app.pachli.core.activity.extensions.startActivityWithDefaultTransition
import app.pachli.core.activity.extensions.startActivityWithTransition
import app.pachli.core.data.model.IStatusViewData
import app.pachli.core.data.repository.AccountManager
import app.pachli.core.data.repository.ServerRepository
import app.pachli.core.data.repository.StatusRepository
import app.pachli.core.database.model.AccountEntity
import app.pachli.core.database.model.TranslationState
import app.pachli.core.domain.DownloadUrlUseCase
import app.pachli.core.model.ServerOperation.ORG_JOINMASTODON_STATUSES_TRANSLATE
import app.pachli.core.navigation.AccountActivityIntent
import app.pachli.core.navigation.AttachmentViewData
import app.pachli.core.navigation.ComposeActivityIntent
import app.pachli.core.navigation.ComposeActivityIntent.ComposeOptions
import app.pachli.core.navigation.ComposeActivityIntent.ComposeOptions.InReplyTo
import app.pachli.core.navigation.ReportActivityIntent
import app.pachli.core.navigation.TimelineActivityIntent
import app.pachli.core.navigation.ViewMediaActivityIntent
import app.pachli.core.navigation.ViewThreadActivityIntent
import app.pachli.core.network.model.Attachment
import app.pachli.core.network.model.Status
import app.pachli.core.network.parseAsMastodonHtml
import app.pachli.core.network.retrofit.MastodonApi
import app.pachli.core.ui.ClipboardUseCase
import app.pachli.interfaces.StatusActionListener
import app.pachli.translation.TranslationService
import app.pachli.usecase.TimelineCases
import app.pachli.view.showMuteAccountDialog
import com.github.michaelbull.result.onFailure
import com.github.michaelbull.result.onSuccess
import com.google.android.material.snackbar.Snackbar
import io.github.z4kn4fein.semver.constraints.toConstraint
import javax.inject.Inject
import kotlinx.coroutines.launch
import timber.log.Timber

abstract class SFragment<T : IStatusViewData> : Fragment(), StatusActionListener<T> {
    protected abstract fun removeItem(viewData: T)

    @Inject
    lateinit var mastodonApi: MastodonApi

    @Inject
    lateinit var accountManager: AccountManager

    @Inject
    lateinit var statusRepository: StatusRepository

    @Inject
    lateinit var timelineCases: TimelineCases

    @Inject
    lateinit var serverRepository: ServerRepository

    @Inject
    lateinit var downloadUrlUseCase: DownloadUrlUseCase

    @Inject
    lateinit var clipboard: ClipboardUseCase

    @Inject
    lateinit var translationService: TranslationService

    @Inject
    lateinit var openUrl: OpenUrlUseCase

    private var serverCanTranslate = false

    protected abstract val pachliAccountId: Long

<<<<<<< HEAD
    //    override fun startActivity(intent: Intent) {
//        if (intent.forPachliComponent) {
//            requireActivity().startActivityWithDefaultTransition(intent)
//        } else {
//            super.startActivity(intent)
//        }
//    }
//
=======
    @Deprecated("Use startActivityWithTransition or startActivityWithDefaultTransition")
    override fun startActivity(intent: Intent) {
        super.startActivity(intent)
    }

>>>>>>> bfd67456
    override fun onAttach(context: Context) {
        super.onAttach(context)
        if (context !is ViewUrlActivity) {
            throw IllegalStateException("Fragment must be attached to a ViewUrlActivity!")
        }
    }

    @CallSuper
    override fun onViewCreated(view: View, savedInstanceState: Bundle?) {
        super.onViewCreated(view, savedInstanceState)

        viewLifecycleOwner.lifecycleScope.launch {
            viewLifecycleOwner.repeatOnLifecycle(Lifecycle.State.STARTED) {
                serverRepository.flow.collect { result ->
                    result.onSuccess {
                        serverCanTranslate = it.can(
                            operation = ORG_JOINMASTODON_STATUSES_TRANSLATE,
                            constraint = ">=1.0".toConstraint(),
                        )
                    }
                    result.onFailure {
                        val msg = getString(
                            R.string.server_repository_error,
                            accountManager.activeAccount!!.domain,
                            it.fmt(requireContext()),
                        )
                        Timber.e(msg)
                        try {
                            Snackbar.make(requireView(), msg, Snackbar.LENGTH_INDEFINITE)
                                .setAction(app.pachli.core.ui.R.string.action_retry) { serverRepository.reload() }
                                .show()
                        } catch (e: IllegalArgumentException) {
                            // On rare occasions this code is running before the fragment's
                            // view is connected to the parent. This causes Snackbar.make()
                            // to crash.  See https://issuetracker.google.com/issues/228215869.
                            // For now, swallow the exception.
                        }
                        serverCanTranslate = false
                    }
                }
            }
        }
    }

    protected fun openReblog(status: Status?) {
        if (status == null) return
        val intent = AccountActivityIntent(requireActivity(), pachliAccountId, status.account.id)
        startActivityWithDefaultTransition(intent)
    }

    protected fun viewThread(statusId: String?, statusUrl: String?) {
        val intent = ViewThreadActivityIntent(requireActivity(), pachliAccountId, statusId!!, statusUrl)
        startActivityWithTransition(intent, TransitionKind.SLIDE_FROM_END)
    }

    protected fun viewAccount(accountId: String?) {
        val intent = AccountActivityIntent(requireActivity(), pachliAccountId, accountId!!)
        startActivityWithTransition(intent, TransitionKind.SLIDE_FROM_END)
    }

    override fun onViewUrl(url: String) {
        (requireActivity() as? ViewUrlActivity)?.viewUrl(url)
    }

    protected fun reply(pachliAccountId: Long, status: Status) {
        val actionableStatus = status.actionableStatus
        val account = actionableStatus.account
        var loggedInUsername: String? = null
        val activeAccount = accountManager.activeAccount
        if (activeAccount != null) {
            loggedInUsername = activeAccount.username
        }
        val mentionedUsernames = LinkedHashSet(
            listOf(account.username) + actionableStatus.mentions.map { it.username },
        ).apply { remove(loggedInUsername) }

        val composeOptions = ComposeOptions(
            inReplyTo = InReplyTo.Status.from(status.actionableStatus),
            replyVisibility = actionableStatus.visibility,
            contentWarning = actionableStatus.spoilerText,
            mentionedUsernames = mentionedUsernames,
            language = actionableStatus.language,
            kind = ComposeOptions.ComposeKind.NEW,
        )

        val intent = ComposeActivityIntent(requireContext(), pachliAccountId, composeOptions)
<<<<<<< HEAD
        startActivityWithDefaultTransition(intent)
=======
        startActivityWithTransition(intent, TransitionKind.SLIDE_FROM_END)
>>>>>>> bfd67456
    }

    /**
     * Handles the user clicking the "..." (more) button typically at the bottom-right of
     * the status.
     */
    protected fun more(view: View, viewData: T) {
        val status = viewData.status
        val actionableId = viewData.actionableId
        val accountId = viewData.actionable.account.id
        val accountUsername = viewData.actionable.account.username
        val statusUrl = viewData.actionable.url
        var loggedInAccountId: String? = null
        val activeAccount = accountManager.activeAccount
        if (activeAccount != null) {
            loggedInAccountId = activeAccount.accountId
        }
        val popup = PopupMenu(requireContext(), view)
        // Give a different menu depending on whether this is the user's own toot or not.
        val statusIsByCurrentUser = loggedInAccountId != null && loggedInAccountId == accountId
        if (statusIsByCurrentUser) {
            popup.inflate(R.menu.status_more_for_user)
            val menu = popup.menu
            when (status.visibility) {
                Status.Visibility.PUBLIC, Status.Visibility.UNLISTED -> {
                    menu.add(0, R.id.pin, 1, getString(if (status.isPinned()) R.string.unpin_action else R.string.pin_action))
                }
                Status.Visibility.PRIVATE -> {
                    val reblogged = status.reblog?.reblogged ?: status.reblogged
                    menu.findItem(R.id.status_reblog_private).isVisible = !reblogged
                    menu.findItem(R.id.status_unreblog_private).isVisible = reblogged
                }
                else -> {}
            }
        } else {
            popup.inflate(R.menu.status_more)
            popup.menu.findItem(R.id.status_download_media).isVisible = status.attachments.isNotEmpty()
            if (serverCanTranslate && canTranslate() && translationService.canTranslate(viewData)) {
                popup.menu.findItem(R.id.status_translate).isVisible = viewData.translationState == TranslationState.SHOW_ORIGINAL
                popup.menu.findItem(R.id.status_translate_undo).isVisible = viewData.translationState == TranslationState.SHOW_TRANSLATION
            } else {
                popup.menu.findItem(R.id.status_translate).isVisible = false
                popup.menu.findItem(R.id.status_translate_undo).isVisible = false
            }
        }
        val menu = popup.menu
        val openAsItem = menu.findItem(R.id.status_open_as)
        val openAsText = (activity as BaseActivity?)?.openAsText
        if (openAsText == null) {
            openAsItem.isVisible = false
        } else {
            openAsItem.title = openAsText
        }
        val muteConversationItem = menu.findItem(R.id.status_mute_conversation)
        val mutable = statusIsByCurrentUser || accountIsInMentions(activeAccount, status.mentions)
        muteConversationItem.isVisible = mutable
        if (mutable) {
            muteConversationItem.setTitle(
                if (status.muted != true) {
                    R.string.action_mute_conversation
                } else {
                    R.string.action_unmute_conversation
                },
            )
        }
        popup.setOnMenuItemClickListener { item: MenuItem ->
            when (item.itemId) {
                R.id.post_share_content -> {
                    val statusToShare = status.reblog ?: status
                    val sendIntent = Intent().apply {
                        action = Intent.ACTION_SEND
                        type = "text/plain"
                        putExtra(
                            Intent.EXTRA_TEXT,
                            "${statusToShare.account.username} - ${statusToShare.content.parseAsMastodonHtml()}",
                        )
                        putExtra(Intent.EXTRA_SUBJECT, statusUrl)
                    }
                    startActivityWithDefaultTransition(
                        Intent.createChooser(
                            sendIntent,
                            resources.getText(R.string.send_post_content_to),
                        ),
                    )
                    return@setOnMenuItemClickListener true
                }
                R.id.post_share_link -> {
                    val sendIntent = Intent().apply {
                        action = Intent.ACTION_SEND
                        putExtra(Intent.EXTRA_TEXT, statusUrl)
                        type = "text/plain"
                    }
                    startActivityWithDefaultTransition(
                        Intent.createChooser(
                            sendIntent,
                            resources.getText(R.string.send_post_link_to),
                        ),
                    )
                    return@setOnMenuItemClickListener true
                }
                R.id.status_copy_link -> {
                    statusUrl?.let { clipboard.copyTextTo(it) }
                    return@setOnMenuItemClickListener true
                }
                R.id.status_open_as -> {
                    showOpenAsDialog(statusUrl, item.title)
                    return@setOnMenuItemClickListener true
                }
                R.id.status_download_media -> {
                    requestDownloadAllMedia(status)
                    return@setOnMenuItemClickListener true
                }
                R.id.status_mute -> {
                    onMute(accountId, accountUsername)
                    return@setOnMenuItemClickListener true
                }
                R.id.status_block -> {
                    onBlock(accountId, accountUsername)
                    return@setOnMenuItemClickListener true
                }
                R.id.status_report -> {
                    openReportPage(accountId, accountUsername, actionableId)
                    return@setOnMenuItemClickListener true
                }
                R.id.status_unreblog_private -> {
                    onReblog(viewData, false)
                    return@setOnMenuItemClickListener true
                }
                R.id.status_reblog_private -> {
                    onReblog(viewData, true)
                    return@setOnMenuItemClickListener true
                }
                R.id.status_delete -> {
                    showConfirmDeleteDialog(viewData)
                    return@setOnMenuItemClickListener true
                }
                R.id.status_delete_and_redraft -> {
                    showConfirmEditDialog(viewData)
                    return@setOnMenuItemClickListener true
                }
                R.id.status_edit -> {
                    editStatus(actionableId, status)
                    return@setOnMenuItemClickListener true
                }
                R.id.pin -> {
                    lifecycleScope.launch {
                        statusRepository.pin(pachliAccountId, status.id, !status.isPinned()).onFailure { e ->
                            val message = e.fmt(requireContext())
                            Snackbar.make(requireView(), message, Snackbar.LENGTH_LONG).show()
                        }
                    }
                    return@setOnMenuItemClickListener true
                }
                R.id.status_mute_conversation -> {
                    lifecycleScope.launch {
                        timelineCases.muteConversation(pachliAccountId, status.id, status.muted != true)
                    }
                    return@setOnMenuItemClickListener true
                }
                R.id.status_translate -> {
                    onTranslate(viewData)
                    return@setOnMenuItemClickListener true
                }
                R.id.status_translate_undo -> {
                    onTranslateUndo(viewData)
                    return@setOnMenuItemClickListener true
                }
            }
            false
        }
        popup.show()
    }

    /**
     * True if this class can translate statuses (assuming the server can). Superclasses should
     * override this if they support translating a status, and also override [onTranslate]
     * and [onTranslateUndo].
     */
    open fun canTranslate() = false

    /**
     * Translate [statusViewData].
     */
    open fun onTranslate(statusViewData: T) {}

    /**
     * Undo the translation of [statusViewData].
     */
    open fun onTranslateUndo(statusViewData: T) {}

    private fun onMute(accountId: String, accountUsername: String) {
        showMuteAccountDialog(this.requireActivity(), accountUsername) { notifications: Boolean?, duration: Int? ->
            lifecycleScope.launch {
                timelineCases.mute(pachliAccountId, accountId, notifications == true, duration)
            }
        }
    }

    private fun onBlock(accountId: String, accountUsername: String) {
        AlertDialog.Builder(requireContext())
            .setMessage(getString(R.string.dialog_block_warning, accountUsername))
            .setPositiveButton(android.R.string.ok) { _: DialogInterface?, _: Int ->
                lifecycleScope.launch {
                    timelineCases.block(pachliAccountId, accountId)
                }
            }
            .setNegativeButton(android.R.string.cancel, null)
            .show()
    }

    /**
     * @param owningUsername The username that "owns" this media. If this is media from a
     * status then this is the username that posted the status. If this is media from an
     * account (e.g., the account's avatar or header image) then this is the username of
     * that account.
     */
    protected fun viewMedia(owningUsername: String, urlIndex: Int, attachments: List<AttachmentViewData>, view: View?) {
        val attachment = attachments[urlIndex].attachment
        when (attachment.type) {
            Attachment.Type.GIFV, Attachment.Type.VIDEO, Attachment.Type.IMAGE, Attachment.Type.AUDIO -> {
                val intent = ViewMediaActivityIntent(requireContext(), pachliAccountId, owningUsername, attachments, urlIndex)
                if (view != null) {
                    val url = attachment.url
                    ViewCompat.setTransitionName(view, url)
                    val options = ActivityOptionsCompat.makeSceneTransitionAnimation(
                        requireActivity(),
                        view,
                        url,
                    )
                    startActivityWithDefaultTransition(intent, options.toBundle())
                } else {
                    startActivityWithDefaultTransition(intent)
                }
            }
            Attachment.Type.UNKNOWN -> openUrl(attachment.url)
        }
    }

    protected fun viewTag(tag: String) {
<<<<<<< HEAD
        startActivityWithDefaultTransition(TimelineActivityIntent.hashtag(requireContext(), pachliAccountId, tag))
=======
        startActivityWithTransition(
            TimelineActivityIntent.hashtag(requireContext(), pachliAccountId, tag),
            TransitionKind.SLIDE_FROM_END,
        )
>>>>>>> bfd67456
    }

    private fun openReportPage(accountId: String, accountUsername: String, statusId: String) {
        startActivityWithDefaultTransition(ReportActivityIntent(requireContext(), pachliAccountId, accountId, accountUsername, statusId))
    }

    private fun showConfirmDeleteDialog(viewData: T) {
        AlertDialog.Builder(requireActivity())
            .setMessage(R.string.dialog_delete_post_warning)
            .setPositiveButton(android.R.string.ok) { _: DialogInterface?, _: Int ->
                lifecycleScope.launch {
                    timelineCases.delete(viewData.status.id).onFailure {
                        Timber.w("error deleting status: %s", it)
                        Toast.makeText(context, app.pachli.core.ui.R.string.error_generic, Toast.LENGTH_SHORT).show()
                    }
                    // XXX: Removes the item even if there was an error. This is probably not
                    // correct (see similar code in showConfirmEditDialog() which only
                    // removes the item if the timelineCases.delete() call succeeded.
                    //
                    // Either way, this logic should be in the view model.
                    removeItem(viewData)
                }
            }
            .setNegativeButton(android.R.string.cancel, null)
            .show()
    }

    private fun showConfirmEditDialog(statusViewData: T) {
        if (activity == null) {
            return
        }
        AlertDialog.Builder(requireActivity())
            .setMessage(R.string.dialog_redraft_post_warning)
            .setPositiveButton(android.R.string.ok) { _: DialogInterface?, _: Int ->
                lifecycleScope.launch {
                    timelineCases.delete(statusViewData.status.id).onSuccess {
                        val deletedStatus = it.body
                        removeItem(statusViewData)
                        val sourceStatus = if (deletedStatus.isEmpty()) {
                            statusViewData.status.toDeletedStatus()
                        } else {
                            deletedStatus
                        }
                        val composeOptions = ComposeOptions(
                            content = sourceStatus.text,
                            inReplyTo = statusViewData.status.inReplyToId?.let { InReplyTo.Id(it) },
                            visibility = sourceStatus.visibility,
                            contentWarning = sourceStatus.spoilerText,
                            mediaAttachments = sourceStatus.attachments,
                            sensitive = sourceStatus.sensitive,
                            modifiedInitialState = true,
                            language = sourceStatus.language,
                            poll = sourceStatus.poll?.toNewPoll(sourceStatus.createdAt),
                            kind = ComposeOptions.ComposeKind.NEW,
                        )
<<<<<<< HEAD
                        startActivityWithDefaultTransition(ComposeActivityIntent(requireContext(), pachliAccountId, composeOptions))
=======
                        startActivityWithTransition(
                            ComposeActivityIntent(requireContext(), pachliAccountId, composeOptions),
                            TransitionKind.SLIDE_FROM_END,
                        )
>>>>>>> bfd67456
                    }
                        .onFailure {
                            Timber.w("error deleting status: %s", it)
                            Toast.makeText(context, app.pachli.core.ui.R.string.error_generic, Toast.LENGTH_SHORT)
                                .show()
                        }
                }
            }
            .setNegativeButton(android.R.string.cancel, null)
            .show()
    }

    private fun editStatus(id: String, status: Status) {
        lifecycleScope.launch {
            mastodonApi.statusSource(id).onSuccess {
                val source = it.body
                val composeOptions = ComposeOptions(
                    content = source.text,
                    inReplyTo = InReplyTo.Status.from(status),
                    visibility = status.visibility,
                    contentWarning = source.spoilerText,
                    mediaAttachments = status.attachments,
                    sensitive = status.sensitive,
                    language = status.language,
                    statusId = source.id,
                    poll = status.poll?.toNewPoll(status.createdAt),
                    kind = ComposeOptions.ComposeKind.EDIT_POSTED,
                )
<<<<<<< HEAD
                startActivityWithDefaultTransition(ComposeActivityIntent(requireContext(), pachliAccountId, composeOptions))
=======
                startActivityWithTransition(
                    ComposeActivityIntent(requireContext(), pachliAccountId, composeOptions),
                    TransitionKind.SLIDE_FROM_END,
                )
>>>>>>> bfd67456
            }
                .onFailure {
                    Snackbar.make(
                        requireView(),
                        getString(R.string.error_status_source_load),
                        Snackbar.LENGTH_SHORT,
                    ).show()
                }
        }
    }

    private fun showOpenAsDialog(statusUrl: String?, dialogTitle: CharSequence?) {
        if (statusUrl == null) {
            return
        }

        (activity as BaseActivity).apply {
            viewLifecycleOwner.lifecycleScope.launch {
                chooseAccount(dialogTitle, false)?.let { account ->
                    openAsAccount(statusUrl, account)
                }
            }
        }
    }

    private fun downloadAllMedia(status: Status) {
        Toast.makeText(context, R.string.downloading_media, Toast.LENGTH_SHORT).show()

        status.attachments.forEach {
            downloadUrlUseCase(
                it.url,
                accountManager.activeAccount!!.fullName,
                status.actionableStatus.account.username,
            )
        }
    }

    private fun requestDownloadAllMedia(status: Status) {
        if (Build.VERSION.SDK_INT < Build.VERSION_CODES.Q) {
            val permissions = arrayOf(Manifest.permission.WRITE_EXTERNAL_STORAGE)
            (activity as BaseActivity).requestPermissions(permissions) { _, grantResults ->
                if (grantResults.isNotEmpty() && grantResults[0] == PackageManager.PERMISSION_GRANTED) {
                    downloadAllMedia(status)
                } else {
                    Toast.makeText(context, R.string.error_media_download_permission, Toast.LENGTH_SHORT).show()
                }
            }
        } else {
            downloadAllMedia(status)
        }
    }

    companion object {
        private fun accountIsInMentions(account: AccountEntity?, mentions: List<Status.Mention>): Boolean {
            return mentions.any { mention ->
                account?.username == mention.username && account.domain == mention.url.toUri().host
            }
        }
    }
}<|MERGE_RESOLUTION|>--- conflicted
+++ resolved
@@ -38,11 +38,7 @@
 import app.pachli.R
 import app.pachli.core.activity.BaseActivity
 import app.pachli.core.activity.OpenUrlUseCase
-<<<<<<< HEAD
 import app.pachli.core.activity.ViewUrlActivity
-=======
-import app.pachli.core.activity.PostLookupFallbackBehavior
->>>>>>> bfd67456
 import app.pachli.core.activity.extensions.TransitionKind
 import app.pachli.core.activity.extensions.startActivityWithDefaultTransition
 import app.pachli.core.activity.extensions.startActivityWithTransition
@@ -114,22 +110,11 @@
 
     protected abstract val pachliAccountId: Long
 
-<<<<<<< HEAD
-    //    override fun startActivity(intent: Intent) {
-//        if (intent.forPachliComponent) {
-//            requireActivity().startActivityWithDefaultTransition(intent)
-//        } else {
-//            super.startActivity(intent)
-//        }
-//    }
-//
-=======
     @Deprecated("Use startActivityWithTransition or startActivityWithDefaultTransition")
     override fun startActivity(intent: Intent) {
         super.startActivity(intent)
     }
 
->>>>>>> bfd67456
     override fun onAttach(context: Context) {
         super.onAttach(context)
         if (context !is ViewUrlActivity) {
@@ -216,11 +201,7 @@
         )
 
         val intent = ComposeActivityIntent(requireContext(), pachliAccountId, composeOptions)
-<<<<<<< HEAD
-        startActivityWithDefaultTransition(intent)
-=======
         startActivityWithTransition(intent, TransitionKind.SLIDE_FROM_END)
->>>>>>> bfd67456
     }
 
     /**
@@ -460,14 +441,10 @@
     }
 
     protected fun viewTag(tag: String) {
-<<<<<<< HEAD
-        startActivityWithDefaultTransition(TimelineActivityIntent.hashtag(requireContext(), pachliAccountId, tag))
-=======
         startActivityWithTransition(
             TimelineActivityIntent.hashtag(requireContext(), pachliAccountId, tag),
             TransitionKind.SLIDE_FROM_END,
         )
->>>>>>> bfd67456
     }
 
     private fun openReportPage(accountId: String, accountUsername: String, statusId: String) {
@@ -523,14 +500,10 @@
                             poll = sourceStatus.poll?.toNewPoll(sourceStatus.createdAt),
                             kind = ComposeOptions.ComposeKind.NEW,
                         )
-<<<<<<< HEAD
-                        startActivityWithDefaultTransition(ComposeActivityIntent(requireContext(), pachliAccountId, composeOptions))
-=======
                         startActivityWithTransition(
                             ComposeActivityIntent(requireContext(), pachliAccountId, composeOptions),
                             TransitionKind.SLIDE_FROM_END,
                         )
->>>>>>> bfd67456
                     }
                         .onFailure {
                             Timber.w("error deleting status: %s", it)
@@ -559,14 +532,10 @@
                     poll = status.poll?.toNewPoll(status.createdAt),
                     kind = ComposeOptions.ComposeKind.EDIT_POSTED,
                 )
-<<<<<<< HEAD
-                startActivityWithDefaultTransition(ComposeActivityIntent(requireContext(), pachliAccountId, composeOptions))
-=======
                 startActivityWithTransition(
                     ComposeActivityIntent(requireContext(), pachliAccountId, composeOptions),
                     TransitionKind.SLIDE_FROM_END,
                 )
->>>>>>> bfd67456
             }
                 .onFailure {
                     Snackbar.make(
