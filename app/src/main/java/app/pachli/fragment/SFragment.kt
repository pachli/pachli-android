--- conflicted
+++ resolved
@@ -546,11 +546,7 @@
 
         (activity as BaseActivity).apply {
             viewLifecycleOwner.lifecycleScope.launch {
-<<<<<<< HEAD
-                showAccountChooserDialog(dialogTitle, false)?.let { account ->
-=======
                 chooseAccount(dialogTitle, false)?.let { account ->
->>>>>>> 1de76648
                     openAsAccount(statusUrl, account)
                 }
             }
