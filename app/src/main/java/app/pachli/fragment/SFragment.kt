--- conflicted
+++ resolved
@@ -436,11 +436,7 @@
     }
 
     private fun openReportPage(accountId: String, accountUsername: String, statusId: String) {
-<<<<<<< HEAD
-        startActivity(ReportActivityIntent(requireContext(), this.pachliAccountId, accountId, accountUsername, statusId))
-=======
         startActivity(ReportActivityIntent(requireContext(), pachliAccountId, accountId, accountUsername, statusId))
->>>>>>> 59a0e308
     }
 
     private fun showConfirmDeleteDialog(viewData: T) {
