package app.pachli.usecase

import android.content.Context
import androidx.core.content.pm.ShortcutManagerCompat
import app.pachli.components.drafts.DraftHelper
import app.pachli.components.notifications.deleteNotificationChannelsForAccount
import app.pachli.components.notifications.disablePushNotificationsForAccount
import app.pachli.core.data.repository.AccountManager
import app.pachli.core.database.dao.ConversationsDao
import app.pachli.core.database.dao.RemoteKeyDao
import app.pachli.core.database.dao.TimelineDao
import app.pachli.core.database.model.AccountEntity
import app.pachli.core.network.retrofit.MastodonApi
import app.pachli.util.UpdateShortCutsUseCase
import dagger.hilt.android.qualifiers.ApplicationContext
import javax.inject.Inject
import timber.log.Timber

class LogoutUseCase @Inject constructor(
    @ApplicationContext private val context: Context,
    private val api: MastodonApi,
    private val timelineDao: TimelineDao,
    private val remoteKeyDao: RemoteKeyDao,
    private val conversationsDao: ConversationsDao,
    private val accountManager: AccountManager,
    private val draftHelper: DraftHelper,
    private val shareShortcutUseCase: UpdateShortCutsUseCase,
) {
    /**
     * Logs the current account out and clears all caches associated with it
     *
     * @return The [AccountEntity] that should be logged in next, null if there are no
     * other accounts to log in to.
     */
    suspend operator fun invoke(): AccountEntity? {
        accountManager.activeAccount?.let { activeAccount ->

            // invalidate the oauth token, if we have the client id & secret
            // (could be missing if user logged in with a previous version of the app)
            val clientId = activeAccount.clientId
            val clientSecret = activeAccount.clientSecret
            if (clientId != null && clientSecret != null) {
                try {
                    api.revokeOAuthToken(
                        clientId = clientId,
                        clientSecret = clientSecret,
                        token = activeAccount.accessToken,
                    )
                } catch (e: Exception) {
                    Timber.e(e, "Could not revoke OAuth token, continuing")
                }
            }

            // disable push notifications
            disablePushNotificationsForAccount(context, api, accountManager, activeAccount)

            // clear notification channels
            deleteNotificationChannelsForAccount(activeAccount, context)

            // remove account from local AccountManager
<<<<<<< HEAD
            val otherAccountAvailable = accountManager.logActiveAccountOut()
=======
            val nextAccount = accountManager.logActiveAccountOut()
>>>>>>> 59a0e308

            // clear the database - this could trigger network calls so do it last when all tokens are gone
            timelineDao.removeAll(activeAccount.id)
            timelineDao.removeAllStatusViewData(activeAccount.id)
            remoteKeyDao.delete(activeAccount.id)
            conversationsDao.deleteForAccount(activeAccount.id)
            draftHelper.deleteAllDraftsAndAttachmentsForAccount(activeAccount.id)

            // remove shortcut associated with the account
            ShortcutManagerCompat.removeDynamicShortcuts(context, listOf(activeAccount.id.toString()))

            return nextAccount
        }
        return null
    }
}<|MERGE_RESOLUTION|>--- conflicted
+++ resolved
@@ -58,11 +58,7 @@
             deleteNotificationChannelsForAccount(activeAccount, context)
 
             // remove account from local AccountManager
-<<<<<<< HEAD
-            val otherAccountAvailable = accountManager.logActiveAccountOut()
-=======
             val nextAccount = accountManager.logActiveAccountOut()
->>>>>>> 59a0e308
 
             // clear the database - this could trigger network calls so do it last when all tokens are gone
             timelineDao.removeAll(activeAccount.id)
