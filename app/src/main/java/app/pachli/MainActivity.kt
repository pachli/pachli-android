/*
 * Copyright 2020 Tusky Contributors
 *
 * This file is a part of Pachli.
 *
 * This program is free software; you can redistribute it and/or modify it under the terms of the
 * GNU General Public License as published by the Free Software Foundation; either version 3 of the
 * License, or (at your option) any later version.
 *
 * Pachli is distributed in the hope that it will be useful, but WITHOUT ANY WARRANTY; without even
 * the implied warranty of MERCHANTABILITY or FITNESS FOR A PARTICULAR PURPOSE. See the GNU General
 * Public License for more details.
 *
 * You should have received a copy of the GNU General Public License along with Pachli; if not,
 * see <http://www.gnu.org/licenses>.
 */

package app.pachli

import app.pachli.core.designsystem.R as DR
import android.Manifest.permission.POST_NOTIFICATIONS
import android.annotation.SuppressLint
import android.app.NotificationManager
import android.content.Context
import android.content.DialogInterface
import android.content.Intent
import android.content.pm.PackageManager.PERMISSION_GRANTED
import android.graphics.Bitmap
import android.graphics.Color
import android.graphics.drawable.Animatable
import android.graphics.drawable.BitmapDrawable
import android.graphics.drawable.Drawable
import android.net.Uri
import android.os.Build
import android.os.Build.VERSION_CODES.TIRAMISU
import android.os.Bundle
import android.text.TextUtils
import android.view.KeyEvent
import android.view.Menu
import android.view.MenuInflater
import android.view.MenuItem
import android.view.MenuItem.SHOW_AS_ACTION_NEVER
import android.view.View
import android.widget.ImageView
import androidx.activity.OnBackPressedCallback
import androidx.activity.viewModels
import androidx.appcompat.app.AlertDialog
import androidx.appcompat.content.res.AppCompatResources
import androidx.coordinatorlayout.widget.CoordinatorLayout
import androidx.core.app.ActivityCompat
import androidx.core.content.pm.ShortcutManagerCompat
import androidx.core.content.res.ResourcesCompat
import androidx.core.splashscreen.SplashScreen.Companion.installSplashScreen
import androidx.core.view.GravityCompat
import androidx.core.view.MenuProvider
import androidx.core.view.forEach
import androidx.core.view.isVisible
import androidx.drawerlayout.widget.DrawerLayout.DrawerListener
import androidx.lifecycle.lifecycleScope
import androidx.viewpager2.widget.MarginPageTransformer
import app.pachli.appstore.AnnouncementReadEvent
import app.pachli.appstore.CacheUpdater
import app.pachli.appstore.EventHub
import app.pachli.components.compose.ComposeActivity.Companion.canHandleMimeType
import app.pachli.components.notifications.createNotificationChannelsForAccount
import app.pachli.components.notifications.domain.AndroidNotificationsAreEnabledUseCase
import app.pachli.components.notifications.domain.EnableAllNotificationsUseCase
import app.pachli.core.activity.AccountSelectionListener
import app.pachli.core.activity.BottomSheetActivity
import app.pachli.core.activity.PostLookupFallbackBehavior
import app.pachli.core.activity.ReselectableFragment
import app.pachli.core.activity.emojify
import app.pachli.core.activity.extensions.TransitionKind
import app.pachli.core.activity.extensions.startActivityWithDefaultTransition
import app.pachli.core.activity.extensions.startActivityWithTransition
import app.pachli.core.common.di.ApplicationScope
import app.pachli.core.common.extensions.hide
import app.pachli.core.common.extensions.show
import app.pachli.core.common.extensions.viewBinding
import app.pachli.core.common.util.unsafeLazy
import app.pachli.core.data.repository.Loadable
import app.pachli.core.data.repository.MastodonList
import app.pachli.core.database.model.AccountEntity
import app.pachli.core.designsystem.EmbeddedFontFamily
import app.pachli.core.model.Timeline
import app.pachli.core.navigation.AboutActivityIntent
import app.pachli.core.navigation.AccountActivityIntent
import app.pachli.core.navigation.AccountListActivityIntent
import app.pachli.core.navigation.AnnouncementsActivityIntent
import app.pachli.core.navigation.ComposeActivityIntent
import app.pachli.core.navigation.DraftsActivityIntent
import app.pachli.core.navigation.EditProfileActivityIntent
import app.pachli.core.navigation.FollowedTagsActivityIntent
import app.pachli.core.navigation.ListsActivityIntent
import app.pachli.core.navigation.LoginActivityIntent
import app.pachli.core.navigation.LoginActivityIntent.LoginMode
import app.pachli.core.navigation.MainActivityIntent
import app.pachli.core.navigation.PreferencesActivityIntent
import app.pachli.core.navigation.PreferencesActivityIntent.PreferenceScreen
import app.pachli.core.navigation.ScheduledStatusActivityIntent
import app.pachli.core.navigation.SearchActivityIntent
import app.pachli.core.navigation.SuggestionsActivityIntent
import app.pachli.core.navigation.TabPreferenceActivityIntent
import app.pachli.core.navigation.TimelineActivityIntent
import app.pachli.core.navigation.TrendingActivityIntent
import app.pachli.core.navigation.pachliAccountId
<<<<<<< HEAD
=======
import app.pachli.core.network.model.Account
>>>>>>> 59a0e308
import app.pachli.core.network.model.Notification
import app.pachli.core.preferences.PrefKeys
import app.pachli.core.ui.extensions.reduceSwipeSensitivity
import app.pachli.core.ui.makeIcon
import app.pachli.databinding.ActivityMainBinding
import app.pachli.db.DraftsAlert
import app.pachli.interfaces.ActionButtonActivity
import app.pachli.pager.MainPagerAdapter
import app.pachli.updatecheck.UpdateCheck
import app.pachli.usecase.DeveloperToolsUseCase
import app.pachli.usecase.LogoutUseCase
import app.pachli.util.UpdateShortCutsUseCase
import app.pachli.util.getDimension
import at.connyduck.calladapter.networkresult.fold
import com.bumptech.glide.Glide
import com.bumptech.glide.RequestManager
import com.bumptech.glide.load.resource.bitmap.RoundedCorners
import com.bumptech.glide.request.target.CustomTarget
import com.bumptech.glide.request.target.FixedSizeDrawable
import com.bumptech.glide.request.transition.Transition
import com.google.android.material.color.MaterialColors
import com.google.android.material.tabs.TabLayout
import com.google.android.material.tabs.TabLayout.OnTabSelectedListener
import com.google.android.material.tabs.TabLayoutMediator
import com.mikepenz.iconics.IconicsSize
import com.mikepenz.iconics.typeface.library.googlematerial.GoogleMaterial
import com.mikepenz.materialdrawer.holder.BadgeStyle
import com.mikepenz.materialdrawer.holder.ColorHolder
import com.mikepenz.materialdrawer.holder.ImageHolder
import com.mikepenz.materialdrawer.holder.StringHolder
import com.mikepenz.materialdrawer.iconics.iconicsIcon
import com.mikepenz.materialdrawer.model.AbstractDrawerItem
import com.mikepenz.materialdrawer.model.DividerDrawerItem
import com.mikepenz.materialdrawer.model.PrimaryDrawerItem
import com.mikepenz.materialdrawer.model.ProfileDrawerItem
import com.mikepenz.materialdrawer.model.ProfileSettingDrawerItem
import com.mikepenz.materialdrawer.model.SecondaryDrawerItem
import com.mikepenz.materialdrawer.model.SectionDrawerItem
import com.mikepenz.materialdrawer.model.interfaces.IProfile
import com.mikepenz.materialdrawer.model.interfaces.Typefaceable
import com.mikepenz.materialdrawer.model.interfaces.descriptionRes
import com.mikepenz.materialdrawer.model.interfaces.descriptionText
import com.mikepenz.materialdrawer.model.interfaces.iconRes
import com.mikepenz.materialdrawer.model.interfaces.iconUrl
import com.mikepenz.materialdrawer.model.interfaces.nameRes
import com.mikepenz.materialdrawer.model.interfaces.nameText
import com.mikepenz.materialdrawer.util.AbstractDrawerImageLoader
import com.mikepenz.materialdrawer.util.DrawerImageLoader
import com.mikepenz.materialdrawer.util.addItems
import com.mikepenz.materialdrawer.util.addItemsAtPosition
import com.mikepenz.materialdrawer.util.getPosition
import com.mikepenz.materialdrawer.util.removeItems
import com.mikepenz.materialdrawer.util.updateBadge
import com.mikepenz.materialdrawer.widget.AccountHeaderView
import dagger.hilt.android.AndroidEntryPoint
import dagger.hilt.android.lifecycle.withCreationCallback
import de.c1710.filemojicompat_ui.helpers.EMOJI_PREFERENCE
import javax.inject.Inject
import kotlin.math.max
import kotlinx.coroutines.CoroutineScope
import kotlinx.coroutines.flow.filterIsInstance
import kotlinx.coroutines.flow.filterNotNull
import kotlinx.coroutines.flow.first
import kotlinx.coroutines.launch
import timber.log.Timber

@AndroidEntryPoint
class MainActivity : BottomSheetActivity(), ActionButtonActivity, MenuProvider {
    @Inject
    @ApplicationScope
    lateinit var externalScope: CoroutineScope

    @Inject
    lateinit var eventHub: EventHub

    @Inject
    lateinit var cacheUpdater: CacheUpdater

    @Inject
    lateinit var logout: LogoutUseCase

    @Inject
    lateinit var draftsAlert: DraftsAlert

    @Inject
    lateinit var updateCheck: UpdateCheck

    @Inject
    lateinit var developerToolsUseCase: DeveloperToolsUseCase

    @Inject
    lateinit var enableAllNotifications: EnableAllNotificationsUseCase

    @Inject
    lateinit var androidNotificationsAreEnabled: AndroidNotificationsAreEnabledUseCase

    @Inject
    lateinit var updateShortCuts: UpdateShortCutsUseCase

    private val viewModel: MainViewModel by viewModels(
        extrasProducer = {
            defaultViewModelCreationExtras.withCreationCallback<MainViewModel.Factory> { factory ->
                factory.create(accountIdFromIntent(intent))
            }
        },
    )

    private val binding by viewBinding(ActivityMainBinding::inflate)

    override val actionButton by unsafeLazy { binding.composeButton }

    private lateinit var header: AccountHeaderView

    private var onTabSelectedListener: OnTabSelectedListener? = null

    private var unreadAnnouncementsCount = 0

    private lateinit var glide: RequestManager

    // We need to know if the emoji pack has been changed
    private var selectedEmojiPack: String? = null

    /** Mediate between binding.viewPager and the chosen tab layout */
    private var tabLayoutMediator: TabLayoutMediator? = null

    /** Adapter for the different timeline tabs */
    private lateinit var tabAdapter: MainPagerAdapter

    private val onBackPressedCallback = object : OnBackPressedCallback(false) {
        override fun handleOnBackPressed() {
            when {
                binding.mainDrawerLayout.isOpen -> binding.mainDrawerLayout.close()
                binding.viewPager.currentItem != 0 -> binding.viewPager.currentItem = 0
            }
        }
    }

//    private lateinit var activeAccount: AccountEntity

    @SuppressLint("RestrictedApi")
    override fun onCreate(savedInstanceState: Bundle?) {
        if (Build.VERSION.SDK_INT < Build.VERSION_CODES.S) {
            installSplashScreen()
        }
        super.onCreate(savedInstanceState)

        var showNotificationTab = false

        // check for savedInstanceState in order to not handle intent events more than once
        if (intent != null && savedInstanceState == null) {
            // Cancel the notification that opened this activity (if opened from a notification).
            val notificationId = MainActivityIntent.getNotificationId(intent)
            if (notificationId != -1) {
                val notificationManager = getSystemService(NOTIFICATION_SERVICE) as NotificationManager
                notificationManager.cancel(MainActivityIntent.getNotificationTag(intent), notificationId)
            }

<<<<<<< HEAD
            // TODO:
            // This next line is probably wrong, original code was:
            //
            // val accountRequested = pachliAccountId != -1L
            // if (accountRequested && pachliAccountId != activeAccount.id) {
            //     accountManager.setActiveAccount(pachliAccountId)
            // }
            val accountSwitchRequested = viewModel.activeAccountId != -1L
=======
            /** there are two possibilities the accountId can be passed to MainActivity:
             * - from our code as Long Intent Extra PACHLI_ACCOUNT_ID
             * - from share shortcuts as String 'android.intent.extra.shortcut.ID'
             */
            var pachliAccountId = intent.pachliAccountId
            if (pachliAccountId == -1L) {
                val accountIdString = intent.getStringExtra(ShortcutManagerCompat.EXTRA_SHORTCUT_ID)
                if (accountIdString != null) {
                    pachliAccountId = accountIdString.toLong()
                }
            }
            val accountSwitchRequested = pachliAccountId != -1L
            if (accountSwitchRequested && pachliAccountId != activeAccount.id) {
                accountManager.setActiveAccount(pachliAccountId)
            }
>>>>>>> 59a0e308

            val openDrafts = MainActivityIntent.getOpenDrafts(intent)

            // Sharing to Pachli from an external app.
            if (canHandleMimeType(intent.type) || MainActivityIntent.hasComposeOptions(intent)) {
                if (accountSwitchRequested) {
                    // The correct account is already active
                    forwardToComposeActivityAndExit(intent)
                } else {
                    // No account was provided, show the chooser
                    showAccountChooserDialog(
                        getString(R.string.action_share_as),
                        true,
                        object : AccountSelectionListener {
                            override fun onAccountSelected(account: AccountEntity) {
                                val requestedId = account.id
                                if (requestedId == viewModel.activeAccountId) {
                                    // The correct account is already active
                                    forwardToComposeActivityAndExit(intent)
                                } else {
                                    // A different account was requested, restart the activity,
                                    // forwarding this intent to the restarted activity.
                                    changeAccountAndRestart(requestedId, intent)
                                }
                            }
                        },
                    )
                }
            } else if (openDrafts) {
                val intent = DraftsActivityIntent(this, intent.pachliAccountId)
                startActivity(intent)
            } else if (accountSwitchRequested && MainActivityIntent.hasNotificationType(intent)) {
                // user clicked a notification, show follow requests for type FOLLOW_REQUEST,
                // otherwise show notification tab
                if (MainActivityIntent.getNotificationType(intent) == Notification.Type.FOLLOW_REQUEST) {
                    val intent = AccountListActivityIntent(this, intent.pachliAccountId, AccountListActivityIntent.Kind.FOLLOW_REQUESTS)
                    startActivityWithDefaultTransition(intent)
                } else {
                    showNotificationTab = true
                }
            }
        }
        window.statusBarColor = Color.TRANSPARENT // don't draw a status bar, the DrawerLayout and the MaterialDrawerLayout have their own
        setContentView(binding.root)

        glide = Glide.with(this)

        // Determine which of the three toolbars should be the supportActionBar (which hosts
        // the options menu).
        val hideTopToolbar = sharedPreferencesRepository.getBoolean(PrefKeys.HIDE_TOP_TOOLBAR, false)
        if (hideTopToolbar) {
            when (sharedPreferencesRepository.getString(PrefKeys.MAIN_NAV_POSITION, "top")) {
                "top" -> setSupportActionBar(binding.topNav)
                "bottom" -> setSupportActionBar(binding.bottomNav)
            }
            binding.mainToolbar.hide()
            // There's not enough space in the top/bottom bars to show the title as well.
            supportActionBar?.setDisplayShowTitleEnabled(false)
        } else {
            setSupportActionBar(binding.mainToolbar)
            binding.mainToolbar.show()
        }

        addMenuProvider(this)

        binding.viewPager.reduceSwipeSensitivity()

<<<<<<< HEAD
=======
        setupDrawer(
            intent.pachliAccountId,
            savedInstanceState,
            addSearchButton = hideTopToolbar,
        )

        /* Fetch user info while we're doing other things. This has to be done after setting up the
         * drawer, though, because its callback touches the header in the drawer. */
        fetchUserInfo()

        fetchAnnouncements()

>>>>>>> 59a0e308
        // Initialise the tab adapter and set to viewpager. Fragments appear to be leaked if the
        // adapter changes over the life of the viewPager (the adapter, not its contents), so set
        // the initial list of tabs to empty, and set the full list later in setupTabs(). See
        // https://github.com/tuskyapp/Tusky/issues/3251 for details.
        tabAdapter = MainPagerAdapter(emptyList(), this)
        binding.viewPager.adapter = tabAdapter

        // Done once, when the active account is loaded
        lifecycleScope.launch {
<<<<<<< HEAD
            val account = viewModel.activeAccountFlow
                .filterIsInstance<Loadable.Loaded<AccountEntity?>>()
                .first().data ?: return@launch
            createNotificationChannelsForAccount(account, this@MainActivity)

            // Setup notifications
            // TODO: Continue to call this, as it sets properties in NotificationConfig
            androidNotificationsAreEnabled(this@MainActivity)
            enableAllNotifications(this@MainActivity)

            setupDrawer(
                account.id,
                savedInstanceState,
                addSearchButton = hideTopToolbar,
            )
        }
=======
            eventHub.events.collect { event ->
                when (event) {
                    is ProfileEditedEvent -> onFetchUserInfoSuccess(event.newProfileData)
                    is MainTabsChangedEvent -> {
                        refreshMainDrawerItems(
                            intent.pachliAccountId,
                            addSearchButton = hideTopToolbar,
                        )
>>>>>>> 59a0e308

        // Fetch user info while we're doing other things. This has to be done after
        // setting up the drawer, though, because its callback touches the header in
        // the drawer.
        // Repeats whenever details about the active account changes.
        lifecycleScope.launch {
            viewModel.pachliAccountFlow.filterNotNull().collect { account ->
                // TODO: This should handle the error case. Previous code just logged an
                // error. Possible, activeAccountFlow should be a Result<AccountEntity, ...>?
//                Timber.d("PachliAccount activeAccountFlow changed: %s", account)
                // if (loadable !is Loadable.Loaded) return@collect
                // TODO: Do something if there are no active accounts? Probably already
                // handled as part of the final logout process. Maybe that should move
                // here?
                // val account = loadable.data ?: return@collect

                // TODO: Maybe do this asynchronously?
                loadDrawerAvatar(account.entity.profilePictureUrl, false)
                header.headerBackground = ImageHolder(account.entity.profileHeaderPictureUrl)
                setupTabs(account.entity, showNotificationTab)
                refreshMainDrawerLists(account.id, account.lists)
            }
        }

        lifecycleScope.launch {
            viewModel.accountsOrderedByActiveFlow.collect { accounts ->
                updateDrawerProfileHeader(accounts)
                updateShortCuts(accounts)
            }
        }

        fetchAnnouncements()

        lifecycleScope.launch {
<<<<<<< HEAD
            eventHub.events.collect { event ->
                when (event) {
                    is AnnouncementReadEvent -> {
                        unreadAnnouncementsCount--
                        updateAnnouncementsBadge()
=======
            listsRepository.lists.collect { result ->
                result.onSuccess { lists ->
                    // Update the list of lists in the main drawer
                    refreshMainDrawerItems(intent.pachliAccountId, addSearchButton = hideTopToolbar)

                    // Any lists in tabs might have changed titles, update those
                    if (lists is Lists.Loaded && tabAdapter.tabs.any { it.timeline is Timeline.UserList }) {
                        setupTabs(false)
>>>>>>> 59a0e308
                    }
                }
            }
        }

        selectedEmojiPack = sharedPreferencesRepository.getString(EMOJI_PREFERENCE, "")

        onBackPressedDispatcher.addCallback(this, onBackPressedCallback)

        if (Build.VERSION.SDK_INT >= TIRAMISU && ActivityCompat.checkSelfPermission(this, POST_NOTIFICATIONS) != PERMISSION_GRANTED) {
            ActivityCompat.requestPermissions(this, arrayOf(POST_NOTIFICATIONS), 1)
        }

        // "Post failed" dialog should display in this activity
        draftsAlert.observeInContext(this, true)
    }

    /**
     * Get the Pachli account ID to use for this activity from the provided intent.
     *
     * It's either the actual Pachli account ID, or -1, which means "Whatever the active
     * account is".
     */
    private fun accountIdFromIntent(intent: Intent): Long {
        // There are two ways the accountId can be passed to MainActivity:
        // - from our code as Long Intent Extra PACHLI_ACCOUNT_ID
        // - from share shortcuts as String 'android.intent.extra.shortcut.ID'
        // Extract the accountId from PACHLI_ACCOUNT_ID, falling back to the share shortcut.
        var pachliAccountId = intent.pachliAccountId
        if (pachliAccountId == -1L) {
            val accountIdString = intent.getStringExtra(ShortcutManagerCompat.EXTRA_SHORTCUT_ID)
            if (accountIdString != null) {
                pachliAccountId = accountIdString.toLong()
            }
        }
        return pachliAccountId
    }

    override fun onCreateMenu(menu: Menu, menuInflater: MenuInflater) {
        super.onCreateMenu(menu, menuInflater)

        menuInflater.inflate(R.menu.activity_main, menu)
        menu.findItem(R.id.action_search)?.apply {
            icon = makeIcon(this@MainActivity, GoogleMaterial.Icon.gmd_search, IconicsSize.dp(20))
        }
    }

    override fun onPrepareMenu(menu: Menu) {
        super<BottomSheetActivity>.onPrepareMenu(menu)

        menu.findItem(R.id.action_remove_tab).isVisible = tabAdapter.tabs.getOrNull(binding.viewPager.currentItem)?.timeline != Timeline.Home

        // If the main toolbar is hidden then there's no space in the top/bottomNav to show
        // the menu items as icons, so forceably disable them
        if (!binding.mainToolbar.isVisible) menu.forEach { it.setShowAsAction(SHOW_AS_ACTION_NEVER) }
    }

    override fun onMenuItemSelected(menuItem: MenuItem): Boolean {
        super.onMenuItemSelected(menuItem)
        return when (menuItem.itemId) {
            R.id.action_search -> {
<<<<<<< HEAD
                startActivity(SearchActivityIntent(this@MainActivity, viewModel.activeAccountId))
=======
                startActivity(SearchActivityIntent(this@MainActivity, intent.pachliAccountId))
>>>>>>> 59a0e308
                true
            }
            R.id.action_remove_tab -> {
                val timeline = tabAdapter.tabs[binding.viewPager.currentItem].timeline
                viewModel.accept(InfallibleUiAction.TabRemoveTimeline(timeline))
                true
            }
            R.id.action_tab_preferences -> {
<<<<<<< HEAD
                startActivity(TabPreferenceActivityIntent(this, viewModel.activeAccountId))
=======
                startActivity(TabPreferenceActivityIntent(this, intent.pachliAccountId))
>>>>>>> 59a0e308
                true
            }
            else -> super.onOptionsItemSelected(menuItem)
        }
    }

    override fun onResume() {
        super.onResume()
        val currentEmojiPack = sharedPreferencesRepository.getString(EMOJI_PREFERENCE, "")
        if (currentEmojiPack != selectedEmojiPack) {
            Timber.d(
                "onResume: EmojiPack has been changed from %s to %s"
                    .format(selectedEmojiPack, currentEmojiPack),
            )
            selectedEmojiPack = currentEmojiPack
            recreate()
        }

        lifecycleScope.launch { updateCheck.checkForUpdate(this@MainActivity) }
    }

    override fun onStart() {
        super.onStart()
        // For some reason the navigation drawer is opened when the activity is recreated
        if (binding.mainDrawerLayout.isOpen) {
            binding.mainDrawerLayout.closeDrawer(GravityCompat.START, false)
        }
    }

    override fun onKeyDown(keyCode: Int, event: KeyEvent): Boolean {
        when (keyCode) {
            KeyEvent.KEYCODE_MENU -> {
                if (binding.mainDrawerLayout.isOpen) {
                    binding.mainDrawerLayout.close()
                } else {
                    binding.mainDrawerLayout.open()
                }
                return true
            }
            KeyEvent.KEYCODE_SEARCH -> {
<<<<<<< HEAD
                startActivityWithDefaultTransition(SearchActivityIntent(this, viewModel.activeAccountId))
=======
                startActivityWithDefaultTransition(
                    SearchActivityIntent(this, intent.pachliAccountId),
                )
>>>>>>> 59a0e308
                return true
            }
        }
        if (event.isCtrlPressed || event.isShiftPressed) {
            // FIXME: blackberry keyONE raises SHIFT key event even CTRL IS PRESSED
            when (keyCode) {
                KeyEvent.KEYCODE_N -> {
                    // open compose activity by pressing SHIFT + N (or CTRL + N)
                    val composeIntent = ComposeActivityIntent(applicationContext)
                    startActivity(composeIntent)
                    return true
                }
            }
        }
        return super.onKeyDown(keyCode, event)
    }

    public override fun onPostCreate(savedInstanceState: Bundle?) {
        super.onPostCreate(savedInstanceState)

        if (intent != null) {
            val redirectUrl = MainActivityIntent.getRedirectUrl(intent)
            if (redirectUrl != null) {
                viewUrl(intent.pachliAccountId, redirectUrl, PostLookupFallbackBehavior.DISPLAY_ERROR)
            }
        }
    }

    private fun forwardToComposeActivityAndExit(intent: Intent) {
        val composeOptions = ComposeActivityIntent.getOptions(intent)

        val composeIntent = if (composeOptions != null) {
            ComposeActivityIntent(this, composeOptions)
        } else {
            ComposeActivityIntent(this).apply {
                action = intent.action
                type = intent.type
                putExtras(intent)
                flags = Intent.FLAG_ACTIVITY_NEW_TASK or Intent.FLAG_ACTIVITY_CLEAR_TASK
            }
        }
        startActivity(composeIntent)

        // Recreate the activity to ensure it is using the correct active account
        // (which may have changed while processing the compose intent) and so
        // the user returns to the timeline when they finish ComposeActivity.
        recreate()
    }

    private fun setupDrawer(
        activeAccountId: Long,
        savedInstanceState: Bundle?,
        addSearchButton: Boolean,
    ) {
        val drawerOpenClickListener = View.OnClickListener { binding.mainDrawerLayout.open() }

        binding.mainToolbar.setNavigationOnClickListener(drawerOpenClickListener)
        binding.topNav.setNavigationOnClickListener(drawerOpenClickListener)
        binding.bottomNav.setNavigationOnClickListener(drawerOpenClickListener)

        header = AccountHeaderView(this).apply {
            headerBackgroundScaleType = ImageView.ScaleType.CENTER_CROP
            currentHiddenInList = true
            onAccountHeaderListener = { _: View?, profile: IProfile, current: Boolean ->
                onAccountHeaderClick(profile, current)
                false
            }
            addProfile(
                ProfileSettingDrawerItem().apply {
                    identifier = DRAWER_ITEM_ADD_ACCOUNT
                    nameRes = R.string.add_account_name
                    descriptionRes = R.string.add_account_description
                    iconicsIcon = GoogleMaterial.Icon.gmd_add
                },
                0,
            )
            attachToSliderView(binding.mainDrawer)
            dividerBelowHeader = false
            closeDrawerOnProfileListClick = true
        }

        header.currentProfileName.maxLines = 1
        header.currentProfileName.ellipsize = TextUtils.TruncateAt.END

        // Account header background and text colours are not styleable, so set them here
        header.accountHeaderBackground.setBackgroundColor(
            MaterialColors.getColor(
                header,
                com.google.android.material.R.attr.colorSecondaryContainer,
            ),
        )
        val headerTextColor = MaterialColors.getColor(header, com.google.android.material.R.attr.colorOnSecondaryContainer)
        header.currentProfileName.setTextColor(headerTextColor)
        header.currentProfileEmail.setTextColor(headerTextColor)

        val animateAvatars = sharedPreferencesRepository.getBoolean(PrefKeys.ANIMATE_GIF_AVATARS, false)

        DrawerImageLoader.init(MainDrawerImageLoader(glide, animateAvatars))

        binding.mainDrawer.apply {
            refreshMainDrawerItems(activeAccountId, addSearchButton)
            setSavedInstance(savedInstanceState)
        }

        binding.mainDrawerLayout.addDrawerListener(object : DrawerListener {
            override fun onDrawerSlide(drawerView: View, slideOffset: Float) { }

            override fun onDrawerOpened(drawerView: View) {
                onBackPressedCallback.isEnabled = true
            }

            override fun onDrawerClosed(drawerView: View) {
                onBackPressedCallback.isEnabled = binding.tabLayout.selectedTabPosition > 0
            }

            override fun onDrawerStateChanged(newState: Int) { }
        })
    }

<<<<<<< HEAD
    private val listDrawerItems = mutableListOf<PrimaryDrawerItem>()

    /**
     * Refreshes the "Lists" section in the main drawer with [lists].
     */
    private fun refreshMainDrawerLists(pachliAccountId: Long, lists: List<MastodonList>) {
        binding.mainDrawer.removeItems(*listDrawerItems.toTypedArray())

        listDrawerItems.clear()
        lists.forEach { list ->
            listDrawerItems.add(
                primaryDrawerItem {
                    nameText = list.title
                    iconicsIcon = GoogleMaterial.Icon.gmd_list
                    onClick = {
                        startActivityWithDefaultTransition(
                            TimelineActivityIntent.list(
                                this@MainActivity,
                                pachliAccountId,
                                list.listId,
                                list.title,
                            ),
                        )
                    }
                },
            )
        }
        val headerPosition = binding.mainDrawer.getPosition(DRAWER_ITEM_LISTS)
        binding.mainDrawer.addItemsAtPosition(headerPosition + 1, *listDrawerItems.toTypedArray())
    }
=======
    private fun refreshMainDrawerItems(pachliAccountId: Long, addSearchButton: Boolean) {
        val (listsDrawerItems, listsSectionTitle) = listsRepository.lists.value.get()?.let { result ->
            when (result) {
                Lists.Loading -> Pair(emptyList(), R.string.title_lists_loading)
                is Lists.Loaded -> Pair(
                    result.lists.sortedWith(compareByListTitle)
                        .map { list ->
                            primaryDrawerItem {
                                nameText = list.title
                                iconicsIcon = GoogleMaterial.Icon.gmd_list
                                onClick = {
                                    startActivityWithDefaultTransition(
                                        TimelineActivityIntent.list(
                                            this@MainActivity,
                                            pachliAccountId,
                                            list.id,
                                            list.title,
                                        ),
                                    )
                                }
                            }
                        },
                    app.pachli.feature.lists.R.string.title_lists,
                )
            }
        } ?: Pair(emptyList(), R.string.title_lists_failed)
>>>>>>> 59a0e308

    private fun refreshMainDrawerItems(pachliAccountId: Long, addSearchButton: Boolean) {
        binding.mainDrawer.apply {
            itemAdapter.clear()
            tintStatusBar = true
            addItems(
                primaryDrawerItem {
                    nameRes = R.string.title_notifications
                    iconicsIcon = GoogleMaterial.Icon.gmd_notifications
                    onClick = {
                        startActivityWithDefaultTransition(
                            TimelineActivityIntent.notifications(context, pachliAccountId),
                        )
                    }
                },
                primaryDrawerItem {
                    nameRes = R.string.title_public_local
                    iconRes = R.drawable.ic_local_24dp
                    onClick = {
                        startActivityWithDefaultTransition(
                            TimelineActivityIntent.publicLocal(context, pachliAccountId),
                        )
                    }
                },
                primaryDrawerItem {
                    nameRes = R.string.title_public_federated
                    iconRes = R.drawable.ic_public_24dp
                    onClick = {
                        startActivityWithDefaultTransition(
                            TimelineActivityIntent.publicFederated(context, pachliAccountId),
                        )
                    }
                },
                primaryDrawerItem {
                    nameRes = R.string.title_direct_messages
                    iconRes = R.drawable.ic_reblog_direct_24dp
                    onClick = {
                        startActivityWithDefaultTransition(
                            TimelineActivityIntent.conversations(context, pachliAccountId),
                        )
                    }
                },
                primaryDrawerItem {
                    nameRes = R.string.action_view_bookmarks
                    iconicsIcon = GoogleMaterial.Icon.gmd_bookmark
                    onClick = {
<<<<<<< HEAD
                        val intent = TimelineActivityIntent.bookmarks(context, pachliAccountId)
                        startActivityWithDefaultTransition(intent)
=======
                        startActivityWithDefaultTransition(
                            TimelineActivityIntent.bookmarks(context, pachliAccountId),
                        )
>>>>>>> 59a0e308
                    }
                },
                primaryDrawerItem {
                    nameRes = R.string.action_view_favourites
                    isSelectable = false
                    iconicsIcon = GoogleMaterial.Icon.gmd_star
                    onClick = {
<<<<<<< HEAD
                        val intent = TimelineActivityIntent.favourites(context, pachliAccountId)
                        startActivityWithDefaultTransition(intent)
=======
                        startActivityWithDefaultTransition(
                            TimelineActivityIntent.favourites(context, pachliAccountId),
                        )
>>>>>>> 59a0e308
                    }
                },
                primaryDrawerItem {
                    nameRes = R.string.title_public_trending
                    iconicsIcon = GoogleMaterial.Icon.gmd_trending_up
                    onClick = {
<<<<<<< HEAD
                        startActivityWithDefaultTransition(TrendingActivityIntent(context, pachliAccountId))
=======
                        startActivityWithDefaultTransition(
                            TrendingActivityIntent(context, pachliAccountId),
                        )
>>>>>>> 59a0e308
                    }
                },
                primaryDrawerItem {
                    nameRes = R.string.title_followed_hashtags
                    iconRes = R.drawable.ic_hashtag
                    onClick = {
<<<<<<< HEAD
                        startActivityWithDefaultTransition(FollowedTagsActivityIntent(context, pachliAccountId))
=======
                        startActivityWithDefaultTransition(
                            FollowedTagsActivityIntent(context, pachliAccountId),
                        )
>>>>>>> 59a0e308
                    }
                },
                primaryDrawerItem {
                    nameRes = R.string.action_view_follow_requests
                    iconicsIcon = GoogleMaterial.Icon.gmd_person_add
                    onClick = {
<<<<<<< HEAD
                        val intent = AccountListActivityIntent(context, pachliAccountId, AccountListActivityIntent.Kind.FOLLOW_REQUESTS)
                        startActivityWithDefaultTransition(intent)
=======
                        startActivityWithDefaultTransition(
                            AccountListActivityIntent(context, pachliAccountId, AccountListActivityIntent.Kind.FOLLOW_REQUESTS),
                        )
>>>>>>> 59a0e308
                    }
                },
                primaryDrawerItem {
                    nameRes = R.string.action_suggestions
                    iconicsIcon = GoogleMaterial.Icon.gmd_explore
                    onClick = {
                        startActivityWithDefaultTransition(SuggestionsActivityIntent(context, pachliAccountId))
                    }
                },
                SectionDrawerItem().apply {
                    identifier = DRAWER_ITEM_LISTS
<<<<<<< HEAD
                    nameRes = app.pachli.feature.lists.R.string.title_lists
=======
                    nameRes = listsSectionTitle
>>>>>>> 59a0e308
                },
                primaryDrawerItem {
                    nameRes = R.string.manage_lists
                    iconicsIcon = GoogleMaterial.Icon.gmd_settings
                    onClick = {
                        startActivityWithDefaultTransition(
<<<<<<< HEAD
                            ListActivityIntent(context, pachliAccountId),
=======
                            ListsActivityIntent(context, pachliAccountId),
>>>>>>> 59a0e308
                        )
                    }
                },
                DividerDrawerItem(),
                primaryDrawerItem {
                    nameRes = R.string.action_access_drafts
                    iconRes = R.drawable.ic_notebook
                    onClick = {
<<<<<<< HEAD
                        val intent = DraftsActivityIntent(context, pachliAccountId)
                        startActivityWithDefaultTransition(intent)
=======
                        startActivityWithDefaultTransition(
                            DraftsActivityIntent(context, pachliAccountId),
                        )
>>>>>>> 59a0e308
                    }
                },
                primaryDrawerItem {
                    nameRes = R.string.action_access_scheduled_posts
                    iconRes = R.drawable.ic_access_time
                    onClick = {
<<<<<<< HEAD
                        startActivityWithDefaultTransition(ScheduledStatusActivityIntent(context, pachliAccountId))
=======
                        startActivityWithDefaultTransition(
                            ScheduledStatusActivityIntent(context, pachliAccountId),
                        )
>>>>>>> 59a0e308
                    }
                },
                primaryDrawerItem {
                    identifier = DRAWER_ITEM_ANNOUNCEMENTS
                    nameRes = R.string.title_announcements
                    iconRes = R.drawable.ic_bullhorn_24dp
                    onClick = {
<<<<<<< HEAD
                        startActivityWithDefaultTransition(AnnouncementsActivityIntent(context, pachliAccountId))
=======
                        startActivityWithDefaultTransition(
                            AnnouncementsActivityIntent(context, pachliAccountId),
                        )
>>>>>>> 59a0e308
                    }
                    badgeStyle = BadgeStyle().apply {
                        textColor = ColorHolder.fromColor(MaterialColors.getColor(binding.mainDrawer, com.google.android.material.R.attr.colorOnPrimary))
                        color = ColorHolder.fromColor(MaterialColors.getColor(binding.mainDrawer, com.google.android.material.R.attr.colorPrimary))
                    }
                },
                DividerDrawerItem(),
                secondaryDrawerItem {
                    nameRes = R.string.action_view_account_preferences
                    iconRes = R.drawable.ic_account_settings
                    onClick = {
<<<<<<< HEAD
                        val intent = PreferencesActivityIntent(context, pachliAccountId, PreferenceScreen.ACCOUNT)
                        startActivityWithDefaultTransition(intent)
=======
                        startActivityWithDefaultTransition(
                            PreferencesActivityIntent(context, pachliAccountId, PreferenceScreen.ACCOUNT),
                        )
>>>>>>> 59a0e308
                    }
                },
                secondaryDrawerItem {
                    nameRes = R.string.action_view_preferences
                    iconicsIcon = GoogleMaterial.Icon.gmd_settings
                    onClick = {
<<<<<<< HEAD
                        val intent = PreferencesActivityIntent(context, pachliAccountId, PreferenceScreen.GENERAL)
                        startActivityWithDefaultTransition(intent)
=======
                        startActivityWithDefaultTransition(
                            PreferencesActivityIntent(context, pachliAccountId, PreferenceScreen.GENERAL),
                        )
>>>>>>> 59a0e308
                    }
                },
                primaryDrawerItem {
                    nameRes = R.string.action_edit_profile
                    iconicsIcon = GoogleMaterial.Icon.gmd_person
                    onClick = {
<<<<<<< HEAD
                        val intent = EditProfileActivityIntent(context, pachliAccountId)
                        startActivityWithDefaultTransition(intent)
=======
                        startActivityWithDefaultTransition(
                            EditProfileActivityIntent(context, pachliAccountId),
                        )
>>>>>>> 59a0e308
                    }
                },
                secondaryDrawerItem {
                    nameRes = app.pachli.feature.about.R.string.about_title_activity
                    iconicsIcon = GoogleMaterial.Icon.gmd_info
                    onClick = {
                        startActivityWithDefaultTransition(
                            AboutActivityIntent(context),
                        )
                    }
                },
                secondaryDrawerItem {
                    nameRes = R.string.action_logout
                    iconRes = R.drawable.ic_logout
                    onClick = ::logout
                },
            )

            if (addSearchButton) {
                binding.mainDrawer.addItemsAtPosition(
                    4,
                    primaryDrawerItem {
                        nameRes = R.string.action_search
                        iconicsIcon = GoogleMaterial.Icon.gmd_search
                        onClick = {
<<<<<<< HEAD
                            startActivityWithDefaultTransition(SearchActivityIntent(context, pachliAccountId))
=======
                            startActivityWithDefaultTransition(
                                SearchActivityIntent(context, pachliAccountId),
                            )
>>>>>>> 59a0e308
                        }
                    },
                )
            }
        }

        if (BuildConfig.DEBUG) {
            // Add a "Developer tools" entry. Code that makes it easier to
            // set the app state at runtime belongs here, it will never
            // be exposed to users.
            binding.mainDrawer.addItems(
                DividerDrawerItem(),
                secondaryDrawerItem {
                    nameText = "Developer tools"
                    isEnabled = true
                    iconicsIcon = GoogleMaterial.Icon.gmd_developer_mode
                    onClick = {
                        buildDeveloperToolsDialog().show()
                    }
                },
            )
        }

        updateMainDrawerTypeface(
            EmbeddedFontFamily.from(sharedPreferencesRepository.getString(PrefKeys.FONT_FAMILY, "default")),
        )
    }

    private fun buildDeveloperToolsDialog(): AlertDialog {
        return AlertDialog.Builder(this)
            .setTitle("Developer Tools")
            .setItems(
                arrayOf(
                    "Clear home timeline cache",
                    "Remove first 40 statuses",
                ),
            ) { _, which ->
                Timber.d("Developer tools: %d", which)
                when (which) {
                    0 -> {
                        Timber.d("Clearing home timeline cache")
                        lifecycleScope.launch {
<<<<<<< HEAD
                            developerToolsUseCase.clearHomeTimelineCache(viewModel.activeAccount!!.id)
=======
                            developerToolsUseCase.clearHomeTimelineCache(intent.pachliAccountId)
>>>>>>> 59a0e308
                        }
                    }
                    1 -> {
                        Timber.d("Removing most recent 40 statuses")
                        lifecycleScope.launch {
<<<<<<< HEAD
                            developerToolsUseCase.deleteFirstKStatuses(viewModel.activeAccount!!.id, 40)
=======
                            developerToolsUseCase.deleteFirstKStatuses(intent.pachliAccountId, 40)
>>>>>>> 59a0e308
                        }
                    }
                }
            }
            .create()
    }

    /**
     * The drawer library forces the `android:fontFamily` attribute, overriding the value in the
     * theme. Force-ably set the typeface for everything in the drawer if using a non-default font.
     */
    private fun updateMainDrawerTypeface(fontFamily: EmbeddedFontFamily) {
        if (fontFamily == EmbeddedFontFamily.DEFAULT) return

        val typeface = ResourcesCompat.getFont(this, fontFamily.font) ?: return
        for (i in 0..binding.mainDrawer.adapter.itemCount) {
            val item = binding.mainDrawer.adapter.getItem(i)
            if (item !is Typefaceable) continue
            item.typeface = typeface
        }
    }

    override fun onSaveInstanceState(outState: Bundle) {
        super.onSaveInstanceState(binding.mainDrawer.saveInstanceState(outState))
    }

    private fun setupTabs(account: AccountEntity, selectNotificationTab: Boolean) {
        val activeTabLayout = if (sharedPreferencesRepository.getString(PrefKeys.MAIN_NAV_POSITION, "top") == "bottom") {
            val actionBarSize = getDimension(this, androidx.appcompat.R.attr.actionBarSize)
            val fabMargin = resources.getDimensionPixelSize(DR.dimen.fabMargin)
            (binding.composeButton.layoutParams as CoordinatorLayout.LayoutParams).bottomMargin = actionBarSize + fabMargin
            binding.topNav.hide()
            binding.bottomTabLayout
        } else {
            binding.bottomNav.hide()
            (binding.viewPager.layoutParams as CoordinatorLayout.LayoutParams).bottomMargin = 0
            (binding.composeButton.layoutParams as CoordinatorLayout.LayoutParams).anchorId =
                R.id.viewPager
            binding.tabLayout
        }

        // Save the previous tab so it can be restored later
        val previousTabIndex = binding.viewPager.currentItem
        val previousTab = tabAdapter.tabs.getOrNull(previousTabIndex)

<<<<<<< HEAD
        val tabs = account.tabPreferences.map { TabViewData.from(account.id, it) }
=======
        val tabs = accountManager.activeAccount?.let { account ->
            account.tabPreferences.map { TabViewData.from(account.id, it) }
        }.orEmpty()
>>>>>>> 59a0e308

        // Detach any existing mediator before changing tab contents and attaching a new mediator
        tabLayoutMediator?.detach()

        tabAdapter.tabs = tabs
        tabAdapter.notifyItemRangeChanged(0, tabs.size)

<<<<<<< HEAD
        tabLayoutMediator = TabLayoutMediator(activeTabLayout, binding.viewPager, true, false) { tab: TabLayout.Tab, position: Int ->
=======
        tabLayoutMediator = TabLayoutMediator(
            activeTabLayout,
            binding.viewPager,
            true,
        ) { tab: TabLayout.Tab, position: Int ->
>>>>>>> 59a0e308
            tab.icon = AppCompatResources.getDrawable(this@MainActivity, tabs[position].icon)
            tab.contentDescription = tabs[position].title(this@MainActivity)
        }.also { it.attach() }

        // Selected tab is either
        // - Notification tab (if appropriate)
        // - The previously selected tab (if it hasn't been removed)
        //   - Tabs containing lists are compared by list ID, in case the list was renamed
        // - The tab to the left of the previous selected tab (if the previously selected tab
        //   was removed)
        // - Left-most tab
        val position = if (selectNotificationTab) {
            tabs.indexOfFirst { it.timeline is Timeline.Notifications }
        } else {
            previousTab?.let {
                tabs.indexOfFirst {
                    if (it.timeline is Timeline.UserList && previousTab.timeline is Timeline.UserList) {
                        it.timeline.listId == previousTab.timeline.listId
                    } else {
                        it == previousTab
                    }
                }
            }
        }.takeIf { it != -1 } ?: max(previousTabIndex - 1, 0)
        binding.viewPager.setCurrentItem(position, false)

        val pageMargin = resources.getDimensionPixelSize(DR.dimen.tab_page_margin)
        binding.viewPager.setPageTransformer(MarginPageTransformer(pageMargin))

        val enableSwipeForTabs = sharedPreferencesRepository.getBoolean(PrefKeys.ENABLE_SWIPE_FOR_TABS, true)
        binding.viewPager.isUserInputEnabled = enableSwipeForTabs

        onTabSelectedListener?.let {
            activeTabLayout.removeOnTabSelectedListener(it)
        }

        onTabSelectedListener = object : OnTabSelectedListener {
            override fun onTabSelected(tab: TabLayout.Tab) {
                onBackPressedCallback.isEnabled = tab.position > 0 || binding.mainDrawerLayout.isOpen

                supportActionBar?.title = tabs[tab.position].title(this@MainActivity)

                refreshComposeButtonState(tabs[tab.position])
            }

            override fun onTabUnselected(tab: TabLayout.Tab) {}

            override fun onTabReselected(tab: TabLayout.Tab) {
                val fragment = tabAdapter.getFragment(tab.position)
                (fragment as? ReselectableFragment)?.onReselect()

                refreshComposeButtonState(tabs[tab.position])
            }
        }.also {
            activeTabLayout.addOnTabSelectedListener(it)
        }

        supportActionBar?.title = tabs[position].title(this@MainActivity)
        binding.mainToolbar.setOnClickListener {
            (tabAdapter.getFragment(activeTabLayout.selectedTabPosition) as? ReselectableFragment)?.onReselect()
        }

        refreshComposeButtonState(tabs[position])
    }

    private fun refreshComposeButtonState(tabViewData: TabViewData) {
        tabViewData.composeIntent?.let { intent ->
            binding.composeButton.setOnClickListener {
                startActivity(intent(applicationContext))
            }
            binding.composeButton.show()
        } ?: binding.composeButton.hide()
    }

    private fun onAccountHeaderClick(profile: IProfile, current: Boolean) {
        val activeAccount = viewModel.activeAccount ?: return

        // open profile when active image was clicked
<<<<<<< HEAD
        if (current) {
=======
        if (current && activeAccount != null) {
>>>>>>> 59a0e308
            val intent = AccountActivityIntent(this, activeAccount.id, activeAccount.accountId)
            startActivityWithDefaultTransition(intent)
            return
        }
        // open LoginActivity to add new account
        if (profile.identifier == DRAWER_ITEM_ADD_ACCOUNT) {
            startActivityWithDefaultTransition(
                LoginActivityIntent(this, LoginMode.ADDITIONAL_LOGIN),
            )
            return
        }
        // change Account
        changeAccountAndRestart(profile.identifier)
        return
    }

    /**
     * Relaunches MainActivity, switched to the account identified by [accountId].
     */
    private fun changeAccountAndRestart(accountId: Long, forward: Intent? = null) {
        Timber.d("changeAccount: new account ID: %s", accountId)
        cacheUpdater.stop()
<<<<<<< HEAD
=======
        accountManager.setActiveAccount(accountId)
>>>>>>> 59a0e308
        val intent = MainActivityIntent(this, accountId)
        intent.flags = Intent.FLAG_ACTIVITY_NEW_TASK or Intent.FLAG_ACTIVITY_CLEAR_TASK
        if (forward != null) {
            intent.type = forward.type
            intent.action = forward.action
            intent.putExtras(forward)
        }
        startActivityWithTransition(intent, TransitionKind.EXPLODE)
        finish()
    }

    private fun logout() {
<<<<<<< HEAD
        val activeAccount = viewModel.activeAccount ?: return
        AlertDialog.Builder(this)
            .setTitle(R.string.action_logout)
            .setMessage(getString(R.string.action_logout_confirm, activeAccount.fullName))
            .setPositiveButton(android.R.string.ok) { _: DialogInterface?, _: Int ->
                binding.appBar.hide()
                binding.viewPager.hide()
                binding.progressBar.show()
                binding.bottomNav.hide()
                binding.composeButton.hide()

                lifecycleScope.launch {
                    val nextAccount = logout.invoke()
                    Timber.d("logout: Got next active account as: %d", nextAccount?.id)
                    val intent = if (nextAccount != null) {
                        MainActivityIntent(this@MainActivity, nextAccount.id)
                    } else {
                        LoginActivityIntent(this@MainActivity, LoginMode.DEFAULT)
=======
        accountManager.activeAccount?.let { activeAccount ->
            AlertDialog.Builder(this)
                .setTitle(R.string.action_logout)
                .setMessage(getString(R.string.action_logout_confirm, activeAccount.fullName))
                .setPositiveButton(android.R.string.ok) { _: DialogInterface?, _: Int ->
                    binding.appBar.hide()
                    binding.viewPager.hide()
                    binding.progressBar.show()
                    binding.bottomNav.hide()
                    binding.composeButton.hide()

                    lifecycleScope.launch {
                        val nextAccount = logout.invoke()
                        val intent = nextAccount?.let {
                            MainActivityIntent(this@MainActivity, it.id)
                        } ?: LoginActivityIntent(this@MainActivity, LoginMode.DEFAULT)
                        startActivity(intent)
                        finish()
>>>>>>> 59a0e308
                    }
                    startActivity(intent)
                    finish()
                }
            }
            .setNegativeButton(android.R.string.cancel, null)
            .show()
    }

    @SuppressLint("CheckResult")
    private suspend fun loadDrawerAvatar(avatarUrl: String, showPlaceholder: Boolean) {
        val hideTopToolbar = sharedPreferencesRepository.getBoolean(PrefKeys.HIDE_TOP_TOOLBAR, false)
        val animateAvatars = sharedPreferencesRepository.getBoolean(PrefKeys.ANIMATE_GIF_AVATARS, false)

        val activeToolbar = if (hideTopToolbar) {
            val navOnBottom = sharedPreferencesRepository.getString(PrefKeys.MAIN_NAV_POSITION, "top") == "bottom"
            if (navOnBottom) {
                binding.bottomNav
            } else {
                binding.topNav
            }
        } else {
            binding.mainToolbar
        }

        val navIconSize = resources.getDimensionPixelSize(DR.dimen.avatar_toolbar_nav_icon_size)

        if (animateAvatars) {
            glide.asDrawable().load(avatarUrl).transform(
                RoundedCorners(
                    resources.getDimensionPixelSize(
                        DR.dimen.avatar_radius_36dp,
                    ),
                ),
            )
                .apply { if (showPlaceholder) placeholder(DR.drawable.avatar_default) }
                .into(
                    object : CustomTarget<Drawable>(navIconSize, navIconSize) {

                        override fun onLoadStarted(placeholder: Drawable?) {
                            placeholder?.let {
                                activeToolbar.navigationIcon = FixedSizeDrawable(it, navIconSize, navIconSize)
                            }
                        }

                        override fun onResourceReady(
                            resource: Drawable,
                            transition: Transition<in Drawable>?,
                        ) {
                            if (resource is Animatable) resource.start()
                            activeToolbar.navigationIcon = FixedSizeDrawable(resource, navIconSize, navIconSize)
                        }

                        override fun onLoadCleared(placeholder: Drawable?) {
                            placeholder?.let {
                                activeToolbar.navigationIcon = FixedSizeDrawable(it, navIconSize, navIconSize)
                            }
                        }
                    },
                )
        } else {
            glide.asBitmap().load(avatarUrl).transform(
                RoundedCorners(
                    resources.getDimensionPixelSize(
                        DR.dimen.avatar_radius_36dp,
                    ),
                ),
            )
                .apply { if (showPlaceholder) placeholder(DR.drawable.avatar_default) }
                .into(
                    object : CustomTarget<Bitmap>(navIconSize, navIconSize) {
                        override fun onLoadStarted(placeholder: Drawable?) {
                            placeholder?.let {
                                activeToolbar.navigationIcon = FixedSizeDrawable(it, navIconSize, navIconSize)
                            }
                        }

                        override fun onResourceReady(
                            resource: Bitmap,
                            transition: Transition<in Bitmap>?,
                        ) {
                            activeToolbar.navigationIcon = FixedSizeDrawable(
                                BitmapDrawable(resources, resource),
                                navIconSize,
                                navIconSize,
                            )
                        }

                        override fun onLoadCleared(placeholder: Drawable?) {
                            placeholder?.let {
                                activeToolbar.navigationIcon = FixedSizeDrawable(it, navIconSize, navIconSize)
                            }
                        }
                    },
                )
        }
    }

    private fun fetchAnnouncements() {
        lifecycleScope.launch {
            mastodonApi.listAnnouncements(false)
                .fold(
                    { announcements ->
                        unreadAnnouncementsCount = announcements.count { !it.read }
                        updateAnnouncementsBadge()
                    },
                    { throwable ->
                        Timber.w(throwable, "Failed to fetch announcements.")
                    },
                )
        }
    }

    private fun updateAnnouncementsBadge() {
        binding.mainDrawer.updateBadge(DRAWER_ITEM_ANNOUNCEMENTS, StringHolder(if (unreadAnnouncementsCount <= 0) null else unreadAnnouncementsCount.toString()))
    }

    private fun updateDrawerProfileHeader(accounts: List<AccountEntity>) {
        val animateEmojis = sharedPreferencesRepository.getBoolean(PrefKeys.ANIMATE_CUSTOM_EMOJIS, false)
        val profiles: MutableList<IProfile> = accounts.map { acc ->
            ProfileDrawerItem().apply {
                isSelected = acc.isActive
                nameText = acc.displayName.emojify(acc.emojis, header, animateEmojis)
                iconUrl = acc.profilePictureUrl
                isNameShown = true
                identifier = acc.id
                descriptionText = acc.fullName
            }
        }.toMutableList()

        // reuse the already existing "add account" item
        for (profile in header.profiles.orEmpty()) {
            if (profile.identifier == DRAWER_ITEM_ADD_ACCOUNT) {
                profiles.add(profile)
                break
            }
        }
        header.clear()
        header.profiles = profiles
        val activeAccount = accounts.firstOrNull { it.isActive } ?: return
        header.setActiveProfile(activeAccount.id)
        binding.mainToolbar.subtitle = if (viewModel.displaySelfUsername) {
            activeAccount.fullName
        } else {
            null
        }
    }

    companion object {
        private const val DRAWER_ITEM_ADD_ACCOUNT: Long = -13
        private const val DRAWER_ITEM_ANNOUNCEMENTS: Long = 14

        /** Drawer identifier for the "Lists" section header. */
        private const val DRAWER_ITEM_LISTS: Long = 15
    }
}

private inline fun primaryDrawerItem(block: PrimaryDrawerItem.() -> Unit): PrimaryDrawerItem {
    return PrimaryDrawerItem()
        .apply {
            isSelectable = false
            isIconTinted = true
        }
        .apply(block)
}

private inline fun secondaryDrawerItem(block: SecondaryDrawerItem.() -> Unit): SecondaryDrawerItem {
    return SecondaryDrawerItem()
        .apply {
            isSelectable = false
            isIconTinted = true
        }
        .apply(block)
}

private var AbstractDrawerItem<*, *>.onClick: () -> Unit
    get() = throw UnsupportedOperationException()
    set(value) {
        onDrawerItemClickListener = { _, _, _ ->
            value()
            false
        }
    }

/**
 * Load images in to the drawer using the [RequestManager] in [glide].
 */
class MainDrawerImageLoader(val glide: RequestManager, val animateAvatars: Boolean) : AbstractDrawerImageLoader() {
    override fun set(imageView: ImageView, uri: Uri, placeholder: Drawable, tag: String?) {
        if (animateAvatars) {
            glide.load(uri).placeholder(placeholder).into(imageView)
        } else {
            glide.asBitmap().load(uri).placeholder(placeholder).into(imageView)
        }
    }

    override fun cancel(imageView: ImageView) {
        glide.clear(imageView)
    }

    override fun placeholder(ctx: Context, tag: String?): Drawable {
        if (tag == DrawerImageLoader.Tags.PROFILE.name || tag == DrawerImageLoader.Tags.PROFILE_DRAWER_ITEM.name) {
            return AppCompatResources.getDrawable(ctx, DR.drawable.avatar_default)!!
        }

        return super.placeholder(ctx, tag)
    }
}<|MERGE_RESOLUTION|>--- conflicted
+++ resolved
@@ -17,7 +17,6 @@
 
 package app.pachli
 
-import app.pachli.core.designsystem.R as DR
 import android.Manifest.permission.POST_NOTIFICATIONS
 import android.annotation.SuppressLint
 import android.app.NotificationManager
@@ -82,6 +81,7 @@
 import app.pachli.core.data.repository.MastodonList
 import app.pachli.core.database.model.AccountEntity
 import app.pachli.core.designsystem.EmbeddedFontFamily
+import app.pachli.core.designsystem.R as DR
 import app.pachli.core.model.Timeline
 import app.pachli.core.navigation.AboutActivityIntent
 import app.pachli.core.navigation.AccountActivityIntent
@@ -104,10 +104,6 @@
 import app.pachli.core.navigation.TimelineActivityIntent
 import app.pachli.core.navigation.TrendingActivityIntent
 import app.pachli.core.navigation.pachliAccountId
-<<<<<<< HEAD
-=======
-import app.pachli.core.network.model.Account
->>>>>>> 59a0e308
 import app.pachli.core.network.model.Notification
 import app.pachli.core.preferences.PrefKeys
 import app.pachli.core.ui.extensions.reduceSwipeSensitivity
@@ -265,7 +261,6 @@
                 notificationManager.cancel(MainActivityIntent.getNotificationTag(intent), notificationId)
             }
 
-<<<<<<< HEAD
             // TODO:
             // This next line is probably wrong, original code was:
             //
@@ -274,23 +269,6 @@
             //     accountManager.setActiveAccount(pachliAccountId)
             // }
             val accountSwitchRequested = viewModel.activeAccountId != -1L
-=======
-            /** there are two possibilities the accountId can be passed to MainActivity:
-             * - from our code as Long Intent Extra PACHLI_ACCOUNT_ID
-             * - from share shortcuts as String 'android.intent.extra.shortcut.ID'
-             */
-            var pachliAccountId = intent.pachliAccountId
-            if (pachliAccountId == -1L) {
-                val accountIdString = intent.getStringExtra(ShortcutManagerCompat.EXTRA_SHORTCUT_ID)
-                if (accountIdString != null) {
-                    pachliAccountId = accountIdString.toLong()
-                }
-            }
-            val accountSwitchRequested = pachliAccountId != -1L
-            if (accountSwitchRequested && pachliAccountId != activeAccount.id) {
-                accountManager.setActiveAccount(pachliAccountId)
-            }
->>>>>>> 59a0e308
 
             val openDrafts = MainActivityIntent.getOpenDrafts(intent)
 
@@ -358,21 +336,6 @@
 
         binding.viewPager.reduceSwipeSensitivity()
 
-<<<<<<< HEAD
-=======
-        setupDrawer(
-            intent.pachliAccountId,
-            savedInstanceState,
-            addSearchButton = hideTopToolbar,
-        )
-
-        /* Fetch user info while we're doing other things. This has to be done after setting up the
-         * drawer, though, because its callback touches the header in the drawer. */
-        fetchUserInfo()
-
-        fetchAnnouncements()
-
->>>>>>> 59a0e308
         // Initialise the tab adapter and set to viewpager. Fragments appear to be leaked if the
         // adapter changes over the life of the viewPager (the adapter, not its contents), so set
         // the initial list of tabs to empty, and set the full list later in setupTabs(). See
@@ -382,7 +345,6 @@
 
         // Done once, when the active account is loaded
         lifecycleScope.launch {
-<<<<<<< HEAD
             val account = viewModel.activeAccountFlow
                 .filterIsInstance<Loadable.Loaded<AccountEntity?>>()
                 .first().data ?: return@launch
@@ -399,16 +361,6 @@
                 addSearchButton = hideTopToolbar,
             )
         }
-=======
-            eventHub.events.collect { event ->
-                when (event) {
-                    is ProfileEditedEvent -> onFetchUserInfoSuccess(event.newProfileData)
-                    is MainTabsChangedEvent -> {
-                        refreshMainDrawerItems(
-                            intent.pachliAccountId,
-                            addSearchButton = hideTopToolbar,
-                        )
->>>>>>> 59a0e308
 
         // Fetch user info while we're doing other things. This has to be done after
         // setting up the drawer, though, because its callback touches the header in
@@ -443,22 +395,11 @@
         fetchAnnouncements()
 
         lifecycleScope.launch {
-<<<<<<< HEAD
             eventHub.events.collect { event ->
                 when (event) {
                     is AnnouncementReadEvent -> {
                         unreadAnnouncementsCount--
                         updateAnnouncementsBadge()
-=======
-            listsRepository.lists.collect { result ->
-                result.onSuccess { lists ->
-                    // Update the list of lists in the main drawer
-                    refreshMainDrawerItems(intent.pachliAccountId, addSearchButton = hideTopToolbar)
-
-                    // Any lists in tabs might have changed titles, update those
-                    if (lists is Lists.Loaded && tabAdapter.tabs.any { it.timeline is Timeline.UserList }) {
-                        setupTabs(false)
->>>>>>> 59a0e308
                     }
                 }
             }
@@ -520,11 +461,8 @@
         super.onMenuItemSelected(menuItem)
         return when (menuItem.itemId) {
             R.id.action_search -> {
-<<<<<<< HEAD
                 startActivity(SearchActivityIntent(this@MainActivity, viewModel.activeAccountId))
-=======
                 startActivity(SearchActivityIntent(this@MainActivity, intent.pachliAccountId))
->>>>>>> 59a0e308
                 true
             }
             R.id.action_remove_tab -> {
@@ -533,11 +471,8 @@
                 true
             }
             R.id.action_tab_preferences -> {
-<<<<<<< HEAD
                 startActivity(TabPreferenceActivityIntent(this, viewModel.activeAccountId))
-=======
                 startActivity(TabPreferenceActivityIntent(this, intent.pachliAccountId))
->>>>>>> 59a0e308
                 true
             }
             else -> super.onOptionsItemSelected(menuItem)
@@ -578,13 +513,9 @@
                 return true
             }
             KeyEvent.KEYCODE_SEARCH -> {
-<<<<<<< HEAD
-                startActivityWithDefaultTransition(SearchActivityIntent(this, viewModel.activeAccountId))
-=======
                 startActivityWithDefaultTransition(
                     SearchActivityIntent(this, intent.pachliAccountId),
                 )
->>>>>>> 59a0e308
                 return true
             }
         }
@@ -704,7 +635,6 @@
         })
     }
 
-<<<<<<< HEAD
     private val listDrawerItems = mutableListOf<PrimaryDrawerItem>()
 
     /**
@@ -735,34 +665,6 @@
         val headerPosition = binding.mainDrawer.getPosition(DRAWER_ITEM_LISTS)
         binding.mainDrawer.addItemsAtPosition(headerPosition + 1, *listDrawerItems.toTypedArray())
     }
-=======
-    private fun refreshMainDrawerItems(pachliAccountId: Long, addSearchButton: Boolean) {
-        val (listsDrawerItems, listsSectionTitle) = listsRepository.lists.value.get()?.let { result ->
-            when (result) {
-                Lists.Loading -> Pair(emptyList(), R.string.title_lists_loading)
-                is Lists.Loaded -> Pair(
-                    result.lists.sortedWith(compareByListTitle)
-                        .map { list ->
-                            primaryDrawerItem {
-                                nameText = list.title
-                                iconicsIcon = GoogleMaterial.Icon.gmd_list
-                                onClick = {
-                                    startActivityWithDefaultTransition(
-                                        TimelineActivityIntent.list(
-                                            this@MainActivity,
-                                            pachliAccountId,
-                                            list.id,
-                                            list.title,
-                                        ),
-                                    )
-                                }
-                            }
-                        },
-                    app.pachli.feature.lists.R.string.title_lists,
-                )
-            }
-        } ?: Pair(emptyList(), R.string.title_lists_failed)
->>>>>>> 59a0e308
 
     private fun refreshMainDrawerItems(pachliAccountId: Long, addSearchButton: Boolean) {
         binding.mainDrawer.apply {
@@ -809,14 +711,9 @@
                     nameRes = R.string.action_view_bookmarks
                     iconicsIcon = GoogleMaterial.Icon.gmd_bookmark
                     onClick = {
-<<<<<<< HEAD
-                        val intent = TimelineActivityIntent.bookmarks(context, pachliAccountId)
-                        startActivityWithDefaultTransition(intent)
-=======
                         startActivityWithDefaultTransition(
                             TimelineActivityIntent.bookmarks(context, pachliAccountId),
                         )
->>>>>>> 59a0e308
                     }
                 },
                 primaryDrawerItem {
@@ -824,54 +721,36 @@
                     isSelectable = false
                     iconicsIcon = GoogleMaterial.Icon.gmd_star
                     onClick = {
-<<<<<<< HEAD
-                        val intent = TimelineActivityIntent.favourites(context, pachliAccountId)
-                        startActivityWithDefaultTransition(intent)
-=======
                         startActivityWithDefaultTransition(
                             TimelineActivityIntent.favourites(context, pachliAccountId),
                         )
->>>>>>> 59a0e308
                     }
                 },
                 primaryDrawerItem {
                     nameRes = R.string.title_public_trending
                     iconicsIcon = GoogleMaterial.Icon.gmd_trending_up
                     onClick = {
-<<<<<<< HEAD
-                        startActivityWithDefaultTransition(TrendingActivityIntent(context, pachliAccountId))
-=======
                         startActivityWithDefaultTransition(
                             TrendingActivityIntent(context, pachliAccountId),
                         )
->>>>>>> 59a0e308
                     }
                 },
                 primaryDrawerItem {
                     nameRes = R.string.title_followed_hashtags
                     iconRes = R.drawable.ic_hashtag
                     onClick = {
-<<<<<<< HEAD
-                        startActivityWithDefaultTransition(FollowedTagsActivityIntent(context, pachliAccountId))
-=======
                         startActivityWithDefaultTransition(
                             FollowedTagsActivityIntent(context, pachliAccountId),
                         )
->>>>>>> 59a0e308
                     }
                 },
                 primaryDrawerItem {
                     nameRes = R.string.action_view_follow_requests
                     iconicsIcon = GoogleMaterial.Icon.gmd_person_add
                     onClick = {
-<<<<<<< HEAD
-                        val intent = AccountListActivityIntent(context, pachliAccountId, AccountListActivityIntent.Kind.FOLLOW_REQUESTS)
-                        startActivityWithDefaultTransition(intent)
-=======
                         startActivityWithDefaultTransition(
                             AccountListActivityIntent(context, pachliAccountId, AccountListActivityIntent.Kind.FOLLOW_REQUESTS),
                         )
->>>>>>> 59a0e308
                     }
                 },
                 primaryDrawerItem {
@@ -883,22 +762,14 @@
                 },
                 SectionDrawerItem().apply {
                     identifier = DRAWER_ITEM_LISTS
-<<<<<<< HEAD
                     nameRes = app.pachli.feature.lists.R.string.title_lists
-=======
-                    nameRes = listsSectionTitle
->>>>>>> 59a0e308
                 },
                 primaryDrawerItem {
                     nameRes = R.string.manage_lists
                     iconicsIcon = GoogleMaterial.Icon.gmd_settings
                     onClick = {
                         startActivityWithDefaultTransition(
-<<<<<<< HEAD
-                            ListActivityIntent(context, pachliAccountId),
-=======
                             ListsActivityIntent(context, pachliAccountId),
->>>>>>> 59a0e308
                         )
                     }
                 },
@@ -907,27 +778,18 @@
                     nameRes = R.string.action_access_drafts
                     iconRes = R.drawable.ic_notebook
                     onClick = {
-<<<<<<< HEAD
-                        val intent = DraftsActivityIntent(context, pachliAccountId)
-                        startActivityWithDefaultTransition(intent)
-=======
                         startActivityWithDefaultTransition(
                             DraftsActivityIntent(context, pachliAccountId),
                         )
->>>>>>> 59a0e308
                     }
                 },
                 primaryDrawerItem {
                     nameRes = R.string.action_access_scheduled_posts
                     iconRes = R.drawable.ic_access_time
                     onClick = {
-<<<<<<< HEAD
-                        startActivityWithDefaultTransition(ScheduledStatusActivityIntent(context, pachliAccountId))
-=======
                         startActivityWithDefaultTransition(
                             ScheduledStatusActivityIntent(context, pachliAccountId),
                         )
->>>>>>> 59a0e308
                     }
                 },
                 primaryDrawerItem {
@@ -935,13 +797,9 @@
                     nameRes = R.string.title_announcements
                     iconRes = R.drawable.ic_bullhorn_24dp
                     onClick = {
-<<<<<<< HEAD
-                        startActivityWithDefaultTransition(AnnouncementsActivityIntent(context, pachliAccountId))
-=======
                         startActivityWithDefaultTransition(
                             AnnouncementsActivityIntent(context, pachliAccountId),
                         )
->>>>>>> 59a0e308
                     }
                     badgeStyle = BadgeStyle().apply {
                         textColor = ColorHolder.fromColor(MaterialColors.getColor(binding.mainDrawer, com.google.android.material.R.attr.colorOnPrimary))
@@ -953,42 +811,27 @@
                     nameRes = R.string.action_view_account_preferences
                     iconRes = R.drawable.ic_account_settings
                     onClick = {
-<<<<<<< HEAD
-                        val intent = PreferencesActivityIntent(context, pachliAccountId, PreferenceScreen.ACCOUNT)
-                        startActivityWithDefaultTransition(intent)
-=======
                         startActivityWithDefaultTransition(
                             PreferencesActivityIntent(context, pachliAccountId, PreferenceScreen.ACCOUNT),
                         )
->>>>>>> 59a0e308
                     }
                 },
                 secondaryDrawerItem {
                     nameRes = R.string.action_view_preferences
                     iconicsIcon = GoogleMaterial.Icon.gmd_settings
                     onClick = {
-<<<<<<< HEAD
-                        val intent = PreferencesActivityIntent(context, pachliAccountId, PreferenceScreen.GENERAL)
-                        startActivityWithDefaultTransition(intent)
-=======
                         startActivityWithDefaultTransition(
                             PreferencesActivityIntent(context, pachliAccountId, PreferenceScreen.GENERAL),
                         )
->>>>>>> 59a0e308
                     }
                 },
                 primaryDrawerItem {
                     nameRes = R.string.action_edit_profile
                     iconicsIcon = GoogleMaterial.Icon.gmd_person
                     onClick = {
-<<<<<<< HEAD
-                        val intent = EditProfileActivityIntent(context, pachliAccountId)
-                        startActivityWithDefaultTransition(intent)
-=======
                         startActivityWithDefaultTransition(
                             EditProfileActivityIntent(context, pachliAccountId),
                         )
->>>>>>> 59a0e308
                     }
                 },
                 secondaryDrawerItem {
@@ -1014,13 +857,9 @@
                         nameRes = R.string.action_search
                         iconicsIcon = GoogleMaterial.Icon.gmd_search
                         onClick = {
-<<<<<<< HEAD
-                            startActivityWithDefaultTransition(SearchActivityIntent(context, pachliAccountId))
-=======
                             startActivityWithDefaultTransition(
                                 SearchActivityIntent(context, pachliAccountId),
                             )
->>>>>>> 59a0e308
                         }
                     },
                 )
@@ -1063,21 +902,13 @@
                     0 -> {
                         Timber.d("Clearing home timeline cache")
                         lifecycleScope.launch {
-<<<<<<< HEAD
-                            developerToolsUseCase.clearHomeTimelineCache(viewModel.activeAccount!!.id)
-=======
                             developerToolsUseCase.clearHomeTimelineCache(intent.pachliAccountId)
->>>>>>> 59a0e308
                         }
                     }
                     1 -> {
                         Timber.d("Removing most recent 40 statuses")
                         lifecycleScope.launch {
-<<<<<<< HEAD
-                            developerToolsUseCase.deleteFirstKStatuses(viewModel.activeAccount!!.id, 40)
-=======
                             developerToolsUseCase.deleteFirstKStatuses(intent.pachliAccountId, 40)
->>>>>>> 59a0e308
                         }
                     }
                 }
@@ -1123,13 +954,7 @@
         val previousTabIndex = binding.viewPager.currentItem
         val previousTab = tabAdapter.tabs.getOrNull(previousTabIndex)
 
-<<<<<<< HEAD
         val tabs = account.tabPreferences.map { TabViewData.from(account.id, it) }
-=======
-        val tabs = accountManager.activeAccount?.let { account ->
-            account.tabPreferences.map { TabViewData.from(account.id, it) }
-        }.orEmpty()
->>>>>>> 59a0e308
 
         // Detach any existing mediator before changing tab contents and attaching a new mediator
         tabLayoutMediator?.detach()
@@ -1137,15 +962,7 @@
         tabAdapter.tabs = tabs
         tabAdapter.notifyItemRangeChanged(0, tabs.size)
 
-<<<<<<< HEAD
         tabLayoutMediator = TabLayoutMediator(activeTabLayout, binding.viewPager, true, false) { tab: TabLayout.Tab, position: Int ->
-=======
-        tabLayoutMediator = TabLayoutMediator(
-            activeTabLayout,
-            binding.viewPager,
-            true,
-        ) { tab: TabLayout.Tab, position: Int ->
->>>>>>> 59a0e308
             tab.icon = AppCompatResources.getDrawable(this@MainActivity, tabs[position].icon)
             tab.contentDescription = tabs[position].title(this@MainActivity)
         }.also { it.attach() }
@@ -1224,11 +1041,7 @@
         val activeAccount = viewModel.activeAccount ?: return
 
         // open profile when active image was clicked
-<<<<<<< HEAD
         if (current) {
-=======
-        if (current && activeAccount != null) {
->>>>>>> 59a0e308
             val intent = AccountActivityIntent(this, activeAccount.id, activeAccount.accountId)
             startActivityWithDefaultTransition(intent)
             return
@@ -1251,10 +1064,6 @@
     private fun changeAccountAndRestart(accountId: Long, forward: Intent? = null) {
         Timber.d("changeAccount: new account ID: %s", accountId)
         cacheUpdater.stop()
-<<<<<<< HEAD
-=======
-        accountManager.setActiveAccount(accountId)
->>>>>>> 59a0e308
         val intent = MainActivityIntent(this, accountId)
         intent.flags = Intent.FLAG_ACTIVITY_NEW_TASK or Intent.FLAG_ACTIVITY_CLEAR_TASK
         if (forward != null) {
@@ -1267,7 +1076,6 @@
     }
 
     private fun logout() {
-<<<<<<< HEAD
         val activeAccount = viewModel.activeAccount ?: return
         AlertDialog.Builder(this)
             .setTitle(R.string.action_logout)
@@ -1281,32 +1089,9 @@
 
                 lifecycleScope.launch {
                     val nextAccount = logout.invoke()
-                    Timber.d("logout: Got next active account as: %d", nextAccount?.id)
-                    val intent = if (nextAccount != null) {
-                        MainActivityIntent(this@MainActivity, nextAccount.id)
-                    } else {
-                        LoginActivityIntent(this@MainActivity, LoginMode.DEFAULT)
-=======
-        accountManager.activeAccount?.let { activeAccount ->
-            AlertDialog.Builder(this)
-                .setTitle(R.string.action_logout)
-                .setMessage(getString(R.string.action_logout_confirm, activeAccount.fullName))
-                .setPositiveButton(android.R.string.ok) { _: DialogInterface?, _: Int ->
-                    binding.appBar.hide()
-                    binding.viewPager.hide()
-                    binding.progressBar.show()
-                    binding.bottomNav.hide()
-                    binding.composeButton.hide()
-
-                    lifecycleScope.launch {
-                        val nextAccount = logout.invoke()
-                        val intent = nextAccount?.let {
-                            MainActivityIntent(this@MainActivity, it.id)
-                        } ?: LoginActivityIntent(this@MainActivity, LoginMode.DEFAULT)
-                        startActivity(intent)
-                        finish()
->>>>>>> 59a0e308
-                    }
+                    val intent = nextAccount?.let {
+                        MainActivityIntent(this@MainActivity, it.id)
+                    } ?: LoginActivityIntent(this@MainActivity, LoginMode.DEFAULT)
                     startActivity(intent)
                     finish()
                 }
