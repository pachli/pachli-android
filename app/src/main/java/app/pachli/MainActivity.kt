/*
 * Copyright 2020 Tusky Contributors
 *
 * This file is a part of Pachli.
 *
 * This program is free software; you can redistribute it and/or modify it under the terms of the
 * GNU General Public License as published by the Free Software Foundation; either version 3 of the
 * License, or (at your option) any later version.
 *
 * Pachli is distributed in the hope that it will be useful, but WITHOUT ANY WARRANTY; without even
 * the implied warranty of MERCHANTABILITY or FITNESS FOR A PARTICULAR PURPOSE. See the GNU General
 * Public License for more details.
 *
 * You should have received a copy of the GNU General Public License along with Pachli; if not,
 * see <http://www.gnu.org/licenses>.
 */

package app.pachli

import android.Manifest.permission.POST_NOTIFICATIONS
import android.annotation.SuppressLint
import android.app.NotificationManager
import android.content.Context
import android.content.Intent
import android.content.pm.PackageManager.PERMISSION_GRANTED
import android.graphics.Bitmap
import android.graphics.Color
import android.graphics.drawable.Animatable
import android.graphics.drawable.Drawable
import android.net.Uri
import android.os.Build
import android.os.Build.VERSION_CODES.TIRAMISU
import android.os.Bundle
import android.text.TextUtils
import android.view.KeyEvent
import android.view.Menu
import android.view.MenuInflater
import android.view.MenuItem
import android.view.MenuItem.SHOW_AS_ACTION_NEVER
import android.view.View
import android.widget.ImageView
import androidx.activity.OnBackPressedCallback
import androidx.activity.viewModels
import androidx.appcompat.app.AlertDialog
import androidx.appcompat.content.res.AppCompatResources
import androidx.coordinatorlayout.widget.CoordinatorLayout
import androidx.core.app.ActivityCompat
import androidx.core.content.res.ResourcesCompat
import androidx.core.graphics.drawable.toDrawable
import androidx.core.view.GravityCompat
import androidx.core.view.MenuProvider
import androidx.core.view.forEach
import androidx.core.view.isVisible
import androidx.drawerlayout.widget.DrawerLayout.DrawerListener
import androidx.lifecycle.Lifecycle
import androidx.lifecycle.lifecycleScope
import androidx.lifecycle.repeatOnLifecycle
import androidx.viewpager2.widget.MarginPageTransformer
import app.pachli.appstore.CacheUpdater
import app.pachli.components.notifications.createNotificationChannelsForAccount
import app.pachli.components.notifications.domain.AndroidNotificationsAreEnabledUseCase
import app.pachli.components.notifications.domain.EnableAllNotificationsUseCase
import app.pachli.core.activity.BottomSheetActivity
import app.pachli.core.activity.PostLookupFallbackBehavior
import app.pachli.core.activity.ReselectableFragment
import app.pachli.core.activity.extensions.TransitionKind
import app.pachli.core.activity.extensions.startActivityWithDefaultTransition
import app.pachli.core.activity.extensions.startActivityWithTransition
import app.pachli.core.common.di.ApplicationScope
import app.pachli.core.common.extensions.hide
import app.pachli.core.common.extensions.show
import app.pachli.core.common.extensions.viewBinding
import app.pachli.core.common.util.unsafeLazy
import app.pachli.core.data.model.MastodonList
import app.pachli.core.data.repository.ListsRepository.Companion.compareByListTitle
import app.pachli.core.data.repository.PachliAccount
import app.pachli.core.database.model.AccountEntity
import app.pachli.core.designsystem.EmbeddedFontFamily
import app.pachli.core.designsystem.R as DR
import app.pachli.core.eventhub.EventHub
import app.pachli.core.model.Timeline
import app.pachli.core.navigation.AboutActivityIntent
import app.pachli.core.navigation.AccountActivityIntent
import app.pachli.core.navigation.AccountListActivityIntent
import app.pachli.core.navigation.AnnouncementsActivityIntent
import app.pachli.core.navigation.ComposeActivityIntent
import app.pachli.core.navigation.DraftsActivityIntent
import app.pachli.core.navigation.EditProfileActivityIntent
import app.pachli.core.navigation.FollowedTagsActivityIntent
import app.pachli.core.navigation.IntentRouterActivityIntent
import app.pachli.core.navigation.ListsActivityIntent
import app.pachli.core.navigation.LoginActivityIntent
import app.pachli.core.navigation.LoginActivityIntent.LoginMode
import app.pachli.core.navigation.MainActivityIntent
import app.pachli.core.navigation.MainActivityIntent.Payload
import app.pachli.core.navigation.PreferencesActivityIntent
import app.pachli.core.navigation.PreferencesActivityIntent.PreferenceScreen
import app.pachli.core.navigation.ScheduledStatusActivityIntent
import app.pachli.core.navigation.SearchActivityIntent
import app.pachli.core.navigation.SuggestionsActivityIntent
import app.pachli.core.navigation.TabPreferenceActivityIntent
import app.pachli.core.navigation.TimelineActivityIntent
import app.pachli.core.navigation.TrendingActivityIntent
import app.pachli.core.navigation.pachliAccountId
import app.pachli.core.network.model.Announcement
import app.pachli.core.network.model.Notification
import app.pachli.core.preferences.MainNavigationPosition
import app.pachli.core.preferences.TabAlignment
import app.pachli.core.preferences.TabContents
import app.pachli.core.ui.AlignableTabLayoutAlignment
import app.pachli.core.ui.emojify
import app.pachli.core.ui.extensions.await
import app.pachli.core.ui.extensions.reduceSwipeSensitivity
import app.pachli.core.ui.makeIcon
import app.pachli.databinding.ActivityMainBinding
import app.pachli.db.DraftsAlert
import app.pachli.interfaces.ActionButtonActivity
import app.pachli.pager.MainPagerAdapter
import app.pachli.updatecheck.UpdateCheck
import app.pachli.usecase.DeveloperToolsUseCase
import app.pachli.util.UpdateShortCutsUseCase
import app.pachli.util.getDimension
import com.bumptech.glide.Glide
import com.bumptech.glide.RequestManager
import com.bumptech.glide.load.resource.bitmap.RoundedCorners
import com.bumptech.glide.request.target.CustomTarget
import com.bumptech.glide.request.target.FixedSizeDrawable
import com.bumptech.glide.request.transition.Transition
import com.google.android.material.color.MaterialColors
import com.google.android.material.tabs.TabLayout
import com.google.android.material.tabs.TabLayout.OnTabSelectedListener
import com.google.android.material.tabs.TabLayoutMediator
import com.mikepenz.iconics.IconicsSize
import com.mikepenz.iconics.typeface.library.googlematerial.GoogleMaterial
import com.mikepenz.materialdrawer.holder.BadgeStyle
import com.mikepenz.materialdrawer.holder.ColorHolder
import com.mikepenz.materialdrawer.holder.ImageHolder
import com.mikepenz.materialdrawer.holder.StringHolder
import com.mikepenz.materialdrawer.iconics.iconicsIcon
import com.mikepenz.materialdrawer.model.AbstractDrawerItem
import com.mikepenz.materialdrawer.model.DividerDrawerItem
import com.mikepenz.materialdrawer.model.PrimaryDrawerItem
import com.mikepenz.materialdrawer.model.ProfileDrawerItem
import com.mikepenz.materialdrawer.model.ProfileSettingDrawerItem
import com.mikepenz.materialdrawer.model.SecondaryDrawerItem
import com.mikepenz.materialdrawer.model.SectionDrawerItem
import com.mikepenz.materialdrawer.model.interfaces.IProfile
import com.mikepenz.materialdrawer.model.interfaces.Typefaceable
import com.mikepenz.materialdrawer.model.interfaces.descriptionRes
import com.mikepenz.materialdrawer.model.interfaces.descriptionText
import com.mikepenz.materialdrawer.model.interfaces.iconRes
import com.mikepenz.materialdrawer.model.interfaces.iconUrl
import com.mikepenz.materialdrawer.model.interfaces.nameRes
import com.mikepenz.materialdrawer.model.interfaces.nameText
import com.mikepenz.materialdrawer.util.AbstractDrawerImageLoader
import com.mikepenz.materialdrawer.util.DrawerImageLoader
import com.mikepenz.materialdrawer.util.addItemAtPosition
import com.mikepenz.materialdrawer.util.addItems
import com.mikepenz.materialdrawer.util.addItemsAtPosition
import com.mikepenz.materialdrawer.util.getPosition
import com.mikepenz.materialdrawer.util.removeItemByPosition
import com.mikepenz.materialdrawer.util.removeItems
import com.mikepenz.materialdrawer.util.updateBadge
import com.mikepenz.materialdrawer.widget.AccountHeaderView
import dagger.hilt.android.AndroidEntryPoint
import de.c1710.filemojicompat_ui.helpers.EMOJI_PREFERENCE
import javax.inject.Inject
import kotlin.math.max
import kotlinx.coroutines.CoroutineScope
import kotlinx.coroutines.flow.collectLatest
import kotlinx.coroutines.flow.distinctUntilChangedBy
import kotlinx.coroutines.flow.filterNotNull
import kotlinx.coroutines.flow.first
import kotlinx.coroutines.launch
import kotlinx.coroutines.sync.Mutex
import kotlinx.coroutines.sync.withLock
import timber.log.Timber

@AndroidEntryPoint
class MainActivity : BottomSheetActivity(), ActionButtonActivity, MenuProvider {
    @Inject
    @ApplicationScope
    lateinit var externalScope: CoroutineScope

    @Inject
    lateinit var eventHub: EventHub

    @Inject
    lateinit var cacheUpdater: CacheUpdater

    @Inject
    lateinit var draftsAlert: DraftsAlert

    @Inject
    lateinit var updateCheck: UpdateCheck

    @Inject
    lateinit var developerToolsUseCase: DeveloperToolsUseCase

    @Inject
    lateinit var enableAllNotifications: EnableAllNotificationsUseCase

    @Inject
    lateinit var androidNotificationsAreEnabled: AndroidNotificationsAreEnabledUseCase

    @Inject
    lateinit var updateShortCuts: UpdateShortCutsUseCase

    private val viewModel: MainViewModel by viewModels()

    private val binding by viewBinding(ActivityMainBinding::inflate)

    override val actionButton by unsafeLazy { binding.composeButton }

    private lateinit var header: AccountHeaderView

    private var onTabSelectedListener: OnTabSelectedListener? = null

    private lateinit var glide: RequestManager

    // We need to know if the emoji pack has been changed
    private var selectedEmojiPack: String? = null

    /** Mediate between binding.viewPager and the chosen tab layout */
    private var tabLayoutMediator: TabLayoutMediator? = null

    /** Adapter for the different timeline tabs */
    private lateinit var tabAdapter: MainPagerAdapter

    private val onBackPressedCallback = object : OnBackPressedCallback(false) {
        override fun handleOnBackPressed() {
            when {
                binding.mainDrawerLayout.isOpen -> binding.mainDrawerLayout.close()
                binding.viewPager.currentItem != 0 -> binding.viewPager.currentItem = 0
            }
        }
    }

    /**
     * Drawer items corresponding to the account's Mastodon lists. May be empty if
     * the account has no lists.
     */
    private val listDrawerItems = mutableListOf<PrimaryDrawerItem>()

    private val pachliAccountId by unsafeLazy { intent.pachliAccountId }

    /** Mutex to protect modifications to the drawer's items. */
    private val drawerMutex = Mutex()

    @SuppressLint("RestrictedApi")
    override fun onCreate(savedInstanceState: Bundle?) {
        super.onCreate(savedInstanceState)
        setContentView(binding.root)

        viewModel.accept(InfallibleUiAction.LoadPachliAccount(pachliAccountId))

        var showNotificationTab = MainActivityIntent.getOpenNotificationTab(intent)

        // check for savedInstanceState in order to not handle intent events more than once
        if (intent != null && savedInstanceState == null) {
            val payload = MainActivityIntent.payload(intent)
            when (payload) {
                is Payload.Notification -> {
                    val notificationManager = getSystemService(NOTIFICATION_SERVICE) as NotificationManager
                    notificationManager.cancel(payload.notificationTag, payload.notificationId)
                    when (payload.notificationType) {
                        Notification.Type.FOLLOW_REQUEST -> {
                            val intent = AccountListActivityIntent(this, intent.pachliAccountId, AccountListActivityIntent.Kind.FOLLOW_REQUESTS)
                            startActivityWithDefaultTransition(intent)
                        }

                        else -> showNotificationTab = true
                    }
                }

                is Payload.OpenAs -> viewUrl(intent.pachliAccountId, payload.url, PostLookupFallbackBehavior.DISPLAY_ERROR)

                Payload.OpenDrafts -> startActivity(DraftsActivityIntent(this, intent.pachliAccountId))

                Payload.Start -> {
                    /* Fall through, normal startup. */
                }
            }
        }

        window.statusBarColor = Color.TRANSPARENT // don't draw a status bar, the DrawerLayout and the MaterialDrawerLayout have their own

        glide = Glide.with(this)

        // Determine which of the three toolbars should be the supportActionBar (which hosts
        // the options menu).
        val hideTopToolbar = viewModel.uiState.value.hideTopToolbar
        if (hideTopToolbar) {
            when (viewModel.uiState.value.mainNavigationPosition) {
                MainNavigationPosition.TOP -> setSupportActionBar(binding.topNav)
                MainNavigationPosition.BOTTOM -> setSupportActionBar(binding.bottomNav)
            }
            binding.mainToolbar.hide()
            // There's not enough space in the top/bottom bars to show the title as well.
            supportActionBar?.setDisplayShowTitleEnabled(false)
        } else {
            setSupportActionBar(binding.mainToolbar)
            binding.mainToolbar.show()
        }

        addMenuProvider(this)

        binding.viewPager.reduceSwipeSensitivity()

        // Initialise the tab adapter and set to viewpager. Fragments appear to be leaked if the
        // adapter changes over the life of the viewPager (the adapter, not its contents), so set
        // the initial list of tabs to empty, and set the full list later in setupTabs(). See
        // https://github.com/tuskyapp/Tusky/issues/3251 for details.
        tabAdapter = MainPagerAdapter(emptyList(), this)
        binding.viewPager.adapter = tabAdapter

        // Process different parts of the account flow depending on what's changed
        val account = viewModel.pachliAccountFlow.filterNotNull()

        lifecycleScope.launch {
            repeatOnLifecycle(Lifecycle.State.CREATED) {
                // TODO: Continue to call this, as it sets properties in NotificationConfig
                androidNotificationsAreEnabled(this@MainActivity)
                enableAllNotifications()
            }
        }

        lifecycleScope.launch {
            repeatOnLifecycle(Lifecycle.State.STARTED) {
                // One-off setup independent of the UI state.
                val initialAccount = account.first()
                createNotificationChannelsForAccount(initialAccount.entity, this@MainActivity)

                bindMainDrawer(initialAccount)
                bindMainDrawerItems(initialAccount, savedInstanceState)

                // Process the UI state. This has to happen *after* the main drawer has
                // been configured.
                launch {
                    viewModel.uiState.collect { uiState ->
                        bindMainDrawerSearch(this@MainActivity, initialAccount.id, uiState.hideTopToolbar)
                        bindMainDrawerProfileHeader(uiState)
                        bindMainDrawerScheduledPosts(this@MainActivity, initialAccount.id, uiState.canSchedulePost)
                    }
                }

                launch {
                    viewModel.uiState.distinctUntilChangedBy { it.accounts }.collect {
                        updateShortCuts(it.accounts)
                    }
                }

                // Process changes to the account's header picture.
                launch {
                    account.distinctUntilChangedBy { it.entity.profileHeaderPictureUrl }.collectLatest {
                        header.headerBackground = ImageHolder(it.entity.profileHeaderPictureUrl)
                    }
                }
            }
        }

        lifecycleScope.launch {
            repeatOnLifecycle(Lifecycle.State.RESUMED) {
<<<<<<< HEAD
=======
                // Process changes to the account's lists.
>>>>>>> 34f9edba
                launch {
                    account.distinctUntilChangedBy { it.lists }.collectLatest { account ->
                        bindMainDrawerLists(account.id, account.lists)
                    }
                }
<<<<<<< HEAD
=======

>>>>>>> 34f9edba
                // Process changes to the account's profile picture.
                launch {
                    account.distinctUntilChangedBy { it.entity.profilePictureUrl }.collectLatest {
                        bindDrawerAvatar(it.entity.profilePictureUrl, false)
                    }
                }

                // Process changes to the account's tab preferences.
                launch {
                    account.distinctUntilChangedBy { it.entity.tabPreferences }.collectLatest {
                        bindTabs(it.entity, showNotificationTab)
                        showNotificationTab = false
                    }
                }

                launch {
                    account.distinctUntilChangedBy { it.announcements }.collectLatest {
                        bindMainDrawerAnnouncements(it.announcements)
                    }
                }

<<<<<<< HEAD
=======
                launch {
                    viewModel.uiResult.collect(::bindUiResult)
                }
            }
        }

>>>>>>> 34f9edba
        selectedEmojiPack = sharedPreferencesRepository.getString(EMOJI_PREFERENCE, "")

        onBackPressedDispatcher.addCallback(this, onBackPressedCallback)

        if (Build.VERSION.SDK_INT >= TIRAMISU && ActivityCompat.checkSelfPermission(this, POST_NOTIFICATIONS) != PERMISSION_GRANTED) {
            ActivityCompat.requestPermissions(this, arrayOf(POST_NOTIFICATIONS), 1)
        }

        // "Post failed" dialog should display in this activity
        draftsAlert.observeInContext(this, true)
    }

    override fun onCreateMenu(menu: Menu, menuInflater: MenuInflater) {
        super.onCreateMenu(menu, menuInflater)

        menuInflater.inflate(R.menu.activity_main, menu)
        menu.findItem(R.id.action_search)?.apply {
            icon = makeIcon(this@MainActivity, GoogleMaterial.Icon.gmd_search, IconicsSize.dp(20))
        }
    }

    override fun onPrepareMenu(menu: Menu) {
        super<BottomSheetActivity>.onPrepareMenu(menu)

        menu.findItem(R.id.action_remove_tab).isVisible = tabAdapter.tabs.getOrNull(binding.viewPager.currentItem)?.let {
            it.timeline != Timeline.Home
        } == true

        // If the main toolbar is hidden then there's no space in the top/bottomNav to show
        // the menu items as icons, so forceably disable them
        if (!binding.mainToolbar.isVisible) menu.forEach { it.setShowAsAction(SHOW_AS_ACTION_NEVER) }
    }

    override fun onMenuItemSelected(menuItem: MenuItem): Boolean {
        super.onMenuItemSelected(menuItem)
        return when (menuItem.itemId) {
            R.id.action_search -> {
                startActivity(SearchActivityIntent(this@MainActivity, pachliAccountId))
                true
            }
            R.id.action_remove_tab -> {
                val timeline = tabAdapter.tabs[binding.viewPager.currentItem].timeline
                viewModel.accept(InfallibleUiAction.TabRemoveTimeline(pachliAccountId, timeline))
                true
            }
            R.id.action_tab_preferences -> {
                startActivity(TabPreferenceActivityIntent(this, pachliAccountId))
                true
            }
            else -> super.onOptionsItemSelected(menuItem)
        }
    }

    override fun onResume() {
        super.onResume()
        val currentEmojiPack = sharedPreferencesRepository.getString(EMOJI_PREFERENCE, "")
        if (currentEmojiPack != selectedEmojiPack) {
            Timber.d(
                "onResume: EmojiPack has been changed from %s to %s",
                selectedEmojiPack,
                currentEmojiPack,
            )
            selectedEmojiPack = currentEmojiPack
            recreate()
        }

        lifecycleScope.launch { updateCheck.checkForUpdate(this@MainActivity) }
    }

    override fun onStart() {
        super.onStart()
        // For some reason the navigation drawer is opened when the activity is recreated
        if (binding.mainDrawerLayout.isOpen) {
            binding.mainDrawerLayout.closeDrawer(GravityCompat.START, false)
        }
    }

    override fun onKeyDown(keyCode: Int, event: KeyEvent): Boolean {
        when (keyCode) {
            KeyEvent.KEYCODE_MENU -> {
                if (binding.mainDrawerLayout.isOpen) {
                    binding.mainDrawerLayout.close()
                } else {
                    binding.mainDrawerLayout.open()
                }
                return true
            }
            KeyEvent.KEYCODE_SEARCH -> {
                startActivityWithDefaultTransition(
                    SearchActivityIntent(this, pachliAccountId),
                )
                return true
            }
        }
        if (event.isCtrlPressed || event.isShiftPressed) {
            // FIXME: blackberry keyONE raises SHIFT key event even CTRL IS PRESSED
            when (keyCode) {
                KeyEvent.KEYCODE_N -> {
                    // open compose activity by pressing SHIFT + N (or CTRL + N)
                    val composeIntent = ComposeActivityIntent(applicationContext, pachliAccountId)
                    startActivity(composeIntent)
                    return true
                }
            }
        }
        return super.onKeyDown(keyCode, event)
    }

    /**
     * Initialises the main drawer and header properties.
     *
     * See [bindMainDrawerProfileHeader] for setting the header contents.
     */
    private fun bindMainDrawer(pachliAccount: PachliAccount) {
        // Clicking on navigation elements opens the drawer.
        val drawerOpenClickListener = View.OnClickListener { binding.mainDrawerLayout.open() }
        binding.mainToolbar.setNavigationOnClickListener(drawerOpenClickListener)
        binding.topNav.setNavigationOnClickListener(drawerOpenClickListener)
        binding.bottomNav.setNavigationOnClickListener(drawerOpenClickListener)

        // Header should allow user to add new accounts.
        header = AccountHeaderView(this).apply {
            headerBackgroundScaleType = ImageView.ScaleType.CENTER_CROP
            currentHiddenInList = true
            onAccountHeaderListener = { _: View?, profile: IProfile, current: Boolean ->
                onAccountHeaderClick(pachliAccount, profile, current)
                false
            }
            addProfile(
                ProfileSettingDrawerItem().apply {
                    identifier = DRAWER_ITEM_ADD_ACCOUNT
                    nameRes = R.string.add_account_name
                    descriptionRes = R.string.add_account_description
                    iconicsIcon = GoogleMaterial.Icon.gmd_add
                },
                0,
            )
            attachToSliderView(binding.mainDrawer)
            dividerBelowHeader = false
            closeDrawerOnProfileListClick = true
        }

        header.currentProfileName.maxLines = 1
        header.currentProfileName.ellipsize = TextUtils.TruncateAt.END

        // Account header background and text colours are not styleable, so set them here
        header.accountHeaderBackground.setBackgroundColor(
            MaterialColors.getColor(header, com.google.android.material.R.attr.colorSecondaryContainer),
        )
        val headerTextColor = MaterialColors.getColor(header, com.google.android.material.R.attr.colorOnSecondaryContainer)
        header.currentProfileName.setTextColor(headerTextColor)
        header.currentProfileEmail.setTextColor(headerTextColor)

        DrawerImageLoader.init(MainDrawerImageLoader(glide, viewModel.uiState.value.animateAvatars))

        binding.mainDrawerLayout.addDrawerListener(
            object : DrawerListener {
                override fun onDrawerSlide(drawerView: View, slideOffset: Float) {}

                override fun onDrawerOpened(drawerView: View) {
                    onBackPressedCallback.isEnabled = true
                }

                override fun onDrawerClosed(drawerView: View) {
                    onBackPressedCallback.isEnabled = binding.tabLayout.selectedTabPosition > 0
                }

                override fun onDrawerStateChanged(newState: Int) {}
            },
        )
    }

    /**
     * Binds the "search" menu item in the main drawer.
     *
     * @param context
     * @param pachliAccountId
     * @param showSearchItem True if a "Search" menu item should be added to the list
     * (because the top toolbar is hidden), false if any existing search item should be
     * removed.
     */
    private suspend fun bindMainDrawerSearch(context: Context, pachliAccountId: Long, showSearchItem: Boolean) = drawerMutex.withLock {
        val searchItemPosition = binding.mainDrawer.getPosition(DRAWER_ITEM_SEARCH)
        val showing = searchItemPosition != -1

        // If it's showing state and desired showing state are the same there's nothing
        // to do.
        if (showing == showSearchItem) return

        // Showing and not wanted, remove it.
        if (!showSearchItem) {
            binding.mainDrawer.removeItemByPosition(searchItemPosition)
            return
        }

        // Add a "Search" menu item.
        binding.mainDrawer.addItemAtPosition(
            4,
            primaryDrawerItem {
                identifier = DRAWER_ITEM_SEARCH
                nameRes = R.string.action_search
                iconicsIcon = GoogleMaterial.Icon.gmd_search
                onClick = {
                    startActivityWithDefaultTransition(
                        SearchActivityIntent(context, pachliAccountId),
                    )
                }
            },
        )
        updateMainDrawerTypeface(sharedPreferencesRepository.fontFamily)
    }

    /**
     * Binds the "Scheduled posts" menu item in the main drawer.
     *
     * @param context
     * @param pachliAccountId
     * @param showSchedulePosts True if a "Scheduled posts" menu item should be added
     * to the list, false if any existing item should be removed.
     */
    private suspend fun bindMainDrawerScheduledPosts(context: Context, pachliAccountId: Long, showSchedulePosts: Boolean) = drawerMutex.withLock {
        // Can't use binding.mainDrawer.getPosition() here, as that returns -1 if the
        // account list is open (https://github.com/mikepenz/MaterialDrawer/issues/2826).
        // Instead, pull the position from the adapter for primary items. This is offset
        // by 1 in the adapter that wraps all the items.
        val existingPosition = binding.mainDrawer.itemAdapter.getAdapterPosition(DRAWER_ITEM_SCHEDULED_POSTS)

        val showing = existingPosition != -1
        if (showing == showSchedulePosts) return

        if (!showSchedulePosts) {
            binding.mainDrawer.itemAdapter.removeByIdentifier(DRAWER_ITEM_SCHEDULED_POSTS)
            return
        }

        // Add the "Scheduled posts" item immediately after "Drafts"
        val relativeDraftsPosition = binding.mainDrawer.itemAdapter.getAdapterPosition(DRAWER_ITEM_DRAFTS)
        val globalDraftsPosition = binding.mainDrawer.itemAdapter.getGlobalPosition(relativeDraftsPosition)
        binding.mainDrawer.itemAdapter.add(
            globalDraftsPosition + 1,
            primaryDrawerItem {
                identifier = DRAWER_ITEM_SCHEDULED_POSTS
                nameRes = R.string.action_access_scheduled_posts
                iconRes = R.drawable.ic_access_time
                onClick = {
                    startActivityWithDefaultTransition(
                        ScheduledStatusActivityIntent(context, pachliAccountId),
                    )
                }
            },
        )

        updateMainDrawerTypeface(sharedPreferencesRepository.fontFamily)
    }

    /** Binds [lists] to the "Lists" section in the main drawer. */
    private suspend fun bindMainDrawerLists(pachliAccountId: Long, lists: List<MastodonList>) = drawerMutex.withLock {
        // Can't use binding.mainDrawer.getPosition() here, as that returns -1 if the
        // account list is open (https://github.com/mikepenz/MaterialDrawer/issues/2826).
        // Instead, pull the position from the adapter for primary items. This is offset
        // by 1 in the adapter that wraps all the items.
        val headerPosition = binding.mainDrawer.itemAdapter.getAdapterPosition(DRAWER_ITEM_LISTS) + 1
        if (headerPosition == 0) return@withLock

        binding.mainDrawer.removeItems(*listDrawerItems.toTypedArray())

        listDrawerItems.clear()
        lists.sortedWith(compareByListTitle).forEach { list ->
            listDrawerItems.add(
                primaryDrawerItem {
                    nameText = list.title
                    iconicsIcon = GoogleMaterial.Icon.gmd_list
                    onClick = {
                        startActivityWithDefaultTransition(
                            TimelineActivityIntent.list(
                                this@MainActivity,
                                pachliAccountId,
                                list.listId,
                                list.title,
                            ),
                        )
                    }
                },
            )
        }

        // Insert items after the "Lists" header. Again, use the itemAdapter directly
        // instead of addItemsAtPosition.
        binding.mainDrawer.addItemsAtPosition(headerPosition + 1, *listDrawerItems.toTypedArray())
        updateMainDrawerTypeface(sharedPreferencesRepository.fontFamily)
    }

    /**
     * Binds the normal drawer items.
     *
     * See [bindMainDrawerLists] and [bindMainDrawerSearch].
     */
    private suspend fun bindMainDrawerItems(pachliAccount: PachliAccount, savedInstanceState: Bundle?) = drawerMutex.withLock {
        val pachliAccountId = pachliAccount.id

        binding.mainDrawer.apply {
            itemAdapter.clear()
            tintStatusBar = true
            addItems(
                primaryDrawerItem {
                    nameRes = R.string.title_notifications
                    iconicsIcon = GoogleMaterial.Icon.gmd_notifications
                    onClick = {
                        startActivityWithDefaultTransition(
                            TimelineActivityIntent.notifications(context, pachliAccountId),
                        )
                    }
                },
                primaryDrawerItem {
                    nameRes = R.string.title_public_local
                    iconRes = R.drawable.ic_local_24dp
                    onClick = {
                        startActivityWithDefaultTransition(
                            TimelineActivityIntent.publicLocal(context, pachliAccountId),
                        )
                    }
                },
                primaryDrawerItem {
                    nameRes = R.string.title_public_federated
                    iconRes = R.drawable.ic_public_24dp
                    onClick = {
                        startActivityWithDefaultTransition(
                            TimelineActivityIntent.publicFederated(context, pachliAccountId),
                        )
                    }
                },
                primaryDrawerItem {
                    nameRes = R.string.title_direct_messages
                    iconRes = R.drawable.ic_reblog_direct_24dp
                    onClick = {
                        startActivityWithDefaultTransition(
                            TimelineActivityIntent.conversations(context, pachliAccountId),
                        )
                    }
                },
                primaryDrawerItem {
                    nameRes = R.string.action_view_bookmarks
                    iconicsIcon = GoogleMaterial.Icon.gmd_bookmark
                    onClick = {
                        startActivityWithDefaultTransition(
                            TimelineActivityIntent.bookmarks(context, pachliAccountId),
                        )
                    }
                },
                primaryDrawerItem {
                    nameRes = R.string.action_view_favourites
                    isSelectable = false
                    iconicsIcon = GoogleMaterial.Icon.gmd_star
                    onClick = {
                        startActivityWithDefaultTransition(
                            TimelineActivityIntent.favourites(context, pachliAccountId),
                        )
                    }
                },
                primaryDrawerItem {
                    nameRes = R.string.title_public_trending
                    iconicsIcon = GoogleMaterial.Icon.gmd_trending_up
                    onClick = {
                        startActivityWithDefaultTransition(
                            TrendingActivityIntent(context, pachliAccountId),
                        )
                    }
                },
                primaryDrawerItem {
                    nameRes = R.string.title_followed_hashtags
                    iconRes = R.drawable.ic_hashtag
                    onClick = {
                        startActivityWithDefaultTransition(
                            FollowedTagsActivityIntent(context, pachliAccountId),
                        )
                    }
                },
                primaryDrawerItem {
                    nameRes = R.string.action_view_follow_requests
                    iconicsIcon = GoogleMaterial.Icon.gmd_person_add
                    onClick = {
                        startActivityWithDefaultTransition(
                            AccountListActivityIntent(context, pachliAccountId, AccountListActivityIntent.Kind.FOLLOW_REQUESTS),
                        )
                    }
                },
                primaryDrawerItem {
                    nameRes = R.string.action_suggestions
                    iconicsIcon = GoogleMaterial.Icon.gmd_explore
                    onClick = {
                        startActivityWithDefaultTransition(SuggestionsActivityIntent(context, pachliAccountId))
                    }
                },
                SectionDrawerItem().apply {
                    identifier = DRAWER_ITEM_LISTS
                    nameRes = app.pachli.feature.lists.R.string.title_lists
                },
                primaryDrawerItem {
                    nameRes = R.string.manage_lists
                    iconicsIcon = GoogleMaterial.Icon.gmd_settings
                    onClick = {
                        startActivityWithDefaultTransition(
                            ListsActivityIntent(context, pachliAccountId),
                        )
                    }
                },
                DividerDrawerItem(),
                primaryDrawerItem {
                    identifier = DRAWER_ITEM_DRAFTS
                    nameRes = R.string.action_access_drafts
                    iconRes = R.drawable.ic_notebook
                    onClick = {
                        startActivityWithDefaultTransition(
                            DraftsActivityIntent(context, pachliAccountId),
                        )
                    }
                },
                primaryDrawerItem {
                    identifier = DRAWER_ITEM_ANNOUNCEMENTS
                    nameRes = R.string.title_announcements
                    iconRes = R.drawable.ic_bullhorn_24dp
                    onClick = {
                        startActivityWithDefaultTransition(
                            AnnouncementsActivityIntent(context, pachliAccountId),
                        )
                    }
                    badgeStyle = BadgeStyle().apply {
                        textColor = ColorHolder.fromColor(MaterialColors.getColor(binding.mainDrawer, com.google.android.material.R.attr.colorOnPrimary))
                        color = ColorHolder.fromColor(MaterialColors.getColor(binding.mainDrawer, com.google.android.material.R.attr.colorPrimary))
                    }
                },
                DividerDrawerItem(),
                secondaryDrawerItem {
                    nameRes = R.string.action_view_account_preferences
                    iconRes = R.drawable.ic_account_settings
                    onClick = {
                        startActivityWithDefaultTransition(
                            PreferencesActivityIntent(context, pachliAccountId, PreferenceScreen.ACCOUNT),
                        )
                    }
                },
                secondaryDrawerItem {
                    nameRes = R.string.action_view_preferences
                    iconicsIcon = GoogleMaterial.Icon.gmd_settings
                    onClick = {
                        startActivityWithDefaultTransition(
                            PreferencesActivityIntent(context, pachliAccountId, PreferenceScreen.GENERAL),
                        )
                    }
                },
                primaryDrawerItem {
                    nameRes = R.string.action_edit_profile
                    iconicsIcon = GoogleMaterial.Icon.gmd_person
                    onClick = {
                        startActivityWithDefaultTransition(
                            EditProfileActivityIntent(context, pachliAccountId),
                        )
                    }
                },
                secondaryDrawerItem {
                    nameRes = app.pachli.feature.about.R.string.about_title_activity
                    iconicsIcon = GoogleMaterial.Icon.gmd_info
                    onClick = {
                        startActivityWithDefaultTransition(
                            AboutActivityIntent(context),
                        )
                    }
                },
                secondaryDrawerItem {
                    nameRes = R.string.action_logout
                    iconRes = R.drawable.ic_logout
                    onClick = { logout(pachliAccount) }
                },
            )

            setSavedInstance(savedInstanceState)
        }

        if (BuildConfig.DEBUG) {
            // Add a "Developer tools" entry. Code that makes it easier to
            // set the app state at runtime belongs here, it will never
            // be exposed to users.
            binding.mainDrawer.addItems(
                DividerDrawerItem(),
                secondaryDrawerItem {
                    nameText = "Developer tools"
                    isEnabled = true
                    iconicsIcon = GoogleMaterial.Icon.gmd_developer_mode
                    onClick = {
                        buildDeveloperToolsDialog().show()
                    }
                },
            )
        }
        updateMainDrawerTypeface(sharedPreferencesRepository.fontFamily)
    }

    private fun buildDeveloperToolsDialog(): AlertDialog {
        return AlertDialog.Builder(this)
            .setTitle("Developer Tools")
            .setItems(
                arrayOf(
                    "Clear home timeline cache",
                    "Remove first 40 statuses",
                ),
            ) { _, which ->
                Timber.d("Developer tools: %d", which)
                when (which) {
                    0 -> {
                        Timber.d("Clearing home timeline cache")
                        lifecycleScope.launch {
                            developerToolsUseCase.clearHomeTimelineCache(pachliAccountId)
                        }
                    }
                    1 -> {
                        Timber.d("Removing most recent 40 statuses")
                        lifecycleScope.launch {
                            developerToolsUseCase.deleteFirstKStatuses(pachliAccountId, 40)
                        }
                    }
                }
            }
            .create()
    }

    /**
     * Sets the correct typeface for everything in the drawer.
     *
     * The drawer library forces the `android:fontFamily` attribute, overriding the value in the
     * theme. Force-ably set the typeface for everything in the drawer if using a non-default font.
     */
    private fun updateMainDrawerTypeface(fontFamily: EmbeddedFontFamily) {
        if (fontFamily == EmbeddedFontFamily.DEFAULT) return

        val typeface = ResourcesCompat.getFont(this, fontFamily.font) ?: return
        for (i in 0..binding.mainDrawer.adapter.itemCount) {
            val item = binding.mainDrawer.adapter.getItem(i)
            if (item !is Typefaceable) continue
            item.typeface = typeface
        }
    }

    override fun onSaveInstanceState(outState: Bundle) {
        super.onSaveInstanceState(binding.mainDrawer.saveInstanceState(outState))
    }

    /**
     * Binds the [account]'s tab preferences to the UI.
     *
     * Chooses the active tab based on the previously active tab and [selectNotificationTab].
     *
     * @param account
     * @param selectNotificationTab True if the "Notification" tab should be made active.
     */
    private fun bindTabs(account: AccountEntity, selectNotificationTab: Boolean) {
        val activeTabLayout = when (sharedPreferencesRepository.mainNavigationPosition) {
            MainNavigationPosition.TOP -> {
                binding.bottomNav.hide()
                (binding.viewPager.layoutParams as CoordinatorLayout.LayoutParams).bottomMargin = 0
                (binding.composeButton.layoutParams as CoordinatorLayout.LayoutParams).anchorId =
                    R.id.viewPager
                binding.tabLayout
            }

            MainNavigationPosition.BOTTOM -> {
                val actionBarSize = getDimension(this, androidx.appcompat.R.attr.actionBarSize)
                val fabMargin = resources.getDimensionPixelSize(DR.dimen.fabMargin)
                (binding.composeButton.layoutParams as CoordinatorLayout.LayoutParams).bottomMargin = actionBarSize + fabMargin
                binding.topNav.hide()
                binding.bottomTabLayout
            }
        }

        activeTabLayout.alignment = when (viewModel.uiState.value.tabAlignment) {
            TabAlignment.START -> AlignableTabLayoutAlignment.START
            TabAlignment.JUSTIFY_IF_POSSIBLE -> AlignableTabLayoutAlignment.JUSTIFY_IF_POSSIBLE
            TabAlignment.END -> AlignableTabLayoutAlignment.END
        }
        val tabContents = viewModel.uiState.value.tabContents
        activeTabLayout.isInlineLabel = tabContents == TabContents.ICON_TEXT_INLINE

        // Save the previous tab so it can be restored later
        val previousTabIndex = binding.viewPager.currentItem
        val previousTab = tabAdapter.tabs.getOrNull(previousTabIndex)

        val tabs = account.tabPreferences.map { TabViewData.from(account.id, it) }

        // Detach any existing mediator before changing tab contents and attaching a new mediator
        tabLayoutMediator?.detach()

        tabAdapter.tabs = tabs
        tabAdapter.notifyItemRangeChanged(0, tabs.size)

        tabLayoutMediator = TabLayoutMediator(
            activeTabLayout,
            binding.viewPager,
            true,
        ) { tab: TabLayout.Tab, position: Int ->
            if (tabContents != TabContents.TEXT_ONLY) {
                tab.icon = AppCompatResources.getDrawable(this@MainActivity, tabs[position].icon)
            }
            if (tabContents != TabContents.ICON_ONLY) {
                tab.text = tabs[position].title(this@MainActivity)
            }
            tab.contentDescription = tabs[position].title(this@MainActivity)
        }.also { it.attach() }

        // Selected tab is either
        // - Notification tab (if appropriate)
        // - The previously selected tab (if it hasn't been removed)
        //   - Tabs containing lists are compared by list ID, in case the list was renamed
        // - The tab to the left of the previous selected tab (if the previously selected tab
        //   was removed)
        // - Left-most tab
        val position = if (selectNotificationTab) {
            tabs.indexOfFirst { it.timeline is Timeline.Notifications }
        } else {
            previousTab?.let {
                tabs.indexOfFirst {
                    if (it.timeline is Timeline.UserList && previousTab.timeline is Timeline.UserList) {
                        it.timeline.listId == previousTab.timeline.listId
                    } else {
                        it == previousTab
                    }
                }
            }
        }.takeIf { it != -1 } ?: max(previousTabIndex - 1, 0)
        binding.viewPager.setCurrentItem(position, false)

        val pageMargin = resources.getDimensionPixelSize(DR.dimen.tab_page_margin)
        binding.viewPager.setPageTransformer(MarginPageTransformer(pageMargin))

        binding.viewPager.isUserInputEnabled = viewModel.uiState.value.enableTabSwipe

        onTabSelectedListener?.let {
            activeTabLayout.removeOnTabSelectedListener(it)
        }

        onTabSelectedListener = object : OnTabSelectedListener {
            override fun onTabSelected(tab: TabLayout.Tab) {
                onBackPressedCallback.isEnabled = tab.position > 0 || binding.mainDrawerLayout.isOpen

                supportActionBar?.title = tabs[tab.position].title(this@MainActivity)

                refreshComposeButtonState(tabs[tab.position])
            }

            override fun onTabUnselected(tab: TabLayout.Tab) {}

            override fun onTabReselected(tab: TabLayout.Tab) {
                val fragment = tabAdapter.getFragment(tab.position)
                (fragment as? ReselectableFragment)?.onReselect()

                refreshComposeButtonState(tabs[tab.position])
            }
        }.also {
            activeTabLayout.addOnTabSelectedListener(it)
        }

        supportActionBar?.title = tabs[position].title(this@MainActivity)
        binding.mainToolbar.setOnClickListener {
            (tabAdapter.getFragment(activeTabLayout.selectedTabPosition) as? ReselectableFragment)?.onReselect()
        }

        refreshComposeButtonState(tabs[position])
    }

    private fun refreshComposeButtonState(tabViewData: TabViewData) {
        tabViewData.composeIntent?.let { intent ->
            binding.composeButton.setOnClickListener {
                startActivity(intent(applicationContext, pachliAccountId))
            }
            binding.composeButton.show()
        } ?: binding.composeButton.hide()
    }

    /**
     * Handles clicks on profile avatars in the main drawer header.
     *
     * Either:
     * - Opens the user's account if they clicked on their profile.
     * - Starts LoginActivity to add a new account.
     * - Switch account.
     *
     * @param pachliAccount
     * @param profile
     * @param current True if the clicked avatar is the currently logged in account
     */
    private fun onAccountHeaderClick(pachliAccount: PachliAccount, profile: IProfile, current: Boolean) {
        when {
            current -> startActivityWithDefaultTransition(
                AccountActivityIntent(this, pachliAccount.id, pachliAccount.entity.accountId),
            )

            profile.identifier == DRAWER_ITEM_ADD_ACCOUNT -> startActivityWithDefaultTransition(
                LoginActivityIntent(this, LoginMode.AdditionalLogin),
            )

            else -> changeAccountAndRestart(profile.identifier)
        }
    }

    /**
     * Relaunches MainActivity, switched to the account identified by [accountId].
     */
    private fun changeAccountAndRestart(accountId: Long, forward: Intent? = null) {
        cacheUpdater.stop()
        val intent = MainActivityIntent(this, accountId)
        intent.flags = Intent.FLAG_ACTIVITY_NEW_TASK or Intent.FLAG_ACTIVITY_CLEAR_TASK
        if (forward != null) {
            intent.type = forward.type
            intent.action = forward.action
            intent.putExtras(forward)
        }
        intent.pachliAccountId = accountId
        startActivityWithTransition(intent, TransitionKind.EXPLODE)
        finish()
    }

    private fun logout(pachliAccount: PachliAccount) {
        lifecycleScope.launch {
            val button = AlertDialog.Builder(this@MainActivity)
                .setTitle(getString(R.string.title_logout_fmt, pachliAccount.entity.fullName))
                .setMessage(getString(R.string.action_logout_confirm, pachliAccount.entity.fullName))
                .create()
                .await(android.R.string.ok, android.R.string.cancel)

            if (button == AlertDialog.BUTTON_POSITIVE) {
                binding.mainDrawerLayout.close()
                binding.appBar.hide()
                binding.viewPager.hide()
                binding.progressBar.show()
                binding.bottomNav.hide()
                binding.composeButton.hide()

                // Don't logout in MainActivity as that will change the active account and
                // trigger operations (e.g., saveVisibleId) in running fragments. Instead,
                // logging out happens in the IntentRouter.
                val intent = IntentRouterActivityIntent.logout(this@MainActivity, pachliAccount.id)
                val options = Bundle().apply { putInt("android.activity.splashScreenStyle", 1) }
                startActivity(intent, options)
                finish()
            }
        }
    }

    /**
     * Binds the user's avatar image to the avatar view in the appropriate toolbar.
     *
     * @param avatarUrl URL for the image to load
     * @param showPlaceholder True if a placeholder image should be shown while loading
     */
    @SuppressLint("CheckResult")
    private fun bindDrawerAvatar(avatarUrl: String, showPlaceholder: Boolean) {
        val hideTopToolbar = viewModel.uiState.value.hideTopToolbar
        val animateAvatars = viewModel.uiState.value.animateAvatars

        val activeToolbar = if (hideTopToolbar) {
            when (sharedPreferencesRepository.mainNavigationPosition) {
                MainNavigationPosition.TOP -> binding.topNav
                MainNavigationPosition.BOTTOM -> binding.bottomNav
            }
        } else {
            binding.mainToolbar
        }

        val navIconSize = resources.getDimensionPixelSize(DR.dimen.avatar_toolbar_nav_icon_size)

        if (animateAvatars) {
            glide.asDrawable().load(avatarUrl).transform(RoundedCorners(resources.getDimensionPixelSize(DR.dimen.avatar_radius_36dp)))
                .apply { if (showPlaceholder) placeholder(DR.drawable.avatar_default) }
                .into(
                    object : CustomTarget<Drawable>(navIconSize, navIconSize) {
                        override fun onLoadStarted(placeholder: Drawable?) {
                            placeholder?.let {
                                activeToolbar.navigationIcon = FixedSizeDrawable(it, navIconSize, navIconSize)
                            }
                        }

                        override fun onResourceReady(resource: Drawable, transition: Transition<in Drawable>?) {
                            if (resource is Animatable) resource.start()
                            activeToolbar.navigationIcon = FixedSizeDrawable(resource, navIconSize, navIconSize)
                        }

                        override fun onLoadCleared(placeholder: Drawable?) {
                            placeholder?.let {
                                activeToolbar.navigationIcon = FixedSizeDrawable(it, navIconSize, navIconSize)
                            }
                        }
                    },
                )
        } else {
            glide.asBitmap().load(avatarUrl).transform(
                RoundedCorners(resources.getDimensionPixelSize(DR.dimen.avatar_radius_36dp)),
            )
                .apply { if (showPlaceholder) placeholder(DR.drawable.avatar_default) }
                .into(
                    object : CustomTarget<Bitmap>(navIconSize, navIconSize) {
                        override fun onLoadStarted(placeholder: Drawable?) {
                            placeholder?.let {
                                activeToolbar.navigationIcon = FixedSizeDrawable(it, navIconSize, navIconSize)
                            }
                        }

                        override fun onResourceReady(resource: Bitmap, transition: Transition<in Bitmap>?) {
                            activeToolbar.navigationIcon = FixedSizeDrawable(
                                resource.toDrawable(resources),
                                navIconSize,
                                navIconSize,
                            )
                        }

                        override fun onLoadCleared(placeholder: Drawable?) {
                            placeholder?.let {
                                activeToolbar.navigationIcon = FixedSizeDrawable(it, navIconSize, navIconSize)
                            }
                        }
                    },
                )
        }
    }

    /**
     * Binds the server's announcements to the main drawer.
     *
     * Shows/clears a badge showing the number of unread announcements.
     */
    private suspend fun bindMainDrawerAnnouncements(announcements: List<Announcement>) = drawerMutex.withLock {
        val unread = announcements.count { !it.read }
        binding.mainDrawer.updateBadge(DRAWER_ITEM_ANNOUNCEMENTS, StringHolder(if (unread <= 0) null else unread.toString()))
    }

    /**
     * Sets the profile information in the main drawer header.
     */
    private fun bindMainDrawerProfileHeader(uiState: UiState) {
        val animateEmojis = uiState.animateEmojis
        val profiles: MutableList<IProfile> = uiState.accounts.map { acc ->
            ProfileDrawerItem().apply {
                isSelected = acc.isActive
                nameText = acc.displayName.emojify(acc.emojis, header, animateEmojis)
                iconUrl = acc.profilePictureUrl
                isNameShown = true
                identifier = acc.id
                descriptionText = acc.fullName
            }
        }.toMutableList()

        // reuse the already existing "add account" item
        for (profile in header.profiles.orEmpty()) {
            if (profile.identifier == DRAWER_ITEM_ADD_ACCOUNT) {
                profiles.add(profile)
                break
            }
        }
        header.clear()
        header.profiles = profiles
        val activeAccount = uiState.accounts.firstOrNull { it.isActive } ?: return
        header.setActiveProfile(activeAccount.id)
        binding.mainToolbar.subtitle = if (uiState.displaySelfUsername) {
            activeAccount.fullName
        } else {
            null
        }
    }

    companion object {
        private const val DRAWER_ITEM_ADD_ACCOUNT = -13L
        private const val DRAWER_ITEM_ANNOUNCEMENTS = 14L

        /** Drawer identifier for the "Lists" section header. */
        private const val DRAWER_ITEM_LISTS = 15L

        /** Drawer identifier for the "Drafts" item. */
        private const val DRAWER_ITEM_DRAFTS = 16L

        /** Drawer identifier for the "Search" item. */
        private const val DRAWER_ITEM_SEARCH = 17L

        /** Drawer identifier for the "Scheduled posts" item. */
        private const val DRAWER_ITEM_SCHEDULED_POSTS = 18L
    }
}

private inline fun primaryDrawerItem(block: PrimaryDrawerItem.() -> Unit): PrimaryDrawerItem {
    return PrimaryDrawerItem()
        .apply {
            isSelectable = false
            isIconTinted = true
        }
        .apply(block)
}

private inline fun secondaryDrawerItem(block: SecondaryDrawerItem.() -> Unit): SecondaryDrawerItem {
    return SecondaryDrawerItem()
        .apply {
            isSelectable = false
            isIconTinted = true
        }
        .apply(block)
}

private var AbstractDrawerItem<*, *>.onClick: () -> Unit
    get() = throw UnsupportedOperationException()
    set(value) {
        onDrawerItemClickListener = { _, _, _ ->
            value()
            false
        }
    }

/**
 * Load images in to the drawer using the [RequestManager] in [glide].
 */
class MainDrawerImageLoader(val glide: RequestManager, val animateAvatars: Boolean) : AbstractDrawerImageLoader() {
    override fun set(imageView: ImageView, uri: Uri, placeholder: Drawable, tag: String?) {
        if (animateAvatars) {
            glide.load(uri).placeholder(placeholder).into(imageView)
        } else {
            glide.asBitmap().load(uri).placeholder(placeholder).into(imageView)
        }
    }

    override fun cancel(imageView: ImageView) {
        glide.clear(imageView)
    }

    override fun placeholder(ctx: Context, tag: String?): Drawable {
        if (tag == DrawerImageLoader.Tags.PROFILE.name || tag == DrawerImageLoader.Tags.PROFILE_DRAWER_ITEM.name) {
            return AppCompatResources.getDrawable(ctx, DR.drawable.avatar_default)!!
        }

        return super.placeholder(ctx, tag)
    }
}<|MERGE_RESOLUTION|>--- conflicted
+++ resolved
@@ -361,19 +361,13 @@
 
         lifecycleScope.launch {
             repeatOnLifecycle(Lifecycle.State.RESUMED) {
-<<<<<<< HEAD
-=======
                 // Process changes to the account's lists.
->>>>>>> 34f9edba
                 launch {
                     account.distinctUntilChangedBy { it.lists }.collectLatest { account ->
                         bindMainDrawerLists(account.id, account.lists)
                     }
                 }
-<<<<<<< HEAD
-=======
-
->>>>>>> 34f9edba
+
                 // Process changes to the account's profile picture.
                 launch {
                     account.distinctUntilChangedBy { it.entity.profilePictureUrl }.collectLatest {
@@ -389,21 +383,15 @@
                     }
                 }
 
+                // Process changes to account's announcements.
                 launch {
                     account.distinctUntilChangedBy { it.announcements }.collectLatest {
                         bindMainDrawerAnnouncements(it.announcements)
                     }
                 }
-
-<<<<<<< HEAD
-=======
-                launch {
-                    viewModel.uiResult.collect(::bindUiResult)
-                }
-            }
-        }
-
->>>>>>> 34f9edba
+            }
+        }
+
         selectedEmojiPack = sharedPreferencesRepository.getString(EMOJI_PREFERENCE, "")
 
         onBackPressedDispatcher.addCallback(this, onBackPressedCallback)
