/*
 * Copyright 2019 Conny Duck
 *
 * This file is a part of Pachli.
 *
 * This program is free software; you can redistribute it and/or modify it under the terms of the
 * GNU General Public License as published by the Free Software Foundation; either version 3 of the
 * License, or (at your option) any later version.
 *
 * Pachli is distributed in the hope that it will be useful, but WITHOUT ANY WARRANTY; without even
 * the implied warranty of MERCHANTABILITY or FITNESS FOR A PARTICULAR PURPOSE. See the GNU General
 * Public License for more details.
 *
 * You should have received a copy of the GNU General Public License along with Pachli; if not,
 * see <http://www.gnu.org/licenses>.
 */

package app.pachli

import android.graphics.Color
import android.os.Bundle
import android.view.View
import android.view.ViewGroup
import android.widget.ArrayAdapter
import android.widget.FrameLayout
import android.widget.TextView
import androidx.activity.OnBackPressedCallback
import androidx.appcompat.app.AlertDialog
import androidx.appcompat.widget.AppCompatEditText
import androidx.core.view.updatePadding
import androidx.core.widget.doOnTextChanged
import androidx.lifecycle.lifecycleScope
import androidx.recyclerview.widget.ItemTouchHelper
import androidx.recyclerview.widget.LinearLayoutManager
import androidx.recyclerview.widget.RecyclerView
import androidx.transition.TransitionManager
import app.pachli.adapter.ItemInteractionListener
import app.pachli.adapter.TabAdapter
import app.pachli.appstore.EventHub
import app.pachli.core.activity.BaseActivity
import app.pachli.core.common.extensions.show
import app.pachli.core.common.extensions.viewBinding
import app.pachli.core.common.extensions.visible
import app.pachli.core.common.util.unsafeLazy
import app.pachli.core.data.repository.ListsRepository.Companion.compareByListTitle
import app.pachli.core.data.repository.MastodonList
import app.pachli.core.designsystem.R as DR
import app.pachli.core.domain.lists.GetListsUseCase
import app.pachli.core.model.Timeline
<<<<<<< HEAD
import app.pachli.core.navigation.ListActivityIntent
import app.pachli.core.navigation.pachliAccountId
=======
import app.pachli.core.navigation.ListsActivityIntent
import app.pachli.core.navigation.pachliAccountId
import app.pachli.core.network.model.MastoList
import app.pachli.core.network.retrofit.MastodonApi
>>>>>>> 59a0e308
import app.pachli.databinding.ActivityTabPreferenceBinding
import app.pachli.databinding.DialogSelectListBinding
import at.connyduck.sparkbutton.helpers.Utils
import com.google.android.material.divider.MaterialDividerItemDecoration
import com.google.android.material.transition.MaterialArcMotion
import com.google.android.material.transition.MaterialContainerTransform
import dagger.hilt.android.AndroidEntryPoint
import java.util.regex.Pattern
import javax.inject.Inject
import kotlinx.coroutines.Dispatchers
import kotlinx.coroutines.flow.collectLatest
import kotlinx.coroutines.launch

@AndroidEntryPoint
class TabPreferenceActivity : BaseActivity(), ItemInteractionListener {
    @Inject
    lateinit var eventHub: EventHub

    @Inject
    lateinit var getLists: GetListsUseCase

    private val binding by viewBinding(ActivityTabPreferenceBinding::inflate)

    private lateinit var currentTabs: MutableList<TabViewData>
    private lateinit var currentTabsAdapter: TabAdapter
    private lateinit var touchHelper: ItemTouchHelper
    private lateinit var addTabAdapter: TabAdapter

    private val selectedItemElevation by unsafeLazy { resources.getDimension(DR.dimen.selected_drag_item_elevation) }

    private val hashtagRegex by unsafeLazy { Pattern.compile("([\\w_]*[\\p{Alpha}_][\\w_]*)", Pattern.CASE_INSENSITIVE) }

    private val onFabDismissedCallback = object : OnBackPressedCallback(false) {
        override fun handleOnBackPressed() {
            toggleFab(false)
        }
    }

    override fun onCreate(savedInstanceState: Bundle?) {
        super.onCreate(savedInstanceState)

        setContentView(binding.root)

        setSupportActionBar(binding.includedToolbar.toolbar)

        supportActionBar?.apply {
            setTitle(R.string.title_tab_preferences)
            setDisplayHomeAsUpEnabled(true)
            setDisplayShowHomeEnabled(true)
        }

        currentTabs = accountManager.activeAccount?.tabPreferences.orEmpty().map { TabViewData.from(accountManager.activeAccount!!.id, it) }.toMutableList()
        currentTabsAdapter = TabAdapter(currentTabs, false, this)
        binding.currentTabsRecyclerView.adapter = currentTabsAdapter
        binding.currentTabsRecyclerView.layoutManager = LinearLayoutManager(this)
        binding.currentTabsRecyclerView.addItemDecoration(
            MaterialDividerItemDecoration(this, MaterialDividerItemDecoration.VERTICAL),
        )

<<<<<<< HEAD
        addTabAdapter = TabAdapter(listOf(TabViewData.from(accountManager.activeAccount!!.id, Timeline.Conversations)), true, this)
=======
        addTabAdapter = TabAdapter(listOf(TabViewData.from(intent.pachliAccountId, Timeline.Conversations)), true, this)
>>>>>>> 59a0e308
        binding.addTabRecyclerView.adapter = addTabAdapter
        binding.addTabRecyclerView.layoutManager = LinearLayoutManager(this)

        touchHelper = ItemTouchHelper(
            object : ItemTouchHelper.Callback() {
                override fun getMovementFlags(recyclerView: RecyclerView, viewHolder: RecyclerView.ViewHolder): Int {
                    return makeMovementFlags(ItemTouchHelper.UP or ItemTouchHelper.DOWN, ItemTouchHelper.END)
                }

                override fun isItemViewSwipeEnabled(): Boolean {
                    // Swiping enabled in TabAdapter.onBindViewHolder if the timeline is not Timeline.Home
                    return false
                }

                override fun onMove(recyclerView: RecyclerView, viewHolder: RecyclerView.ViewHolder, target: RecyclerView.ViewHolder): Boolean {
                    val temp = currentTabs[viewHolder.bindingAdapterPosition]
                    currentTabs[viewHolder.bindingAdapterPosition] = currentTabs[target.bindingAdapterPosition]
                    currentTabs[target.bindingAdapterPosition] = temp

                    currentTabsAdapter.notifyItemMoved(viewHolder.bindingAdapterPosition, target.bindingAdapterPosition)
                    saveTabs()
                    return true
                }

                override fun onSwiped(viewHolder: RecyclerView.ViewHolder, direction: Int) {
                    onTabRemoved(viewHolder.bindingAdapterPosition)
                }

                override fun onSelectedChanged(viewHolder: RecyclerView.ViewHolder?, actionState: Int) {
                    if (actionState == ItemTouchHelper.ACTION_STATE_DRAG) {
                        viewHolder?.itemView?.elevation = selectedItemElevation
                    }
                }

                override fun clearView(recyclerView: RecyclerView, viewHolder: RecyclerView.ViewHolder) {
                    super.clearView(recyclerView, viewHolder)
                    viewHolder.itemView.elevation = 0f
                }
            },
        )

        touchHelper.attachToRecyclerView(binding.currentTabsRecyclerView)

        binding.actionButton.setOnClickListener {
            toggleFab(true)
        }

        binding.scrim.setOnClickListener {
            toggleFab(false)
        }

        updateAvailableTabs()

        onBackPressedDispatcher.addCallback(onFabDismissedCallback)
    }

    override fun onTabAdded(tab: TabViewData) {
        toggleFab(false)

        if (tab.timeline is Timeline.Hashtags) {
            showAddHashtagDialog()
            return
        }

        if (tab.timeline is Timeline.UserList) {
            showSelectListDialog()
            return
        }

        currentTabs.add(tab)
        currentTabsAdapter.notifyItemInserted(currentTabs.size - 1)
        updateAvailableTabs()
        saveTabs()
    }

    override fun onTabRemoved(position: Int) {
        currentTabs.removeAt(position)
        currentTabsAdapter.notifyItemRemoved(position)
        updateAvailableTabs()
        saveTabs()
    }

    override fun onActionChipClicked(timelineHashtags: Timeline.Hashtags, tabPosition: Int) {
        showAddHashtagDialog(timelineHashtags, tabPosition)
    }

    override fun onChipClicked(timeline: Timeline.Hashtags, tabPosition: Int, chipPosition: Int) {
        currentTabs[tabPosition] = currentTabs[tabPosition].copy(
            timeline = timeline.copy(
                tags = timeline.tags.filterIndexed { i, _ -> i != chipPosition },
            ),
        )
        saveTabs()

        currentTabsAdapter.notifyItemChanged(tabPosition)
    }

    private fun toggleFab(expand: Boolean) {
        val transition = MaterialContainerTransform().apply {
            startView = if (expand) binding.actionButton else binding.sheet
            val endView: View = if (expand) binding.sheet else binding.actionButton
            this.endView = endView
            addTarget(endView)
            scrimColor = Color.TRANSPARENT
            setPathMotion(MaterialArcMotion())
        }

        TransitionManager.beginDelayedTransition(binding.root, transition)
        binding.actionButton.visible(!expand)
        binding.sheet.visible(expand)
        binding.scrim.visible(expand)

        onFabDismissedCallback.isEnabled = expand
    }

    private fun showAddHashtagDialog(timeline: Timeline.Hashtags? = null, tabPosition: Int = 0) {
        val frameLayout = FrameLayout(this)
        val padding = Utils.dpToPx(this, 8)
        frameLayout.updatePadding(left = padding, right = padding)

        val editText = AppCompatEditText(this)
        editText.setHint(R.string.edit_hashtag_hint)
        editText.text?.clear()
        frameLayout.addView(editText)

        val dialog = AlertDialog.Builder(this)
            .setTitle(R.string.add_hashtag_title)
            .setView(frameLayout)
            .setNegativeButton(android.R.string.cancel, null)
            .setPositiveButton(R.string.action_save) { _, _ ->
                val input = editText.text.toString().trim()
                if (timeline == null) {
                    val newTab = TabViewData.from(
<<<<<<< HEAD
                        accountManager.activeAccount!!.id,
=======
                        intent.pachliAccountId,
>>>>>>> 59a0e308
                        Timeline.Hashtags(listOf(input)),
                    )
                    currentTabs.add(newTab)
                    currentTabsAdapter.notifyItemInserted(currentTabs.size - 1)
                } else {
                    currentTabs[tabPosition] = currentTabs[tabPosition].copy(
                        timeline = timeline.copy(tags = timeline.tags + input),
                    )

                    currentTabsAdapter.notifyItemChanged(tabPosition)
                }

                updateAvailableTabs()
                saveTabs()
            }
            .create()

        editText.doOnTextChanged { s, _, _, _ ->
            dialog.getButton(AlertDialog.BUTTON_POSITIVE).isEnabled = validateHashtag(s)
        }

        dialog.show()
        dialog.getButton(AlertDialog.BUTTON_POSITIVE).isEnabled = validateHashtag(editText.text)
        editText.requestFocus()
    }

    private fun showSelectListDialog() {
        val adapter = object : ArrayAdapter<MastodonList>(this, android.R.layout.simple_list_item_1) {
            override fun getView(position: Int, convertView: View?, parent: ViewGroup): View {
                val view = super.getView(position, convertView, parent)
                getItem(position)?.let { item -> (view as TextView).text = item.title }
                return view
            }
        }

        val selectListBinding = DialogSelectListBinding.inflate(layoutInflater, null, false)

        val dialog = AlertDialog.Builder(this)
            .setTitle(R.string.select_list_title)
            .setNeutralButton(R.string.select_list_manage, null)
            .setNegativeButton(android.R.string.cancel, null)
            .setView(selectListBinding.root)
            .setAdapter(adapter) { _, position ->
                adapter.getItem(position)?.let { item ->
                    val newTab = TabViewData.from(
<<<<<<< HEAD
                        accountManager.activeAccount!!.id,
                        Timeline.UserList(item.listId, item.title),
=======
                        intent.pachliAccountId,
                        Timeline.UserList(item.id, item.title),
>>>>>>> 59a0e308
                    )
                    currentTabs.add(newTab)
                    currentTabsAdapter.notifyItemInserted(currentTabs.size - 1)
                    updateAvailableTabs()
                    saveTabs()
                }
            }.create()

        selectListBinding.progressBar.show()

        // Set the "Manage lists" button listener after creating the dialog. This ensures
        // that clicking the button does not dismiss the dialog, so when the user returns
        // from managing the lists the dialog is still displayed.
        dialog.setOnShowListener {
            val button = dialog.getButton(AlertDialog.BUTTON_NEUTRAL)
            button.setOnClickListener {
<<<<<<< HEAD
                startActivity(ListActivityIntent(applicationContext, intent.pachliAccountId))
=======
                startActivity(ListsActivityIntent(applicationContext, intent.pachliAccountId))
>>>>>>> 59a0e308
            }
        }

        dialog.show()

        lifecycleScope.launch {
            getLists(accountManager.activeAccount!!.id).collectLatest { lists ->
                selectListBinding.progressBar.hide()
                adapter.clear()
                adapter.addAll(lists.sortedWith(compareByListTitle))
                if (lists.isEmpty()) selectListBinding.noLists.show()
            }
        }
    }

    private fun validateHashtag(input: CharSequence?): Boolean {
        val trimmedInput = input?.trim() ?: ""
        return trimmedInput.isNotEmpty() && hashtagRegex.matcher(trimmedInput).matches()
    }

    private fun updateAvailableTabs() {
<<<<<<< HEAD
        val activeAccountId = accountManager.activeAccount!!.id
=======
        val activeAccountId = intent.pachliAccountId
>>>>>>> 59a0e308
        val addableTabs: MutableList<TabViewData> = mutableListOf()

        val homeTab = TabViewData.from(activeAccountId, Timeline.Home)
        if (!currentTabs.contains(homeTab)) {
            addableTabs.add(homeTab)
        }
        val notificationTab = TabViewData.from(activeAccountId, Timeline.Notifications)
        if (!currentTabs.contains(notificationTab)) {
            addableTabs.add(notificationTab)
        }
        val localTab = TabViewData.from(activeAccountId, Timeline.PublicLocal)
        if (!currentTabs.contains(localTab)) {
            addableTabs.add(localTab)
        }
        val federatedTab = TabViewData.from(activeAccountId, Timeline.PublicFederated)
        if (!currentTabs.contains(federatedTab)) {
            addableTabs.add(federatedTab)
        }
        val directMessagesTab = TabViewData.from(activeAccountId, Timeline.Conversations)
        if (!currentTabs.contains(directMessagesTab)) {
            addableTabs.add(directMessagesTab)
        }
        val bookmarksTab = TabViewData.from(activeAccountId, Timeline.Bookmarks)
        if (!currentTabs.contains(bookmarksTab)) {
            addableTabs.add(bookmarksTab)
        }
        val favouritesTab = TabViewData.from(activeAccountId, Timeline.Favourites)
        if (!currentTabs.contains(favouritesTab)) {
            addableTabs.add(favouritesTab)
        }
        val trendingTagsTab = TabViewData.from(activeAccountId, Timeline.TrendingHashtags)
        if (!currentTabs.contains(trendingTagsTab)) {
            addableTabs.add(trendingTagsTab)
        }
        val trendingLinksTab = TabViewData.from(activeAccountId, Timeline.TrendingLinks)
        if (!currentTabs.contains(trendingLinksTab)) {
            addableTabs.add(trendingLinksTab)
        }
        val trendingStatusesTab = TabViewData.from(activeAccountId, Timeline.TrendingStatuses)
        if (!currentTabs.contains(trendingStatusesTab)) {
            addableTabs.add(trendingStatusesTab)
        }

        addableTabs.add(TabViewData.from(activeAccountId, Timeline.Hashtags(emptyList())))
        addableTabs.add(TabViewData.from(activeAccountId, Timeline.UserList("", "")))

        addTabAdapter.updateData(addableTabs)
    }

    override fun onStartDelete(viewHolder: RecyclerView.ViewHolder) {
        touchHelper.startSwipe(viewHolder)
    }

    override fun onStartDrag(viewHolder: RecyclerView.ViewHolder) {
        touchHelper.startDrag(viewHolder)
    }

    private fun saveTabs() {
        accountManager.activeAccount?.let {
            lifecycleScope.launch(Dispatchers.IO) {
                accountManager.setTabPreferences(it.id, currentTabs.map { it.timeline })
            }
        }
    }
}<|MERGE_RESOLUTION|>--- conflicted
+++ resolved
@@ -47,15 +47,8 @@
 import app.pachli.core.designsystem.R as DR
 import app.pachli.core.domain.lists.GetListsUseCase
 import app.pachli.core.model.Timeline
-<<<<<<< HEAD
-import app.pachli.core.navigation.ListActivityIntent
-import app.pachli.core.navigation.pachliAccountId
-=======
 import app.pachli.core.navigation.ListsActivityIntent
 import app.pachli.core.navigation.pachliAccountId
-import app.pachli.core.network.model.MastoList
-import app.pachli.core.network.retrofit.MastodonApi
->>>>>>> 59a0e308
 import app.pachli.databinding.ActivityTabPreferenceBinding
 import app.pachli.databinding.DialogSelectListBinding
 import at.connyduck.sparkbutton.helpers.Utils
@@ -115,11 +108,7 @@
             MaterialDividerItemDecoration(this, MaterialDividerItemDecoration.VERTICAL),
         )
 
-<<<<<<< HEAD
-        addTabAdapter = TabAdapter(listOf(TabViewData.from(accountManager.activeAccount!!.id, Timeline.Conversations)), true, this)
-=======
         addTabAdapter = TabAdapter(listOf(TabViewData.from(intent.pachliAccountId, Timeline.Conversations)), true, this)
->>>>>>> 59a0e308
         binding.addTabRecyclerView.adapter = addTabAdapter
         binding.addTabRecyclerView.layoutManager = LinearLayoutManager(this)
 
@@ -253,11 +242,7 @@
                 val input = editText.text.toString().trim()
                 if (timeline == null) {
                     val newTab = TabViewData.from(
-<<<<<<< HEAD
-                        accountManager.activeAccount!!.id,
-=======
                         intent.pachliAccountId,
->>>>>>> 59a0e308
                         Timeline.Hashtags(listOf(input)),
                     )
                     currentTabs.add(newTab)
@@ -303,13 +288,8 @@
             .setAdapter(adapter) { _, position ->
                 adapter.getItem(position)?.let { item ->
                     val newTab = TabViewData.from(
-<<<<<<< HEAD
-                        accountManager.activeAccount!!.id,
+                        intent.pachliAccountId,
                         Timeline.UserList(item.listId, item.title),
-=======
-                        intent.pachliAccountId,
-                        Timeline.UserList(item.id, item.title),
->>>>>>> 59a0e308
                     )
                     currentTabs.add(newTab)
                     currentTabsAdapter.notifyItemInserted(currentTabs.size - 1)
@@ -326,11 +306,7 @@
         dialog.setOnShowListener {
             val button = dialog.getButton(AlertDialog.BUTTON_NEUTRAL)
             button.setOnClickListener {
-<<<<<<< HEAD
-                startActivity(ListActivityIntent(applicationContext, intent.pachliAccountId))
-=======
                 startActivity(ListsActivityIntent(applicationContext, intent.pachliAccountId))
->>>>>>> 59a0e308
             }
         }
 
@@ -352,11 +328,7 @@
     }
 
     private fun updateAvailableTabs() {
-<<<<<<< HEAD
-        val activeAccountId = accountManager.activeAccount!!.id
-=======
         val activeAccountId = intent.pachliAccountId
->>>>>>> 59a0e308
         val addableTabs: MutableList<TabViewData> = mutableListOf()
 
         val homeTab = TabViewData.from(activeAccountId, Timeline.Home)
