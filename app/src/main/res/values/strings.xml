<?xml version="1.0" encoding="utf-8"?>
<!--
  ~ Copyright 2023 Tusky Contributors
  ~
  ~ This file is a part of Pachli.
  ~
  ~ This program is free software; you can redistribute it and/or modify it under the terms of the
  ~ GNU General Public License as published by the Free Software Foundation; either version 3 of the
  ~ License, or (at your option) any later version.
  ~
  ~ Pachli is distributed in the hope that it will be useful, but WITHOUT ANY WARRANTY; without even
  ~ the implied warranty of MERCHANTABILITY or FITNESS FOR A PARTICULAR PURPOSE. See the GNU General
  ~ Public License for more details.
  ~
  ~ You should have received a copy of the GNU General Public License along with Pachli; if not,
  ~ see <http://www.gnu.org/licenses>.
  --><resources>
    <string name="error_empty">This cannot be empty.</string>
    <string name="error_no_web_browser_found">Couldn\'t find a web browser to use.</string>
    <string name="error_compose_character_limit">The post is too long!</string>
    <string name="error_multimedia_size_limit">Video and audio files cannot exceed %s MB in size.</string>
    <string name="error_image_edit_failed">The image could not be edited.</string>
    <string name="error_media_upload_type">That type of file cannot be uploaded.</string>
    <string name="error_media_upload_opening">That file could not be opened.</string>
    <string name="error_media_upload_permission">Permission to read media is required.</string>
    <string name="error_media_download_permission">Permission to store media is required.</string>
    <string name="error_media_upload_image_or_video">Images and videos cannot both be attached to the same post.</string>
    <string name="error_media_upload_sending">The upload failed.</string>
    <string name="error_media_upload_sending_fmt">The upload failed: %s</string>
    <string name="error_sender_account_gone">Error sending post.</string>
    <string name="error_following_hashtag_format">Error following #%s</string>
    <string name="error_unfollowing_hashtag_format">Error unfollowing #%s</string>
    <string name="error_following_hashtags_unsupported">This instance does not support following hashtags.</string>
    <string name="error_muting_hashtag_format">Error muting #%s</string>
    <string name="error_unmuting_hashtag_format">Error unmuting #%s</string>
    <string name="error_status_source_load">Failed to load the status source from the server.</string>
    <string name="title_home">Home</string>
    <string name="title_notifications">Notifications</string>
    <string name="title_public_local">Local</string>
    <string name="title_public_trending">Trending</string>
    <string name="title_public_trending_hashtags">Trending hashtags</string>
    <string name="title_public_trending_links">Trending links</string>
    <string name="title_public_trending_statuses">Trending posts</string>
    <string name="title_tab_public_trending_hashtags">Hashtags</string>
    <string name="title_tab_public_trending_links">Links</string>
    <string name="title_tab_public_trending_statuses">Posts</string>
    <string name="title_public_federated">Federated</string>
    <string name="title_direct_messages">Direct messages</string>
    <string name="title_tab_preferences">Tabs</string>
    <string name="title_view_thread">Thread</string>
    <string name="title_posts">Posts</string>
    <string name="title_posts_with_replies">With replies</string>
    <string name="title_posts_pinned">Pinned</string>
    <string name="title_follows">Follows</string>
    <string name="title_followers">Followers</string>
    <string name="title_favourites">Favorites</string>
    <string name="title_bookmarks">Bookmarks</string>
    <string name="title_mutes">Muted users</string>
    <string name="title_blocks">Blocked users</string>
    <string name="title_domain_mutes">Hidden domains</string>
    <string name="title_migration_relogin">Re-login for push notifications</string>
    <string name="title_follow_requests">Follow requests</string>
    <string name="title_edit_profile">Edit your profile</string>
    <string name="title_drafts">Drafts</string>
    <string name="title_scheduled_posts">Scheduled posts</string>
    <string name="title_announcements">Announcements</string>
    <string name="title_followed_hashtags">Followed hashtags</string>
    <string name="title_edits">Edits</string>
    <string name="dialog_follow_hashtag_title">Follow hashtag</string>
    <string name="dialog_follow_hashtag_hint">#hashtag</string>
    <string name="post_username_format">\@%s</string>
    <string name="post_boosted_format">%s boosted</string>
    <string name="post_sensitive_media_title">Sensitive content</string>
    <string name="post_media_hidden_title">Media hidden</string>
    <string name="post_media_alt">ALT</string>
    <string name="post_sensitive_media_directions">Click to view</string>
    <string name="post_content_warning_show_more">Show More</string>
    <string name="post_content_warning_show_less">Show Less</string>
    <string name="post_content_show_more">Expand</string>
    <string name="post_content_show_less">Collapse</string>
    <string name="post_edited">Edited %s</string>
    <string name="footer_empty">Nothing here. Pull down to refresh!</string>
    <string name="notification_reblog_format">%s boosted your post</string>
    <string name="notification_favourite_format">%s favorited your post</string>
    <string name="notification_follow_format">%s followed you</string>
    <string name="notification_follow_request_format">%s requested to follow you</string>
    <string name="notification_sign_up_format">%s signed up</string>
    <string name="notification_subscription_format">%s just posted</string>
    <string name="notification_update_format">%s edited their post</string>
    <string name="notification_report_format">New report on %s</string>
    <string name="notification_severed_relationships_format">Relationship with &lt;b>%1$s&lt;/b> severed</string>
    <string name="notification_severed_relationships_domain_block_body">A moderator suspended the domain</string>
    <string name="notification_severed_relationships_user_domain_block_body">You blocked the domain</string>
    <string name="notification_severed_relationships_account_suspension_body">A moderator suspended the account</string>
    <string name="notification_severed_relationships_unknown_body">Unknown reason</string>
    <plurals name="notification_severed_relationships_summary_report_fmt">
        <item quantity="one">%1$d relationship severed</item>
        <item quantity="other">%1$d relationships severed</item>
    </plurals>
    <string name="notification_header_report_format">%s reported %s</string>
    <string name="notification_summary_report_format">%s · %d posts attached</string>
    <string name="report_username_format">Report @%s</string>
    <string name="report_comment_hint">Additional comments?</string>
    <string name="action_quick_reply">Quick Reply</string>
    <string name="action_reply">Reply</string>
    <string name="action_reblog">Boost</string>
    <string name="action_unreblog">Remove boost</string>
    <string name="action_favourite">Favorite</string>
    <string name="action_unfavourite">Remove favorite</string>
    <string name="action_bookmark">Bookmark</string>
    <string name="action_unbookmark">Remove bookmark</string>
    <string name="action_compose">Compose</string>
    <string name="action_logout">Log out</string>
    <string name="action_logout_confirm">Are you sure you want to log out of %1$s? This will delete all local data of the account, including drafts and preferences.</string>
    <string name="action_post_failed">Upload failed</string>
    <string name="action_post_failed_detail">Your post failed to upload and has been saved to drafts.\n\nEither the server could not be contacted, or it rejected the post.</string>
    <string name="action_post_failed_detail_plural">Your posts failed to upload and have been saved to drafts.\n\nEither the server could not be contacted, or it rejected the posts.</string>
    <string name="action_post_failed_show_drafts">Show drafts</string>
    <string name="action_post_failed_do_nothing">Dismiss</string>
    <string name="action_follow">Follow</string>
    <string name="action_unfollow">Unfollow</string>
    <string name="action_block">Block</string>
    <string name="action_unblock">Unblock</string>
    <string name="action_share_account_link">Share link to account</string>
    <string name="action_share_account_username">Share username of account</string>
    <string name="action_hide_reblogs">Hide boosts</string>
    <string name="action_show_reblogs">Show boosts</string>
    <string name="pref_title_show_self_boosts">Show self-boosts</string>
    <string name="pref_title_show_self_boosts_description">Someone boosting their own post</string>
    <string name="action_report">Report</string>
    <string name="action_edit">Edit</string>
    <string name="action_delete">Delete</string>
    <string name="action_delete_conversation">Delete conversation</string>
    <string name="action_delete_and_redraft">Delete and re-draft</string>
    <string name="action_discard">Discard changes</string>
    <string name="action_continue_edit">Continue editing</string>
    <string name="action_send">TOOT</string>
    <string name="action_send_public">TOOT!</string>
    <string name="action_view_preferences">Preferences</string>
    <string name="action_view_account_preferences">Account preferences</string>
    <string name="action_view_favourites">Favorites</string>
    <string name="action_view_bookmarks">Bookmarks</string>
    <string name="action_view_mutes">Muted users</string>
    <string name="action_view_blocks">Blocked users</string>
    <string name="action_view_domain_mutes">Hidden domains</string>
    <string name="action_view_follow_requests">Follow requests</string>
    <string name="action_view_media">Media</string>
    <string name="action_open_in_web">Open in browser</string>
    <string name="action_add_media">Add media</string>
    <string name="action_add_poll">Add poll</string>
    <string name="action_photo_take">Take photo</string>
    <string name="action_share">Share</string>
    <string name="action_mute">Mute</string>
    <string name="action_unmute">Unmute</string>
    <string name="action_unmute_desc">Unmute %s</string>
    <string name="action_mute_domain">Mute %s</string>
    <string name="action_unmute_domain">Unmute %s</string>
    <string name="action_mute_conversation">Mute conversation</string>
    <string name="action_unmute_conversation">Unmute conversation</string>
    <string name="action_mention">Mention</string>
    <string name="action_hide_media">Hide media</string>
    <string name="action_open_drawer">Open drawer</string>
    <string name="action_save">Save</string>
    <string name="action_edit_profile">Edit profile</string>
    <string name="action_edit_own_profile">Edit</string>
    <string name="action_undo">Undo</string>
    <string name="action_accept">Accept</string>
    <string name="action_reject">Reject</string>
    <string name="action_search">Search</string>
    <string name="action_access_drafts">Drafts</string>
    <string name="action_access_scheduled_posts">Scheduled posts</string>
    <string name="action_toggle_visibility">Post visibility</string>
    <string name="action_content_warning">Content warning</string>
    <string name="action_emoji_keyboard">Emoji keyboard</string>
    <string name="action_schedule_post">Schedule Post</string>
    <string name="action_reset_schedule">Reset</string>
    <string name="action_add_tab">Add Tab</string>
    <string name="action_links">Links</string>
    <string name="action_mentions">Mentions</string>
    <string name="action_hashtags">Hashtags</string>
    <string name="action_open_reblogger">Open boost author</string>
    <string name="action_open_reblogged_by">Show boosts</string>
    <string name="action_open_faved_by">Show favorites</string>
    <string name="action_dismiss">Dismiss</string>
    <string name="action_details">Details</string>
    <string name="action_add_reaction">add reaction</string>
    <string name="action_translate">Translate</string>
    <string name="action_translate_undo">Undo translate</string>
    <string name="title_hashtags_dialog">Hashtags</string>
    <string name="title_mentions_dialog">Mentions</string>
    <string name="title_links_dialog">Links</string>
    <string name="action_open_media_n">Open media #%d</string>
    <string name="download_image">Downloading %1$s</string>
    <string name="action_copy_link">Copy the link</string>
    <string name="action_share_as">Share as …</string>
    <string name="download_media">Download media</string>
    <string name="downloading_media">Downloading media</string>
    <string name="send_post_link_to">Share post URL to…</string>
    <string name="send_post_content_to">Share post to…</string>
    <string name="send_account_link_to">Share account URL to…</string>
    <string name="send_account_username_to">Share account username to…</string>
    <string name="send_media_to">Share media to…</string>
    <string name="account_username_copied">Username copied</string>
    <string name="confirmation_reported">Sent!</string>
    <string name="confirmation_unblocked">User unblocked</string>
    <string name="confirmation_unmuted">User unmuted</string>
    <string name="confirmation_domain_unmuted">%s unhidden</string>
    <string name="confirmation_hashtag_muted">#%s hidden</string>
    <string name="confirmation_hashtag_unmuted">#%s unhidden</string>
    <string name="confirmation_hashtag_unfollowed">#%s unfollowed</string>
    <string name="post_sent">Sent!</string>
    <string name="post_sent_long">Reply sent successfully.</string>
    <string name="hint_compose">What\'s happening?</string>
    <string name="hint_content_warning">Content warning</string>
    <string name="hint_display_name">Display name</string>
    <string name="hint_note">Bio</string>
    <string name="hint_search">Search…</string>
    <string name="hint_description">Description</string>
    <string name="hint_media_description_missing">Media should have a description.</string>
    <string name="search_no_results">No results</string>
    <string name="label_quick_reply">Reply…</string>
    <string name="label_avatar">Avatar</string>
    <string name="label_header">Header</string>
    <string name="label_image">Image</string>
    <string name="dialog_title_finishing_media_upload">Finishing Media Upload</string>
    <string name="dialog_message_uploading_media">Uploading…</string>
    <string name="dialog_download_image">Download</string>
    <string name="dialog_message_cancel_follow_request">Revoke the follow request?</string>
    <string name="dialog_unfollow_warning">Unfollow this account?</string>
    <string name="dialog_delete_post_warning">Delete this post?</string>
    <string name="dialog_redraft_post_warning">Delete and re-draft this post?</string>
    <string name="dialog_delete_conversation_warning">Delete this conversation?</string>
    <string name="mute_domain_warning">Are you sure you want to block all of %s? You will not see content from that domain in any public timelines or in your notifications. Your followers from that domain will be removed.</string>
    <string name="mute_domain_warning_dialog_ok">Hide entire domain</string>
    <string name="dialog_block_warning">Block @%s?</string>
    <string name="dialog_mute_warning">Mute @%s?</string>
    <string name="dialog_mute_hide_notifications">Hide notifications</string>
    <string name="visibility_public">Public: Post to public timelines</string>
    <string name="visibility_unlisted">Unlisted: Do not show in public timelines</string>
    <string name="visibility_private">Followers-Only: Post to followers only</string>
    <string name="visibility_direct">Direct: Post to mentioned users only</string>
    <string name="pref_title_edit_notification_settings">Notifications</string>
    <string name="pref_title_notifications_enabled">Notifications</string>
    <string name="pref_title_notification_alerts">Alerts</string>
    <string name="pref_title_notification_alert_sound">Notify with a sound</string>
    <string name="pref_title_notification_alert_vibrate">Notify with vibration</string>
    <string name="pref_title_notification_alert_light">Notify with light</string>
    <string name="pref_title_notification_filters">Notify me when</string>
    <string name="pref_title_notification_filter_mentions">mentioned</string>
    <string name="pref_title_notification_filter_follows">followed</string>
    <string name="pref_title_notification_filter_follow_requests">follow requested</string>
    <string name="pref_title_notification_filter_reblogs">my posts are boosted</string>
    <string name="pref_title_notification_filter_favourites">my posts are favorited</string>
    <string name="pref_title_notification_filter_poll">polls have ended</string>
    <string name="pref_title_notification_filter_subscriptions">somebody I\'m subscribed to published a new post</string>
    <string name="pref_title_notification_filter_sign_ups">somebody signed up</string>
    <string name="pref_title_notification_filter_updates">a post I\'ve interacted with is edited</string>
    <string name="pref_title_notification_filter_reports">there\'s a new report</string>
    <string name="pref_title_appearance_settings">Appearance</string>
    <string name="pref_title_app_theme">App theme</string>
    <string name="pref_title_timelines">Timelines</string>
    <string name="pref_title_timeline_filters">Filters</string>
    <string name="pref_summary_timeline_filters">Your server does not support filters</string>
    <string name="app_them_dark">Dark</string>
    <string name="app_theme_light">Light</string>
    <string name="app_theme_black">Black</string>
    <string name="app_theme_auto">Automatic at sunset</string>
    <string name="app_theme_system">Use system design</string>
    <string name="pref_title_browser_settings">Browser</string>
    <string name="pref_title_custom_tabs">Use Chrome Custom Tabs</string>
    <string name="pref_title_hide_follow_button">Hide compose button while scrolling</string>
    <string name="pref_title_font_family">Font family</string>
    <string name="pref_title_language">Language</string>
    <string name="pref_title_bot_overlay">Show indicator for bots</string>
    <string name="pref_title_animate_gif_avatars">Animate GIF avatars</string>
    <string name="pref_title_gradient_for_media">Show colorful gradients for hidden media</string>
    <string name="pref_title_animate_custom_emojis">Animate custom emojis</string>
    <string name="pref_title_post_filter">Timeline filtering</string>
    <string name="pref_title_post_tabs">Tabs</string>
    <string name="pref_title_show_boosts">Show boosts</string>
    <string name="pref_title_show_replies">Show replies</string>
    <string name="pref_title_show_media_preview">Download media previews</string>
    <string name="pref_title_proxy_settings">Proxy</string>
    <string name="pref_title_http_proxy_settings">HTTP proxy</string>
    <string name="pref_title_http_proxy_enable">Enable HTTP proxy</string>
    <string name="pref_title_http_proxy_server">HTTP proxy server</string>
    <string name="pref_title_http_proxy_port">HTTP proxy port</string>
    <string name="pref_title_http_proxy_port_message">Port should be between %d and %d</string>
    <string name="pref_summary_http_proxy_disabled">Disabled</string>
    <string name="pref_summary_http_proxy_missing">&lt;not set&gt;</string>
    <string name="pref_summary_http_proxy_invalid">&lt;invalid&gt;</string>
    <string name="pref_default_post_privacy">Default post privacy</string>
    <string name="pref_default_post_language">Default posting language</string>
    <string name="pref_default_media_sensitivity">Always mark media as sensitive</string>
    <string name="pref_publishing">Publishing (synced with server)</string>
    <string name="pref_failed_to_sync">Failed to sync settings</string>
    <string name="pref_main_nav_position">Main navigation position</string>
    <string name="pref_main_nav_position_option_top">Top</string>
    <string name="pref_main_nav_position_option_bottom">Bottom</string>
    <string name="post_privacy_public">Public</string>
    <string name="post_privacy_unlisted">Unlisted</string>
    <string name="post_privacy_followers_only">Followers-only</string>
    <string name="pref_ui_text_size">UI text size</string>
    <string name="pref_post_text_size">Post text size</string>
    <string name="post_text_size_smallest">Smallest</string>
    <string name="post_text_size_small">Small</string>
    <string name="post_text_size_medium">Medium</string>
    <string name="post_text_size_large">Large</string>
    <string name="post_text_size_largest">Largest</string>
    <string name="pref_show_self_username_always">Always</string>
    <string name="pref_show_self_username_disambiguate">When multiple accounts logged in</string>
    <string name="pref_show_self_username_never">Never</string>
    <string name="notification_mention_name">New mentions</string>
    <string name="notification_mention_descriptions">Notifications about new mentions</string>
    <string name="notification_follow_name">New followers</string>
    <string name="notification_follow_description">Notifications about new followers</string>
    <string name="notification_follow_request_name">Follow requests</string>
    <string name="notification_follow_request_description">Notifications about follow requests</string>
    <string name="notification_boost_name">Boosts</string>
    <string name="notification_boost_description">Notifications when your posts get boosted</string>
    <string name="notification_favourite_name">Favorites</string>
    <string name="notification_favourite_description">Notifications when your posts get marked as favorite</string>
    <string name="notification_poll_name">Polls</string>
    <string name="notification_poll_description">Notifications about polls that have ended</string>
    <string name="notification_subscription_name">New posts</string>
    <string name="notification_subscription_description">Notifications when somebody you\'re subscribed to published a new post</string>
    <string name="notification_sign_up_name">Sign ups</string>
    <string name="notification_sign_up_description">Notifications about new users</string>
    <string name="notification_update_name">Post edits</string>
    <string name="notification_update_description">Notifications when posts you\'ve interacted with are edited</string>
    <string name="notification_report_name">Reports</string>
    <string name="notification_report_description">Notifications about moderation reports</string>
    <string name="notification_severed_relationships_name">Severed relationships</string>
    <string name="notification_severed_relationships_description">Notifications about severed relationships</string>
    <string name="notification_listenable_worker_name">Background activity</string>
    <string name="notification_listenable_worker_description">Notifications when Pachli is working in the background</string>
    <string name="notification_unknown_name">Unknown</string>
    <string name="notification_mention_format">%s mentioned you</string>
    <string name="notification_summary_large">%1$s, %2$s, %3$s and %4$d others</string>
    <string name="notification_summary_medium">%1$s, %2$s, and %3$s</string>
    <string name="notification_summary_small">%1$s and %2$s</string>
    <plurals name="notification_title_summary">
        <item quantity="one">%d new interaction</item>
        <item quantity="other">%d new interactions</item>
    </plurals>
    <string name="notification_notification_worker">Fetching notifications…</string>
    <string name="notification_prune_cache">Cache maintenance…</string>
    <string name="description_account_locked">Locked Account</string>
    <string name="about_pachli_version">Pachli %s</string>
    <!-- note to translators:
         * you should think of “free” as in “free speech,” not as in “free beer”.
           We sometimes call it “libre software,” borrowing the French or Spanish word for “free” as in freedom,
           to show we do not mean the software is gratis. Source: https://www.gnu.org/philosophy/free-sw.html
         * the url can be changed to link to the localized version of the license.
    -->
    <string name="post_share_content">Share content of post</string>
    <string name="post_share_link">Share link to post</string>
    <string name="post_media_image">Image</string>
    <string name="post_media_images">Images</string>
    <string name="post_media_video">Video</string>
    <string name="post_media_audio">Audio</string>
    <string name="post_media_attachments">Attachments</string>
    <string name="status_count_one_plus">1+</string>
    <string name="status_created_at_now">now</string>
    <string name="status_filtered_show_anyway">Show anyway</string>
    <string name="status_filter_placeholder_label_format">Filtered: %s</string>
    <string name="state_follow_requested">Follow requested</string>
    <!--These are for timestamps on posts. For example: "16s" or "2d"-->
    <string name="abbreviated_in_years">in %dy</string>
    <string name="abbreviated_in_days">in %dd</string>
    <string name="abbreviated_in_hours">in %dh</string>
    <string name="abbreviated_in_minutes">in %dm</string>
    <string name="abbreviated_in_seconds">in %ds</string>
    <string name="abbreviated_years_ago">%dy</string>
    <string name="abbreviated_days_ago">%dd</string>
    <string name="abbreviated_hours_ago">%dh</string>
    <string name="abbreviated_minutes_ago">%dm</string>
    <string name="abbreviated_seconds_ago">%ds</string>
    <string name="follows_you">Follows you</string>
    <string name="pref_title_alway_show_sensitive_media">Always show sensitive content</string>
    <string name="pref_title_alway_open_spoiler">Always expand posts marked with content warnings</string>
    <string name="title_media">Media</string>
    <string name="replying_to">Replying to @%s</string>
    <string name="pref_title_public_filter_keywords">Public timelines</string>
    <string name="pref_title_thread_filter_keywords">Threads</string>
    <string name="pref_title_account_filter_keywords">Profiles</string>
    <string name="filter_addition_title">Add filter</string>
    <string name="filter_edit_title">Edit filter</string>
    <string name="filter_dialog_remove_button">Remove</string>
    <string name="filter_dialog_update_button">Update</string>
    <string name="filter_dialog_whole_word">Whole word</string>
    <string name="filter_dialog_whole_word_description">When the keyword or phrase is alphanumeric only, it will only be applied if it matches the whole word</string>
    <string name="filter_add_description">Phrase to filter</string>
    <string name="filter_expiration_format">%s (%s)</string>
    <string name="add_account_name">Add Account</string>
    <string name="add_account_description">Add new Mastodon Account</string>
    <string name="title_lists_loading">Lists - loading…</string>
    <string name="title_lists_failed">Lists - failed to load</string>
    <string name="manage_lists">Manage lists</string>
    <string name="compose_active_account_description">Posting as %1$s</string>
    <plurals name="hint_describe_for_visually_impaired">
        <item quantity="one">Describe content for the visually impaired (%d character limit)</item>
        <item quantity="other">Describe contents for the visually impaired (%d character limit)</item>
    </plurals>
    <string name="set_focus_description">Tap or drag the circle to choose the focal point which will always be visible in thumbnails.</string>
    <string name="action_set_caption">Set caption</string>
    <string name="action_set_focus">Set focus point</string>
    <string name="action_edit_image">Edit image</string>
    <string name="action_remove">Remove</string>
    <string name="lock_account_label">Lock account</string>
    <string name="lock_account_label_description">Requires you to manually approve followers</string>
    <string name="compose_delete_draft">Delete draft?</string>
    <string name="compose_save_draft">Save draft?</string>
    <string name="compose_save_draft_loses_media">Save draft? (Attachments will be uploaded again when you restore the draft.)</string>
    <string name="compose_unsaved_changes">You have unsaved changes.</string>
    <string name="send_post_notification_title">Sending post…</string>
    <string name="send_post_notification_error_title">Error sending post</string>
    <string name="send_post_notification_channel_name">Sending Posts</string>
    <string name="send_post_notification_cancel_title">Sending cancelled</string>
    <string name="send_post_notification_saved_content">A copy of the post has been saved to your drafts</string>
    <string name="action_compose_shortcut">Compose</string>
    <string name="error_no_custom_emojis">Your instance %s does not have any custom emojis</string>
    <string name="emoji_style">Emoji style</string>
    <string name="system_default">System default</string>
    <string name="download_fonts">You\'ll need to download these emoji sets first</string>
    <string name="expand_collapse_all_posts">Expand/Collapse all posts</string>
    <string name="action_open_post">Open post</string>
    <string name="restart_required">App restart required</string>
    <string name="restart_emoji">You\'ll need to restart Pachli in order to apply these changes</string>
    <string name="later">Later</string>
    <string name="restart">Restart</string>
    <string name="download_failed">Download failed</string>
    <string name="account_moved_description">%1$s has moved to:</string>
    <string name="reblog_private">Boost to original audience</string>
    <string name="unreblog_private">Unboost</string>
    <string name="profile_metadata_label">Profile metadata</string>
    <string name="profile_metadata_add">add data</string>
    <string name="profile_metadata_label_label">Label</string>
    <string name="profile_metadata_content_label">Content</string>
    <string name="pref_title_absolute_time">Use absolute time</string>
    <string name="label_remote_account">Information below may reflect the user\'s profile incompletely. Press to open full profile in browser.</string>
    <string name="unpin_action">Unpin</string>
    <string name="pin_action">Pin</string>
    <string name="failed_to_pin">Failed to Pin</string>
    <string name="failed_to_unpin">Failed to Unpin</string>
    <plurals name="favs">
        <item quantity="one">&lt;b&gt;%1$s&lt;/b&gt; Favorite</item>
        <item quantity="other">&lt;b&gt;%1$s&lt;/b&gt; Favorites</item>
    </plurals>
    <plurals name="reblogs">
        <item quantity="one">&lt;b&gt;%s&lt;/b&gt; Boost</item>
        <item quantity="other">&lt;b&gt;%s&lt;/b&gt; Boosts</item>
    </plurals>
    <string name="title_reblogged_by">Boosted by</string>
    <string name="title_favourited_by">Favorited by</string>
    <string name="conversation_1_recipients">%1$s</string>
    <string name="conversation_2_recipients">%1$s and %2$s</string>
    <string name="conversation_more_recipients">%1$s, %2$s and %3$d more</string>
    <string name="description_post_media">
        Media: %s
    </string>
    <string name="description_post_cw">
        Content warning: %s
    </string>
    <string name="description_post_media_no_description_placeholder">
        No description
    </string>
    <string name="description_post_edited">
        Edited
    </string>
    <string name="description_post_reblogged">
        Reblogged
    </string>
    <string name="description_post_favourited">
        Favorited
    </string>
    <string name="description_post_bookmarked">
        Bookmarked
    </string>
    <string name="description_visibility_public">
        Public
    </string>
    <string name="description_visibility_unlisted">
        Unlisted
    </string>
    <string name="description_visibility_private">
        Followers
    </string>
    <string name="description_visibility_direct">
        Direct
    </string>
    <string name="description_poll">
        Poll with choices: %1$s, %2$s, %3$s, %4$s; %5$s
    </string>
    <string name="description_post_language">Post language</string>
    <string name="description_login">Works in most cases. No data is leaked to other apps.</string>
    <string name="description_browser_login">May support additional authentication methods, but requires a supported browser.</string>
    <string name="add_hashtag_title">Add hashtag</string>
    <string name="edit_hashtag_hint">Hashtag without #</string>
    <string name="hashtags">Hashtags</string>
    <string name="select_list_title">Select list</string>
    <string name="select_list_empty">You have no lists, yet</string>
    <string name="select_list_manage">Manage lists</string>
    <string name="error_list_load">Error loading lists</string>
    <string name="list">List</string>
    <string name="notifications_clear">Delete notifications</string>
    <string name="notifications_apply_filter">Filter notifications</string>
    <string name="filter_apply">Apply</string>
    <string name="compose_shortcut_long_label">Compose post</string>
    <string name="compose_shortcut_short_label">Compose</string>
    <string name="notification_clear_text">Are you sure you want to permanently clear all your notifications?</string>
    <string name="compose_preview_image_description">Actions for image %s</string>
    <string name="poll_info_format"><!-- 15 votes • 1 hour left -->%1$s • %2$s</string>
    <plurals name="poll_info_votes">
        <item quantity="one">%s vote</item>
        <item quantity="other">%s votes</item>
    </plurals>
    <plurals name="poll_info_people">
        <item quantity="one">%s person</item>
        <item quantity="other">%s people</item>
    </plurals>
    <string name="poll_info_time_absolute">ends at %s</string>
    <string name="poll_info_closed">closed</string>
    <string name="poll_vote">Vote</string>
    <string name="poll_show_votes">Show votes</string>
    <string name="poll_ended_voted">A poll you have voted in has ended</string>
    <string name="poll_ended_created">A poll you created has ended</string>
    <!--These are for timestamps on polls -->
    <plurals name="poll_timespan_days">
        <item quantity="one">%d day left</item>
        <item quantity="other">%d days left</item>
    </plurals>
    <plurals name="poll_timespan_hours">
        <item quantity="one">%d hour left</item>
        <item quantity="other">%d hours left</item>
    </plurals>
    <plurals name="poll_timespan_minutes">
        <item quantity="one">%d minute left</item>
        <item quantity="other">%d minutes left</item>
    </plurals>
    <plurals name="poll_timespan_seconds">
        <item quantity="one">%d second left</item>
        <item quantity="other">%d seconds left</item>
    </plurals>
    <string name="button_continue">Continue</string>
    <string name="button_back">Back</string>
    <string name="report_sent_success">Successfully reported @%s</string>
    <string name="hint_additional_info">Additional comments</string>
    <string name="report_remote_instance">Forward to %s</string>
    <string name="failed_report">Failed to report</string>
    <string name="failed_fetch_posts">Failed to fetch posts</string>
    <string name="report_description_1">The report will be sent to your server moderator. You can provide an explanation of why you are reporting this account below:</string>
    <string name="report_description_remote_instance">The account is from another server. Send an anonymized copy of the report there as well?</string>
    <string name="title_accounts">Accounts</string>
    <string name="failed_search">Failed to search</string>
    <string name="pref_title_enable_swipe_for_tabs">Enable swipe gesture to switch between tabs</string>
    <string name="pref_title_show_stat_inline">Show post statistics in timeline</string>
    <string name="create_poll_title">Poll</string>
    <string name="label_duration">Duration</string>
    <string name="duration_indefinite">Indefinite</string>
    <string name="duration_5_min">5 minutes</string>
    <string name="duration_30_min">30 minutes</string>
    <string name="duration_1_hour">1 hour</string>
    <string name="duration_6_hours">6 hours</string>
    <string name="duration_1_day">1 day</string>
    <string name="duration_3_days">3 days</string>
    <string name="duration_7_days">7 days</string>
    <string name="duration_14_days">14 days</string>
    <string name="duration_30_days">30 days</string>
    <string name="duration_60_days">60 days</string>
    <string name="duration_90_days">90 days</string>
    <string name="duration_180_days">180 days</string>
    <string name="duration_365_days">365 days</string>
    <string name="duration_no_change">(No change)</string>
    <string name="add_poll_choice">Add choice</string>
    <string name="poll_allow_multiple_choices">Multiple choices</string>
    <string name="poll_new_choice_hint">Choice %d</string>
    <string name="edit_poll">Edit</string>
    <string name="no_drafts">You don\'t have any drafts.</string>
    <string name="no_scheduled_posts">You don\'t have any scheduled posts.</string>
    <string name="no_announcements">There are no announcements.</string>
    <string name="warning_scheduling_interval">Mastodon has a minimum scheduling interval of 5 minutes.</string>
    <string name="pref_title_show_self_username">Show username in toolbars</string>
    <string name="pref_title_show_cards_in_timelines">Show link previews in timelines</string>
    <string name="pref_title_confirm_reblogs">Show confirmation before boosting</string>
    <string name="pref_title_confirm_favourites">Show confirmation before favoriting</string>
    <string name="pref_title_hide_top_toolbar">Hide the title of the top toolbar</string>
    <string name="pref_title_wellbeing_mode">Wellbeing</string>
    <string name="account_note_hint">Your private note about this account</string>
    <string name="account_note_saved">Saved!</string>
    <string name="wellbeing_mode_notice">Some information that might affect your mental wellbeing will be hidden. This includes:\n\n
        - Favorite/Boost/Follow notifications\n
        - Favorite/Boost count on posts\n
        - Follower/Post stats on profiles\n\n
        Push-notifications will not be affected, but you can review your notification preferences manually.
    </string>
    <string name="review_notifications">Review Notifications</string>
    <string name="limit_notifications">Limit timeline notifications</string>
    <string name="wellbeing_hide_stats_posts">Hide quantitative stats on posts</string>
    <string name="wellbeing_hide_stats_profile">Hide quantitative stats on profiles</string>
    <plurals name="error_upload_max_media_reached">
        <item quantity="one">You cannot upload more than %1$d media attachment.</item>
        <item quantity="other">You cannot upload more than %1$d media attachments.</item>
    </plurals>
    <string name="drafts_post_failed_to_send">This post failed to send!</string>
    <string name="drafts_failed_loading_reply">Failed loading Reply information</string>
    <string name="draft_deleted">Draft deleted</string>
    <string name="drafts_post_reply_removed">The post you drafted a reply to has been removed</string>
    <string name="follow_requests_info">Even though your account is not locked, the %1$s staff thought you might want to review follow requests from these accounts manually.</string>
    <string name="action_subscribe_account">Subscribe</string>
    <string name="action_unsubscribe_account">Unsubscribe</string>
    <string name="pachli_compose_post_quicksetting_label">Compose Post</string>
    <string name="account_date_joined">Joined %1$s</string>
    <string name="announcement_date_updated">(Updated: %1$s)</string>
    <string name="announcement_date">%1$s %2$s</string>
    <string name="saving_draft">Saving draft…</string>
    <string name="tips_push_notification_migration">Re-login all accounts to enable push notification support.</string>
    <string name="dialog_push_notification_migration">In order to use push notifications via UnifiedPush, Pachli needs permission to subscribe to notifications on your Mastodon server. This requires a re-login to change the OAuth scopes granted to Pachli. Using the re-login option here or in "Account preferences" will preserve all of your local drafts and cache.</string>
    <string name="dialog_push_notification_migration_other_accounts">You have re-logged into your current account to grant push subscription permission to Pachli. However, you still have other accounts that have not been migrated this way. Switch to them and re-login one by one in order to enable UnifiedPush notifications support.</string>
    <string name="url_domain_notifier">\u0020(🔗 %s)</string>
    <string name="delete_scheduled_post_warning">Delete this scheduled post?</string>
    <string name="language_display_name_format">%s (%s)</string>
    <string name="report_category_violation">Rule violation</string>
    <string name="report_category_spam">Spam</string>
    <string name="report_category_other">Other</string>
    <string name="action_unfollow_hashtag_format">Unfollow #%s?</string>
    <string name="mute_notifications_switch">Mute notifications</string>
    <!-- Reading order preference -->
    <string name="status_edit_info">Edited: %1$s</string>
    <string name="status_created_info">Created: %1$s</string>
    <string name="error_missing_edits">Your server knows that this post was edited, but does not have a copy of the edits, so they can\'t be shown to you.\n\nThis is <a href="https://github.com/mastodon/mastodon/issues/25398">Mastodon issue #25398</a>.</string>
    <string name="a11y_label_loading_thread">Loading thread</string>
    <!--@knossos@fosstodon.org created 2023-01-07 -->
    <string name="accessibility_talking_about_tag">%1$d people are talking about hashtag %2$s</string>
    <string name="total_usage">Total usage</string>
    <string name="total_accounts">Total accounts</string>
    <!-- User friendly error messages for different network errors -->
    <string name="socket_timeout_exception">Contacting your server took too long</string>
    <!-- Error messages, displayed in snackbars, when something failed -->
    <string name="ui_error_unknown">unknown reason</string>
    <string name="ui_error_bookmark_fmt">Bookmarking post failed: %1$s</string>
    <string name="ui_error_clear_notifications">Clearing notifications failed: %s</string>
    <string name="ui_error_favourite_fmt">Favoriting post failed: %1$s</string>
    <string name="ui_error_reblog_fmt">Boosting post failed: %1$s</string>
    <string name="ui_error_vote_fmt">Voting in poll failed: %1$s</string>
    <string name="ui_error_translate_status_fmt">Translation failed: %1$s</string>
    <string name="ui_error_accept_follow_request">Accepting follow request failed: %s</string>
    <string name="ui_error_reject_follow_request">Rejecting follow request failed: %s</string>
    <string name="ui_error_filter_v1_load_fmt">Loading filters failed: %1$s</string>
    <!-- Success messages, displayed in snackbars, when an action succeeded -->
    <string name="ui_success_accepted_follow_request">Follow request accepted</string>
    <string name="ui_success_rejected_follow_request">Follow request blocked</string>
    <string name="hint_filter_title">My filter</string>
    <string name="label_filter_title">Title</string>
    <string name="filter_action_warn">Warn</string>
    <string name="filter_action_hide">Hide</string>
    <string name="filter_description_warn">Hide with a warning</string>
    <string name="filter_description_hide">Hide completely</string>
    <string name="label_filter_action">Filter action</string>
    <string name="label_filter_context">Filter contexts</string>
    <string name="label_filter_keywords">Keywords or phrases to filter</string>
    <string name="action_add">Add</string>
    <string name="filter_keyword_display_format">%s (whole word)</string>
    <string name="filter_keyword_addition_title">Add keyword</string>
    <string name="filter_edit_keyword_title">Edit keyword</string>
    <string name="filter_description_format">%s: %s</string>
    <string name="help_empty_home">This is your <b>home timeline</b>. It shows the recent posts of the accounts
        you follow.\n\nTo explore accounts you can either discover them in one of the other timelines.
        For example the local timeline of your instance [iconics gmd_group]. Or you can search them
        by name [iconics gmd_search]; for example search for Pachli to find our Mastodon account.</string>
    <string name="load_newest_notifications">Load newest notifications</string>
    <string name="load_newest_statuses">Load newest posts</string>
    <string name="error_media_playback">Playback failed: %s</string>
    <string name="dialog_delete_filter_text">Delete filter \'%1$s\'?"</string>
    <string name="dialog_delete_filter_positive_action">Delete</string>
    <string name="dialog_save_profile_changes_message">Do you want to save your profile changes?</string>
    <string name="reaction_name_and_count">%1$s %2$d</string>
    <string name="pref_title_update_settings">Software updates</string>
    <string name="pref_title_update_notification_frequency">Tell me about new Pachli versions</string>
    <string name="pref_update_notification_frequency_never">Never</string>
    <string name="pref_update_notification_frequency_once_per_version">Once per version</string>
    <string name="pref_update_notification_frequency_always">Always</string>
    <string name="update_dialog_title">An update is available</string>
    <string name="update_dialog_neutral">Don\'t remind me for this version</string>
    <string name="update_dialog_negative">Never remind me</string>
    <string name="translating">Translating…</string>
    <string name="translation_provider_fmt">%1$s</string>
    <string name="janky_animation_title">You may need to restart your device</string>
    <string name="janky_animation_msg">This version of Pachli may trigger an Android bug on some devices, and show broken animations.\n\nFor example, when tapping a post to view a thread.\n\nIf you see this you will need to restart your device.\n\nYou only need to do this once.\n\nThis is Android bug, there is nothing Pachli can do.</string>

    <string name="server_repository_error">Could not fetch server info for %1$s: %2$s</string>
    <string name="server_repository_error_get_well_known_node_info">fetching /.well-known/nodeinfo failed: %1$s</string>
    <string name="server_repository_error_unsupported_schema">/.well-known/nodeinfo did not contain understandable schemas</string>
    <string name="server_repository_error_get_node_info">fetching nodeinfo %1$s failed: %2$s</string>
    <string name="server_repository_error_validate_node_info">validating nodeinfo %1$s failed: %2$s</string>
    <string name="server_repository_error_get_instance_info">fetching /api/v1/instance failed: %1$s</string>
    <string name="server_repository_error_capabilities">parsing server capabilities failed: %1$s</string>
    <string name="pref_title_update_check_now">Check for update now</string>
    <string name="pref_update_check_no_updates">There are no updates available</string>
    <string name="pref_update_next_scheduled_check">Next scheduled check: %1$s</string>
<<<<<<< HEAD

    <string name="open_link">Open Link</string>
=======
    <string name="error_media_download">Could not download %1$s: %2$d %3$s</string>
    <string name="action_add_to_tab">Add to tab</string>
    <string name="action_add_to_tab_success">Added \'%1$s\' to tabs</string>
    <string name="action_remove_tab">Remove tab</string>
    <string name="action_manage_tabs">Manage tabs</string>

>>>>>>> 189b4410
</resources><|MERGE_RESOLUTION|>--- conflicted
+++ resolved
@@ -698,15 +698,10 @@
     <string name="pref_title_update_check_now">Check for update now</string>
     <string name="pref_update_check_no_updates">There are no updates available</string>
     <string name="pref_update_next_scheduled_check">Next scheduled check: %1$s</string>
-<<<<<<< HEAD
-
     <string name="open_link">Open Link</string>
-=======
     <string name="error_media_download">Could not download %1$s: %2$d %3$s</string>
     <string name="action_add_to_tab">Add to tab</string>
     <string name="action_add_to_tab_success">Added \'%1$s\' to tabs</string>
     <string name="action_remove_tab">Remove tab</string>
     <string name="action_manage_tabs">Manage tabs</string>
-
->>>>>>> 189b4410
 </resources>