<?xml version="1.0" encoding="utf-8"?>
<!--
  ~ Copyright 2023 Tusky Contributors
  ~
  ~ This file is a part of Pachli.
  ~
  ~ This program is free software; you can redistribute it and/or modify it under the terms of the
  ~ GNU General Public License as published by the Free Software Foundation; either version 3 of the
  ~ License, or (at your option) any later version.
  ~
  ~ Pachli is distributed in the hope that it will be useful, but WITHOUT ANY WARRANTY; without even
  ~ the implied warranty of MERCHANTABILITY or FITNESS FOR A PARTICULAR PURPOSE. See the GNU General
  ~ Public License for more details.
  ~
  ~ You should have received a copy of the GNU General Public License along with Pachli; if not,
  ~ see <http://www.gnu.org/licenses>.
  --><resources>
    <string name="error_generic">An error occurred.</string>
    <string name="error_generic_fmt">An error occurred: %s</string>
    <string name="error_network">A network error occurred. Please check your connection and try again.</string>
    <string name="error_network_fmt">A network error occurred: %s</string>
    <string name="error_empty">This cannot be empty.</string>
    <string name="error_no_web_browser_found">Couldn\'t find a web browser to use.</string>
    <string name="error_compose_character_limit">The post is too long!</string>
    <string name="error_multimedia_size_limit">Video and audio files cannot exceed %s MB in size.</string>
    <string name="error_404_not_found">Your server does not support this feature</string>
    <string name="error_image_edit_failed">The image could not be edited.</string>
    <string name="error_media_upload_type">That type of file cannot be uploaded.</string>
    <string name="error_media_upload_opening">That file could not be opened.</string>
    <string name="error_media_upload_permission">Permission to read media is required.</string>
    <string name="error_media_download_permission">Permission to store media is required.</string>
    <string name="error_media_upload_image_or_video">Images and videos cannot both be attached to the same post.</string>
    <string name="error_media_upload_sending">The upload failed.</string>
    <string name="error_media_upload_sending_fmt">The upload failed: %s</string>
    <string name="error_sender_account_gone">Error sending post.</string>
    <string name="error_following_hashtag_format">Error following #%s</string>
    <string name="error_unfollowing_hashtag_format">Error unfollowing #%s</string>
    <string name="error_following_hashtags_unsupported">This instance does not support following hashtags.</string>
    <string name="error_muting_hashtag_format">Error muting #%s</string>
    <string name="error_unmuting_hashtag_format">Error unmuting #%s</string>
    <string name="error_status_source_load">Failed to load the status source from the server.</string>
    <string name="title_home">Home</string>
    <string name="title_notifications">Notifications</string>
    <string name="title_public_local">Local</string>
    <string name="title_public_trending">Trending</string>
    <string name="title_public_trending_hashtags">Trending hashtags</string>
    <string name="title_public_trending_links">Trending links</string>
    <string name="title_public_trending_statuses">Trending posts</string>
    <string name="title_tab_public_trending_hashtags">Hashtags</string>
    <string name="title_tab_public_trending_links">Links</string>
    <string name="title_tab_public_trending_statuses">Posts</string>
    <string name="title_public_federated">Federated</string>
    <string name="title_direct_messages">Direct messages</string>
    <string name="title_tab_preferences">Tabs</string>
    <string name="title_view_thread">Thread</string>
    <string name="title_posts">Posts</string>
    <string name="title_posts_with_replies">With replies</string>
    <string name="title_posts_pinned">Pinned</string>
    <string name="title_follows">Follows</string>
    <string name="title_followers">Followers</string>
    <string name="title_favourites">Favorites</string>
    <string name="title_bookmarks">Bookmarks</string>
    <string name="title_mutes">Muted users</string>
    <string name="title_blocks">Blocked users</string>
    <string name="title_domain_mutes">Hidden domains</string>
    <string name="title_migration_relogin">Re-login for push notifications</string>
    <string name="title_follow_requests">Follow requests</string>
    <string name="title_edit_profile">Edit your profile</string>
    <string name="title_drafts">Drafts</string>
    <string name="title_scheduled_posts">Scheduled posts</string>
    <string name="title_announcements">Announcements</string>
    <string name="title_followed_hashtags">Followed hashtags</string>
    <string name="title_edits">Edits</string>
    <string name="dialog_follow_hashtag_title">Follow hashtag</string>
    <string name="dialog_follow_hashtag_hint">#hashtag</string>
    <string name="post_username_format">\@%s</string>
    <string name="post_boosted_format">%s boosted</string>
    <string name="post_sensitive_media_title">Sensitive content</string>
    <string name="post_media_hidden_title">Media hidden</string>
    <string name="post_media_alt">ALT</string>
    <string name="post_sensitive_media_directions">Click to view</string>
    <string name="post_content_warning_show_more">Show More</string>
    <string name="post_content_warning_show_less">Show Less</string>
    <string name="post_content_show_more">Expand</string>
    <string name="post_content_show_less">Collapse</string>
    <string name="post_edited">Edited %s</string>
    <string name="message_empty">Nothing here.</string>
    <string name="footer_empty">Nothing here. Pull down to refresh!</string>
    <string name="notification_reblog_format">%s boosted your post</string>
    <string name="notification_favourite_format">%s favorited your post</string>
    <string name="notification_follow_format">%s followed you</string>
    <string name="notification_follow_request_format">%s requested to follow you</string>
    <string name="notification_sign_up_format">%s signed up</string>
    <string name="notification_subscription_format">%s just posted</string>
    <string name="notification_update_format">%s edited their post</string>
    <string name="notification_report_format">New report on %s</string>
    <string name="notification_header_report_format">%s reported %s</string>
    <string name="notification_summary_report_format">%s · %d posts attached</string>
    <string name="report_username_format">Report @%s</string>
    <string name="report_comment_hint">Additional comments?</string>
    <string name="action_quick_reply">Quick Reply</string>
    <string name="action_reply">Reply</string>
    <string name="action_reblog">Boost</string>
    <string name="action_unreblog">Remove boost</string>
    <string name="action_favourite">Favorite</string>
    <string name="action_unfavourite">Remove favorite</string>
    <string name="action_bookmark">Bookmark</string>
    <string name="action_unbookmark">Remove bookmark</string>
    <string name="action_more">More</string>
    <string name="action_compose">Compose</string>
    <string name="action_logout">Log out</string>
    <string name="action_logout_confirm">Are you sure you want to log out of %1$s? This will delete all local data of the account, including drafts and preferences.</string>
    <string name="action_post_failed">Upload failed</string>
    <string name="action_post_failed_detail">Your post failed to upload and has been saved to drafts.\n\nEither the server could not be contacted, or it rejected the post.</string>
    <string name="action_post_failed_detail_plural">Your posts failed to upload and have been saved to drafts.\n\nEither the server could not be contacted, or it rejected the posts.</string>
    <string name="action_post_failed_show_drafts">Show drafts</string>
    <string name="action_post_failed_do_nothing">Dismiss</string>
    <string name="action_follow">Follow</string>
    <string name="action_unfollow">Unfollow</string>
    <string name="action_block">Block</string>
    <string name="action_unblock">Unblock</string>
    <string name="action_share_account_link">Share link to account</string>
    <string name="action_share_account_username">Share username of account</string>
    <string name="action_hide_reblogs">Hide boosts</string>
    <string name="action_show_reblogs">Show boosts</string>
    <string name="pref_title_show_self_boosts">Show self-boosts</string>
    <string name="pref_title_show_self_boosts_description">Someone boosting their own post</string>
    <string name="action_report">Report</string>
    <string name="action_edit">Edit</string>
    <string name="action_delete">Delete</string>
    <string name="action_delete_conversation">Delete conversation</string>
    <string name="action_delete_and_redraft">Delete and re-draft</string>
    <string name="action_discard">Discard changes</string>
    <string name="action_continue_edit">Continue editing</string>
    <string name="action_send">TOOT</string>
    <string name="action_send_public">TOOT!</string>
    <string name="action_retry">Retry</string>
    <string name="action_view_profile">Profile</string>
    <string name="action_view_preferences">Preferences</string>
    <string name="action_view_account_preferences">Account preferences</string>
    <string name="action_view_favourites">Favorites</string>
    <string name="action_view_bookmarks">Bookmarks</string>
    <string name="action_view_mutes">Muted users</string>
    <string name="action_view_blocks">Blocked users</string>
    <string name="action_view_domain_mutes">Hidden domains</string>
    <string name="action_view_follow_requests">Follow requests</string>
    <string name="action_view_media">Media</string>
    <string name="action_open_in_web">Open in browser</string>
    <string name="action_add_media">Add media</string>
    <string name="action_add_poll">Add poll</string>
    <string name="action_photo_take">Take photo</string>
    <string name="action_share">Share</string>
    <string name="action_mute">Mute</string>
    <string name="action_unmute">Unmute</string>
    <string name="action_unmute_desc">Unmute %s</string>
    <string name="action_mute_domain">Mute %s</string>
    <string name="action_unmute_domain">Unmute %s</string>
    <string name="action_mute_conversation">Mute conversation</string>
    <string name="action_unmute_conversation">Unmute conversation</string>
    <string name="action_mention">Mention</string>
    <string name="action_hide_media">Hide media</string>
    <string name="action_open_drawer">Open drawer</string>
    <string name="action_save">Save</string>
    <string name="action_edit_profile">Edit profile</string>
    <string name="action_edit_own_profile">Edit</string>
    <string name="action_undo">Undo</string>
    <string name="action_accept">Accept</string>
    <string name="action_reject">Reject</string>
    <string name="action_search">Search</string>
    <string name="action_access_drafts">Drafts</string>
    <string name="action_access_scheduled_posts">Scheduled posts</string>
    <string name="action_toggle_visibility">Post visibility</string>
    <string name="action_content_warning">Content warning</string>
    <string name="action_emoji_keyboard">Emoji keyboard</string>
    <string name="action_schedule_post">Schedule Post</string>
    <string name="action_reset_schedule">Reset</string>
    <string name="action_add_tab">Add Tab</string>
    <string name="action_links">Links</string>
    <string name="action_mentions">Mentions</string>
    <string name="action_hashtags">Hashtags</string>
    <string name="action_open_reblogger">Open boost author</string>
    <string name="action_open_reblogged_by">Show boosts</string>
    <string name="action_open_faved_by">Show favorites</string>
    <string name="action_dismiss">Dismiss</string>
    <string name="action_details">Details</string>
    <string name="action_add_reaction">add reaction</string>
    <string name="action_translate">Translate</string>
    <string name="action_translate_undo">Undo translate</string>
    <string name="title_hashtags_dialog">Hashtags</string>
    <string name="title_mentions_dialog">Mentions</string>
    <string name="title_links_dialog">Links</string>
    <string name="action_open_media_n">Open media #%d</string>
    <string name="download_image">Downloading %1$s</string>
    <string name="action_copy_link">Copy the link</string>
    <string name="action_share_as">Share as …</string>
    <string name="download_media">Download media</string>
    <string name="downloading_media">Downloading media</string>
    <string name="send_post_link_to">Share post URL to…</string>
    <string name="send_post_content_to">Share post to…</string>
    <string name="send_account_link_to">Share account URL to…</string>
    <string name="send_account_username_to">Share account username to…</string>
    <string name="send_media_to">Share media to…</string>
    <string name="account_username_copied">Username copied</string>
    <string name="confirmation_reported">Sent!</string>
    <string name="confirmation_unblocked">User unblocked</string>
    <string name="confirmation_unmuted">User unmuted</string>
    <string name="confirmation_domain_unmuted">%s unhidden</string>
    <string name="confirmation_hashtag_muted">#%s hidden</string>
    <string name="confirmation_hashtag_unmuted">#%s unhidden</string>
    <string name="confirmation_hashtag_unfollowed">#%s unfollowed</string>
    <string name="post_sent">Sent!</string>
    <string name="post_sent_long">Reply sent successfully.</string>
    <string name="hint_compose">What\'s happening?</string>
    <string name="hint_content_warning">Content warning</string>
    <string name="hint_display_name">Display name</string>
    <string name="hint_note">Bio</string>
    <string name="hint_search">Search…</string>
    <string name="hint_description">Description</string>
    <string name="hint_media_description_missing">Media should have a description.</string>
    <string name="search_no_results">No results</string>
    <string name="label_quick_reply">Reply…</string>
    <string name="label_avatar">Avatar</string>
    <string name="label_header">Header</string>
    <string name="label_image">Image</string>
    <string name="dialog_title_finishing_media_upload">Finishing Media Upload</string>
    <string name="dialog_message_uploading_media">Uploading…</string>
    <string name="dialog_download_image">Download</string>
    <string name="dialog_message_cancel_follow_request">Revoke the follow request?</string>
    <string name="dialog_unfollow_warning">Unfollow this account?</string>
    <string name="dialog_delete_post_warning">Delete this post?</string>
    <string name="dialog_redraft_post_warning">Delete and re-draft this post?</string>
    <string name="dialog_delete_conversation_warning">Delete this conversation?</string>
    <string name="mute_domain_warning">Are you sure you want to block all of %s? You will not see content from that domain in any public timelines or in your notifications. Your followers from that domain will be removed.</string>
    <string name="mute_domain_warning_dialog_ok">Hide entire domain</string>
    <string name="dialog_block_warning">Block @%s?</string>
    <string name="dialog_mute_warning">Mute @%s?</string>
    <string name="dialog_mute_hide_notifications">Hide notifications</string>
    <string name="visibility_public">Public: Post to public timelines</string>
    <string name="visibility_unlisted">Unlisted: Do not show in public timelines</string>
    <string name="visibility_private">Followers-Only: Post to followers only</string>
    <string name="visibility_direct">Direct: Post to mentioned users only</string>
    <string name="pref_title_edit_notification_settings">Notifications</string>
    <string name="pref_title_notifications_enabled">Notifications</string>
    <string name="pref_title_notification_alerts">Alerts</string>
    <string name="pref_title_notification_alert_sound">Notify with a sound</string>
    <string name="pref_title_notification_alert_vibrate">Notify with vibration</string>
    <string name="pref_title_notification_alert_light">Notify with light</string>
    <string name="pref_title_notification_filters">Notify me when</string>
    <string name="pref_title_notification_filter_mentions">mentioned</string>
    <string name="pref_title_notification_filter_follows">followed</string>
    <string name="pref_title_notification_filter_follow_requests">follow requested</string>
    <string name="pref_title_notification_filter_reblogs">my posts are boosted</string>
    <string name="pref_title_notification_filter_favourites">my posts are favorited</string>
    <string name="pref_title_notification_filter_poll">polls have ended</string>
    <string name="pref_title_notification_filter_subscriptions">somebody I\'m subscribed to published a new post</string>
    <string name="pref_title_notification_filter_sign_ups">somebody signed up</string>
    <string name="pref_title_notification_filter_updates">a post I\'ve interacted with is edited</string>
    <string name="pref_title_notification_filter_reports">there\'s a new report</string>
    <string name="pref_title_appearance_settings">Appearance</string>
    <string name="pref_title_app_theme">App theme</string>
    <string name="pref_title_timelines">Timelines</string>
    <string name="pref_title_timeline_filters">Filters</string>
    <string name="pref_summary_timeline_filters">Your server does not support filters</string>
    <string name="app_them_dark">Dark</string>
    <string name="app_theme_light">Light</string>
    <string name="app_theme_black">Black</string>
    <string name="app_theme_auto">Automatic at sunset</string>
    <string name="app_theme_system">Use system design</string>
    <string name="pref_title_browser_settings">Browser</string>
    <string name="pref_title_custom_tabs">Use Chrome Custom Tabs</string>
    <string name="pref_title_hide_follow_button">Hide compose button while scrolling</string>
    <string name="pref_title_font_family">Font family</string>
    <string name="pref_title_language">Language</string>
    <string name="pref_title_bot_overlay">Show indicator for bots</string>
    <string name="pref_title_animate_gif_avatars">Animate GIF avatars</string>
    <string name="pref_title_gradient_for_media">Show colorful gradients for hidden media</string>
    <string name="pref_title_animate_custom_emojis">Animate custom emojis</string>
    <string name="pref_title_post_filter">Timeline filtering</string>
    <string name="pref_title_post_tabs">Tabs</string>
    <string name="pref_title_show_boosts">Show boosts</string>
    <string name="pref_title_show_replies">Show replies</string>
    <string name="pref_title_show_media_preview">Download media previews</string>
    <string name="pref_title_proxy_settings">Proxy</string>
    <string name="pref_title_http_proxy_settings">HTTP proxy</string>
    <string name="pref_title_http_proxy_enable">Enable HTTP proxy</string>
    <string name="pref_title_http_proxy_server">HTTP proxy server</string>
    <string name="pref_title_http_proxy_port">HTTP proxy port</string>
    <string name="pref_title_http_proxy_port_message">Port should be between %d and %d</string>
    <string name="pref_summary_http_proxy_disabled">Disabled</string>
    <string name="pref_summary_http_proxy_missing">&lt;not set&gt;</string>
    <string name="pref_summary_http_proxy_invalid">&lt;invalid&gt;</string>
    <string name="pref_default_post_privacy">Default post privacy</string>
    <string name="pref_default_post_language">Default posting language</string>
    <string name="pref_default_media_sensitivity">Always mark media as sensitive</string>
    <string name="pref_publishing">Publishing (synced with server)</string>
    <string name="pref_failed_to_sync">Failed to sync settings</string>
    <string name="pref_main_nav_position">Main navigation position</string>
    <string name="pref_main_nav_position_option_top">Top</string>
    <string name="pref_main_nav_position_option_bottom">Bottom</string>
    <string name="post_privacy_public">Public</string>
    <string name="post_privacy_unlisted">Unlisted</string>
    <string name="post_privacy_followers_only">Followers-only</string>
    <string name="pref_ui_text_size">UI text size</string>
    <string name="pref_post_text_size">Post text size</string>
    <string name="post_text_size_smallest">Smallest</string>
    <string name="post_text_size_small">Small</string>
    <string name="post_text_size_medium">Medium</string>
    <string name="post_text_size_large">Large</string>
    <string name="post_text_size_largest">Largest</string>
    <string name="pref_show_self_username_always">Always</string>
    <string name="pref_show_self_username_disambiguate">When multiple accounts logged in</string>
    <string name="pref_show_self_username_never">Never</string>
    <string name="notification_mention_name">New mentions</string>
    <string name="notification_mention_descriptions">Notifications about new mentions</string>
    <string name="notification_follow_name">New followers</string>
    <string name="notification_follow_description">Notifications about new followers</string>
    <string name="notification_follow_request_name">Follow requests</string>
    <string name="notification_follow_request_description">Notifications about follow requests</string>
    <string name="notification_boost_name">Boosts</string>
    <string name="notification_boost_description">Notifications when your posts get boosted</string>
    <string name="notification_favourite_name">Favorites</string>
    <string name="notification_favourite_description">Notifications when your posts get marked as favorite</string>
    <string name="notification_poll_name">Polls</string>
    <string name="notification_poll_description">Notifications about polls that have ended</string>
    <string name="notification_subscription_name">New posts</string>
    <string name="notification_subscription_description">Notifications when somebody you\'re subscribed to published a new post</string>
    <string name="notification_sign_up_name">Sign ups</string>
    <string name="notification_sign_up_description">Notifications about new users</string>
    <string name="notification_update_name">Post edits</string>
    <string name="notification_update_description">Notifications when posts you\'ve interacted with are edited</string>
    <string name="notification_report_name">Reports</string>
    <string name="notification_report_description">Notifications about moderation reports</string>
    <string name="notification_listenable_worker_name">Background activity</string>
    <string name="notification_listenable_worker_description">Notifications when Pachli is working in the background</string>
    <string name="notification_unknown_name">Unknown</string>
    <string name="notification_mention_format">%s mentioned you</string>
    <string name="notification_summary_large">%1$s, %2$s, %3$s and %4$d others</string>
    <string name="notification_summary_medium">%1$s, %2$s, and %3$s</string>
    <string name="notification_summary_small">%1$s and %2$s</string>
    <plurals name="notification_title_summary">
        <item quantity="one">%d new interaction</item>
        <item quantity="other">%d new interactions</item>
    </plurals>
    <string name="notification_notification_worker">Fetching notifications…</string>
    <string name="notification_prune_cache">Cache maintenance…</string>
    <string name="description_account_locked">Locked Account</string>
    <string name="about_pachli_version">Pachli %s</string>
    <!-- note to translators:
         * you should think of “free” as in “free speech,” not as in “free beer”.
           We sometimes call it “libre software,” borrowing the French or Spanish word for “free” as in freedom,
           to show we do not mean the software is gratis. Source: https://www.gnu.org/philosophy/free-sw.html
         * the url can be changed to link to the localized version of the license.
    -->
    <string name="post_share_content">Share content of post</string>
    <string name="post_share_link">Share link to post</string>
    <string name="post_media_image">Image</string>
    <string name="post_media_images">Images</string>
    <string name="post_media_video">Video</string>
    <string name="post_media_audio">Audio</string>
    <string name="post_media_attachments">Attachments</string>
    <string name="status_count_one_plus">1+</string>
    <string name="status_created_at_now">now</string>
    <string name="status_filtered_show_anyway">Show anyway</string>
    <string name="status_filter_placeholder_label_format">Filtered: %s</string>
    <string name="state_follow_requested">Follow requested</string>
    <!--These are for timestamps on posts. For example: "16s" or "2d"-->
    <string name="abbreviated_in_years">in %dy</string>
    <string name="abbreviated_in_days">in %dd</string>
    <string name="abbreviated_in_hours">in %dh</string>
    <string name="abbreviated_in_minutes">in %dm</string>
    <string name="abbreviated_in_seconds">in %ds</string>
    <string name="abbreviated_years_ago">%dy</string>
    <string name="abbreviated_days_ago">%dd</string>
    <string name="abbreviated_hours_ago">%dh</string>
    <string name="abbreviated_minutes_ago">%dm</string>
    <string name="abbreviated_seconds_ago">%ds</string>
    <string name="follows_you">Follows you</string>
    <string name="pref_title_alway_show_sensitive_media">Always show sensitive content</string>
    <string name="pref_title_alway_open_spoiler">Always expand posts marked with content warnings</string>
    <string name="title_media">Media</string>
    <string name="replying_to">Replying to @%s</string>
    <string name="pref_title_public_filter_keywords">Public timelines</string>
    <string name="pref_title_thread_filter_keywords">Threads</string>
    <string name="pref_title_account_filter_keywords">Profiles</string>
    <string name="filter_addition_title">Add filter</string>
    <string name="filter_edit_title">Edit filter</string>
    <string name="filter_dialog_remove_button">Remove</string>
    <string name="filter_dialog_update_button">Update</string>
    <string name="filter_dialog_whole_word">Whole word</string>
    <string name="filter_dialog_whole_word_description">When the keyword or phrase is alphanumeric only, it will only be applied if it matches the whole word</string>
    <string name="filter_add_description">Phrase to filter</string>
    <string name="filter_expiration_format">%s (%s)</string>
    <string name="add_account_name">Add Account</string>
    <string name="add_account_description">Add new Mastodon Account</string>
    <string name="action_lists">Lists</string>
    <string name="title_lists">Lists</string>
    <string name="error_create_list">Could not create list</string>
    <string name="error_rename_list">Could not update list</string>
    <string name="error_delete_list">Could not delete list</string>
    <string name="action_create_list">Create a list</string>
    <string name="action_rename_list">Update the list</string>
    <string name="action_delete_list">Delete the list</string>
    <string name="hint_search_people_list">Search for people you follow</string>
    <string name="action_add_to_list">Add account to the list</string>
    <string name="action_remove_from_list">Remove account from the list</string>
    <string name="action_add_or_remove_from_list">Add or remove from list</string>
    <string name="failed_to_add_to_list">Failed to add the account to the list</string>
    <string name="failed_to_remove_from_list">Failed to remove the account from the list</string>
    <string name="compose_active_account_description">Posting as %1$s</string>
    <plurals name="hint_describe_for_visually_impaired">
        <item quantity="one">Describe content for the visually impaired (%d character limit)</item>
        <item quantity="other">Describe contents for the visually impaired (%d character limit)</item>
    </plurals>
    <string name="set_focus_description">Tap or drag the circle to choose the focal point which will always be visible in thumbnails.</string>
    <string name="action_set_caption">Set caption</string>
    <string name="action_set_focus">Set focus point</string>
    <string name="action_edit_image">Edit image</string>
    <string name="action_remove">Remove</string>
    <string name="lock_account_label">Lock account</string>
    <string name="lock_account_label_description">Requires you to manually approve followers</string>
    <string name="compose_delete_draft">Delete draft?</string>
    <string name="compose_save_draft">Save draft?</string>
    <string name="compose_save_draft_loses_media">Save draft? (Attachments will be uploaded again when you restore the draft.)</string>
    <string name="compose_unsaved_changes">You have unsaved changes.</string>
    <string name="send_post_notification_title">Sending post…</string>
    <string name="send_post_notification_error_title">Error sending post</string>
    <string name="send_post_notification_channel_name">Sending Posts</string>
    <string name="send_post_notification_cancel_title">Sending cancelled</string>
    <string name="send_post_notification_saved_content">A copy of the post has been saved to your drafts</string>
    <string name="action_compose_shortcut">Compose</string>
    <string name="error_no_custom_emojis">Your instance %s does not have any custom emojis</string>
    <string name="emoji_style">Emoji style</string>
    <string name="system_default">System default</string>
    <string name="download_fonts">You\'ll need to download these emoji sets first</string>
    <string name="expand_collapse_all_posts">Expand/Collapse all posts</string>
    <string name="action_open_post">Open post</string>
    <string name="restart_required">App restart required</string>
    <string name="restart_emoji">You\'ll need to restart Pachli in order to apply these changes</string>
    <string name="later">Later</string>
    <string name="restart">Restart</string>
    <string name="caption_systememoji">Your device\'s default emoji set</string>
    <string name="caption_blobmoji">The Blob emojis known from Android 4.4–7.1</string>
    <string name="caption_twemoji">Mastodon\'s standard emoji set</string>
    <string name="caption_notoemoji">Google\'s current emoji set</string>
    <string name="download_failed">Download failed</string>
    <string name="account_moved_description">%1$s has moved to:</string>
    <string name="reblog_private">Boost to original audience</string>
    <string name="unreblog_private">Unboost</string>
    <string name="profile_metadata_label">Profile metadata</string>
    <string name="profile_metadata_add">add data</string>
    <string name="profile_metadata_label_label">Label</string>
    <string name="profile_metadata_content_label">Content</string>
    <string name="pref_title_absolute_time">Use absolute time</string>
    <string name="label_remote_account">Information below may reflect the user\'s profile incompletely. Press to open full profile in browser.</string>
    <string name="unpin_action">Unpin</string>
    <string name="pin_action">Pin</string>
    <string name="failed_to_pin">Failed to Pin</string>
    <string name="failed_to_unpin">Failed to Unpin</string>
    <plurals name="favs">
        <item quantity="one">&lt;b&gt;%1$s&lt;/b&gt; Favorite</item>
        <item quantity="other">&lt;b&gt;%1$s&lt;/b&gt; Favorites</item>
    </plurals>
    <plurals name="reblogs">
        <item quantity="one">&lt;b&gt;%s&lt;/b&gt; Boost</item>
        <item quantity="other">&lt;b&gt;%s&lt;/b&gt; Boosts</item>
    </plurals>
    <string name="title_reblogged_by">Boosted by</string>
    <string name="title_favourited_by">Favorited by</string>
    <string name="conversation_1_recipients">%1$s</string>
    <string name="conversation_2_recipients">%1$s and %2$s</string>
    <string name="conversation_more_recipients">%1$s, %2$s and %3$d more</string>
    <string name="description_post_media">
        Media: %s
    </string>
    <string name="description_post_cw">
        Content warning: %s
    </string>
    <string name="description_post_media_no_description_placeholder">
        No description
    </string>
    <string name="description_post_edited">
        Edited
    </string>
    <string name="description_post_reblogged">
        Reblogged
    </string>
    <string name="description_post_favourited">
        Favorited
    </string>
    <string name="description_post_bookmarked">
        Bookmarked
    </string>
    <string name="description_visibility_public">
        Public
    </string>
    <string name="description_visibility_unlisted">
        Unlisted
    </string>
    <string name="description_visibility_private">
        Followers
    </string>
    <string name="description_visibility_direct">
        Direct
    </string>
    <string name="description_poll">
        Poll with choices: %1$s, %2$s, %3$s, %4$s; %5$s
    </string>
    <string name="description_post_language">Post language</string>
    <string name="description_login">Works in most cases. No data is leaked to other apps.</string>
    <string name="description_browser_login">May support additional authentication methods, but requires a supported browser.</string>
    <string name="hint_list_name">List name</string>
    <string name="add_hashtag_title">Add hashtag</string>
    <string name="edit_hashtag_hint">Hashtag without #</string>
    <string name="hashtags">Hashtags</string>
    <string name="select_list_title">Select list</string>
    <string name="select_list_empty">You have no lists, yet</string>
    <string name="select_list_manage">Manage lists</string>
    <string name="error_list_load">Error loading lists</string>
    <string name="list_exclusive_label">Hide from the home timeline</string>
    <string name="list">List</string>
    <string name="notifications_clear">Delete notifications</string>
    <string name="notifications_apply_filter">Filter notifications</string>
    <string name="filter_apply">Apply</string>
    <string name="compose_shortcut_long_label">Compose post</string>
    <string name="compose_shortcut_short_label">Compose</string>
    <string name="notification_clear_text">Are you sure you want to permanently clear all your notifications?</string>
    <string name="compose_preview_image_description">Actions for image %s</string>
    <string name="poll_info_format">
        <!-- 15 votes • 1 hour left -->
        %1$s • %2$s</string>
    <plurals name="poll_info_votes">
        <item quantity="one">%s vote</item>
        <item quantity="other">%s votes</item>
    </plurals>
    <plurals name="poll_info_people">
        <item quantity="one">%s person</item>
        <item quantity="other">%s people</item>
    </plurals>
    <string name="poll_info_time_absolute">ends at %s</string>
    <string name="poll_info_closed">closed</string>
    <string name="poll_vote">Vote</string>
    <string name="poll_ended_voted">A poll you have voted in has ended</string>
    <string name="poll_ended_created">A poll you created has ended</string>
    <!--These are for timestamps on polls -->
    <plurals name="poll_timespan_days">
        <item quantity="one">%d day left</item>
        <item quantity="other">%d days left</item>
    </plurals>
    <plurals name="poll_timespan_hours">
        <item quantity="one">%d hour left</item>
        <item quantity="other">%d hours left</item>
    </plurals>
    <plurals name="poll_timespan_minutes">
        <item quantity="one">%d minute left</item>
        <item quantity="other">%d minutes left</item>
    </plurals>
    <plurals name="poll_timespan_seconds">
        <item quantity="one">%d second left</item>
        <item quantity="other">%d seconds left</item>
    </plurals>
    <string name="button_continue">Continue</string>
    <string name="button_back">Back</string>
    <string name="button_done">Done</string>
    <string name="report_sent_success">Successfully reported @%s</string>
    <string name="hint_additional_info">Additional comments</string>
    <string name="report_remote_instance">Forward to %s</string>
    <string name="failed_report">Failed to report</string>
    <string name="failed_fetch_posts">Failed to fetch posts</string>
    <string name="report_description_1">The report will be sent to your server moderator. You can provide an explanation of why you are reporting this account below:</string>
    <string name="report_description_remote_instance">The account is from another server. Send an anonymized copy of the report there as well?</string>
    <string name="title_accounts">Accounts</string>
    <string name="failed_search">Failed to search</string>
    <string name="pref_title_enable_swipe_for_tabs">Enable swipe gesture to switch between tabs</string>
    <string name="pref_title_show_stat_inline">Show post statistics in timeline</string>
    <string name="create_poll_title">Poll</string>
    <string name="label_duration">Duration</string>
    <string name="duration_indefinite">Indefinite</string>
    <string name="duration_5_min">5 minutes</string>
    <string name="duration_30_min">30 minutes</string>
    <string name="duration_1_hour">1 hour</string>
    <string name="duration_6_hours">6 hours</string>
    <string name="duration_1_day">1 day</string>
    <string name="duration_3_days">3 days</string>
    <string name="duration_7_days">7 days</string>
    <string name="duration_14_days">14 days</string>
    <string name="duration_30_days">30 days</string>
    <string name="duration_60_days">60 days</string>
    <string name="duration_90_days">90 days</string>
    <string name="duration_180_days">180 days</string>
    <string name="duration_365_days">365 days</string>
    <string name="duration_no_change">(No change)</string>
    <string name="add_poll_choice">Add choice</string>
    <string name="poll_allow_multiple_choices">Multiple choices</string>
    <string name="poll_new_choice_hint">Choice %d</string>
    <string name="edit_poll">Edit</string>
    <string name="no_drafts">You don\'t have any drafts.</string>
    <string name="no_scheduled_posts">You don\'t have any scheduled posts.</string>
    <string name="no_announcements">There are no announcements.</string>
    <string name="no_lists">You don\'t have any lists.</string>
    <string name="warning_scheduling_interval">Mastodon has a minimum scheduling interval of 5 minutes.</string>
    <string name="pref_title_show_self_username">Show username in toolbars</string>
    <string name="pref_title_show_cards_in_timelines">Show link previews in timelines</string>
    <string name="pref_title_confirm_reblogs">Show confirmation before boosting</string>
    <string name="pref_title_confirm_favourites">Show confirmation before favoriting</string>
    <string name="pref_title_hide_top_toolbar">Hide the title of the top toolbar</string>
    <string name="pref_title_wellbeing_mode">Wellbeing</string>
    <string name="account_note_hint">Your private note about this account</string>
    <string name="account_note_saved">Saved!</string>
    <string name="wellbeing_mode_notice">Some information that might affect your mental wellbeing will be hidden. This includes:\n\n
        - Favorite/Boost/Follow notifications\n
        - Favorite/Boost count on posts\n
        - Follower/Post stats on profiles\n\n
        Push-notifications will not be affected, but you can review your notification preferences manually.
    </string>
    <string name="review_notifications">Review Notifications</string>
    <string name="limit_notifications">Limit timeline notifications</string>
    <string name="wellbeing_hide_stats_posts">Hide quantitative stats on posts</string>
    <string name="wellbeing_hide_stats_profile">Hide quantitative stats on profiles</string>
    <plurals name="error_upload_max_media_reached">
        <item quantity="one">You cannot upload more than %1$d media attachment.</item>
        <item quantity="other">You cannot upload more than %1$d media attachments.</item>
    </plurals>
    <string name="dialog_delete_list_warning">Do you really want to delete the list %s?</string>
    <string name="drafts_post_failed_to_send">This post failed to send!</string>
    <string name="drafts_failed_loading_reply">Failed loading Reply information</string>
    <string name="draft_deleted">Draft deleted</string>
    <string name="drafts_post_reply_removed">The post you drafted a reply to has been removed</string>
    <string name="follow_requests_info">Even though your account is not locked, the %1$s staff thought you might want to review follow requests from these accounts manually.</string>
    <string name="action_subscribe_account">Subscribe</string>
    <string name="action_unsubscribe_account">Unsubscribe</string>
    <string name="pachli_compose_post_quicksetting_label">Compose Post</string>
    <string name="account_date_joined">Joined %1$s</string>
    <string name="announcement_date_updated">(Updated: %1$s)</string>
    <string name="announcement_date">%1$s %2$s</string>
    <string name="saving_draft">Saving draft…</string>
    <string name="tips_push_notification_migration">Re-login all accounts to enable push notification support.</string>
    <string name="dialog_push_notification_migration">In order to use push notifications via UnifiedPush, Pachli needs permission to subscribe to notifications on your Mastodon server. This requires a re-login to change the OAuth scopes granted to Pachli. Using the re-login option here or in "Account preferences" will preserve all of your local drafts and cache.</string>
    <string name="dialog_push_notification_migration_other_accounts">You have re-logged into your current account to grant push subscription permission to Pachli. However, you still have other accounts that have not been migrated this way. Switch to them and re-login one by one in order to enable UnifiedPush notifications support.</string>
    <string name="url_domain_notifier">\u0020(🔗 %s)</string>
    <string name="delete_scheduled_post_warning">Delete this scheduled post?</string>
    <string name="language_display_name_format">%s (%s)</string>
    <string name="report_category_violation">Rule violation</string>
    <string name="report_category_spam">Spam</string>
    <string name="report_category_other">Other</string>
    <string name="action_unfollow_hashtag_format">Unfollow #%s?</string>
    <string name="action_refresh">Refresh</string>
    <string name="mute_notifications_switch">Mute notifications</string>
    <!-- Reading order preference -->
    <string name="status_edit_info">Edited: %1$s</string>
    <string name="status_created_info">Created: %1$s</string>
    <string name="error_missing_edits">Your server knows that this post was edited, but does not have a copy of the edits, so they can\'t be shown to you.\n\nThis is <a href="https://github.com/mastodon/mastodon/issues/25398">Mastodon issue #25398</a>.</string>
    <string name="a11y_label_loading_thread">Loading thread</string>
    <!--@knossos@fosstodon.org created 2023-01-07 -->
    <string name="accessibility_talking_about_tag">%1$d people are talking about hashtag %2$s</string>
    <string name="total_usage">Total usage</string>
    <string name="total_accounts">Total accounts</string>
    <!-- User friendly error messages for different network errors -->
    <string name="socket_timeout_exception">Contacting your server took too long</string>
    <!-- Error messages, displayed in snackbars, when something failed -->
    <string name="ui_error_unknown">unknown reason</string>
    <string name="ui_error_bookmark">Bookmarking post failed: %s</string>
    <string name="ui_error_clear_notifications">Clearing notifications failed: %s</string>
    <string name="ui_error_favourite">Favoriting post failed: %s</string>
    <string name="ui_error_reblog">Boosting post failed: %s</string>
    <string name="ui_error_vote">Voting in poll failed: %s</string>
    <string name="ui_error_translate_status">Translation failed: %s</string>
    <string name="ui_error_accept_follow_request">Accepting follow request failed: %s</string>
    <string name="ui_error_reject_follow_request">Rejecting follow request failed: %s</string>
    <string name="ui_error_filter_v1_load">Loading filters failed: %s</string>
    <!-- Success messages, displayed in snackbars, when an action succeeded -->
    <string name="ui_success_accepted_follow_request">Follow request accepted</string>
    <string name="ui_success_rejected_follow_request">Follow request blocked</string>
    <string name="hint_filter_title">My filter</string>
    <string name="label_filter_title">Title</string>
    <string name="filter_action_warn">Warn</string>
    <string name="filter_action_hide">Hide</string>
    <string name="filter_description_warn">Hide with a warning</string>
    <string name="filter_description_hide">Hide completely</string>
    <string name="label_filter_action">Filter action</string>
    <string name="label_filter_context">Filter contexts</string>
    <string name="label_filter_keywords">Keywords or phrases to filter</string>
    <string name="action_add">Add</string>
    <string name="filter_keyword_display_format">%s (whole word)</string>
    <string name="filter_keyword_addition_title">Add keyword</string>
    <string name="filter_edit_keyword_title">Edit keyword</string>
    <string name="filter_description_format">%s: %s</string>
    <string name="help_empty_home">This is your <b>home timeline</b>. It shows the recent posts of the accounts
        you follow.\n\nTo explore accounts you can either discover them in one of the other timelines.
        For example the local timeline of your instance [iconics gmd_group]. Or you can search them
        by name [iconics gmd_search]; for example search for Pachli to find our Mastodon account.</string>
    <string name="load_newest_notifications">Load newest notifications</string>
    <string name="load_newest_statuses">Load newest posts</string>
    <string name="error_media_playback">Playback failed: %s</string>
    <string name="dialog_delete_filter_text">Delete filter \'%1$s\'?"</string>
    <string name="dialog_delete_filter_positive_action">Delete</string>
    <string name="dialog_save_profile_changes_message">Do you want to save your profile changes?</string>
    <string name="reaction_name_and_count">%1$s %2$d</string>
    <string name="pref_title_update_settings">Software updates</string>
    <string name="pref_title_update_notification_frequency">Tell me about new Pachli versions</string>
    <string name="pref_update_notification_frequency_never">Never</string>
    <string name="pref_update_notification_frequency_once_per_version">Once per version</string>
    <string name="pref_update_notification_frequency_always">Always</string>
    <string name="update_dialog_title">An update is available</string>
    <string name="update_dialog_neutral">Don\'t remind me for this version</string>
    <string name="update_dialog_negative">Never remind me</string>
    <string name="translating">Translating…</string>
    <string name="translation_provider_fmt">%1$s</string>
    <string name="janky_animation_title">You may need to restart your device</string>
    <string name="janky_animation_msg">This version of Pachli may trigger an Android bug on some devices, and show broken animations.\n\nFor example, when tapping a post to view a thread.\n\nIf you see this you will need to restart your device.\n\nYou only need to do this once.\n\nThis is Android bug, there is nothing Pachli can do.</string>


    <string name="server_repository_error">Could not fetch server info for %1$s: %2$s</string>
    <string name="server_repository_error_get_well_known_node_info">fetching /.well-known/nodeinfo failed: %1$s</string>
    <string name="server_repository_error_unsupported_schema">/.well-known/nodeinfo did not contain understandable schemas</string>
    <string name="server_repository_error_get_node_info">fetching nodeinfo %1$s failed: %2$s</string>
    <string name="server_repository_error_validate_node_info">validating nodeinfo %1$s failed: %2$s</string>
    <string name="server_repository_error_get_instance_info">fetching /api/v1/instance failed: %1$s</string>
    <string name="server_repository_error_capabilities">parsing server capabilities failed: %1$s</string>
<<<<<<< HEAD

    <string name="open_link">Open Link</string>
=======
    <string name="pref_title_update_check_now">Check for update now</string>
    <string name="pref_update_check_no_updates">There are no updates available</string>
    <string name="pref_update_next_scheduled_check">Next scheduled check: %1$s</string>
>>>>>>> 51c64a74
</resources><|MERGE_RESOLUTION|>--- conflicted
+++ resolved
@@ -708,7 +708,6 @@
     <string name="janky_animation_title">You may need to restart your device</string>
     <string name="janky_animation_msg">This version of Pachli may trigger an Android bug on some devices, and show broken animations.\n\nFor example, when tapping a post to view a thread.\n\nIf you see this you will need to restart your device.\n\nYou only need to do this once.\n\nThis is Android bug, there is nothing Pachli can do.</string>
 
-
     <string name="server_repository_error">Could not fetch server info for %1$s: %2$s</string>
     <string name="server_repository_error_get_well_known_node_info">fetching /.well-known/nodeinfo failed: %1$s</string>
     <string name="server_repository_error_unsupported_schema">/.well-known/nodeinfo did not contain understandable schemas</string>
@@ -716,12 +715,9 @@
     <string name="server_repository_error_validate_node_info">validating nodeinfo %1$s failed: %2$s</string>
     <string name="server_repository_error_get_instance_info">fetching /api/v1/instance failed: %1$s</string>
     <string name="server_repository_error_capabilities">parsing server capabilities failed: %1$s</string>
-<<<<<<< HEAD
-
-    <string name="open_link">Open Link</string>
-=======
     <string name="pref_title_update_check_now">Check for update now</string>
     <string name="pref_update_check_no_updates">There are no updates available</string>
     <string name="pref_update_next_scheduled_check">Next scheduled check: %1$s</string>
->>>>>>> 51c64a74
+
+    <string name="open_link">Open Link</string>
 </resources>