<?xml version="1.0" encoding="utf-8"?>
<!--
  ~ Copyright 2023 Tusky Contributors
  ~
  ~ This file is a part of Pachli.
  ~
  ~ This program is free software; you can redistribute it and/or modify it under the terms of the
  ~ GNU General Public License as published by the Free Software Foundation; either version 3 of the
  ~ License, or (at your option) any later version.
  ~
  ~ Pachli is distributed in the hope that it will be useful, but WITHOUT ANY WARRANTY; without even
  ~ the implied warranty of MERCHANTABILITY or FITNESS FOR A PARTICULAR PURPOSE. See the GNU General
  ~ Public License for more details.
  ~
  ~ You should have received a copy of the GNU General Public License along with Pachli; if not,
  ~ see <http://www.gnu.org/licenses>.
  -->

<resources>
    <string name="error_empty">This cannot be empty.</string>
    <string name="error_no_web_browser_found">Couldn\'t find a web browser to use.</string>
    <string name="error_compose_character_limit">The post is too long!</string>
    <string name="error_image_edit_failed">The image could not be edited.</string>
    <string name="error_media_upload_type">That type of file cannot be uploaded.</string>
    <string name="error_media_upload_opening">That file could not be opened.</string>
    <string name="error_media_upload_permission">Permission to read media is required.</string>
    <string name="error_media_download_permission">Permission to store media is required.</string>
    <string name="error_media_upload_image_or_video">images and videos cannot both be attached to the same post.</string>
    <string name="error_media_upload_sending">The upload failed.</string>
    <string name="error_media_upload_sending_fmt">The upload failed: %s</string>
    <string name="error_sender_account_gone">Error sending post.</string>
    <string name="error_following_hashtag_format">Error following #%s</string>
    <string name="error_unfollowing_hashtag_format">Error unfollowing #%s</string>
    <string name="error_following_hashtags_unsupported">This instance does not support following hashtags.</string>
    <string name="error_muting_hashtag_format">Error muting #%s</string>
    <string name="error_unmuting_hashtag_format">Error unmuting #%s</string>
    <string name="error_status_source_load">Failed to load the status source from the server.</string>
    <string name="title_home">Home</string>
    <string name="title_notifications">Notifications</string>
    <string name="title_public_local">Local</string>
    <string name="title_public_trending">Trending</string>
    <string name="title_public_trending_hashtags">Trending hashtags</string>
    <string name="title_public_trending_links">Trending links</string>
    <string name="title_public_trending_statuses">Trending posts</string>
    <string name="title_tab_public_trending_hashtags">Hashtags</string>
    <string name="title_tab_public_trending_links">Links</string>
    <string name="title_tab_public_trending_statuses">Posts</string>
    <string name="title_public_federated">Federated</string>
    <string name="title_direct_messages">Direct messages</string>
    <string name="title_tab_preferences">Tabs</string>
    <string name="title_view_thread">Thread</string>
    <string name="title_posts">Posts</string>
    <string name="title_posts_with_replies">With replies</string>
    <string name="title_posts_pinned">Pinned</string>
    <string name="title_follows">Follows</string>
    <string name="title_followers">Followers</string>
    <string name="title_favourites">Favorites</string>
    <string name="title_bookmarks">Bookmarks</string>
    <string name="title_mutes">Muted users</string>
    <string name="title_blocks">Blocked users</string>
    <string name="title_domain_mutes">Hidden domains</string>
    <string name="title_migration_relogin">Re-login for push notifications</string>
    <string name="title_follow_requests">Follow requests</string>
    <string name="title_edit_profile">Edit your profile</string>
    <string name="title_drafts">Drafts</string>
    <string name="title_scheduled_posts">Scheduled posts</string>
    <string name="title_announcements">Announcements</string>
    <string name="title_followed_hashtags">Followed hashtags</string>
    <string name="title_edits">Edits</string>
    <string name="dialog_follow_hashtag_title">Follow hashtag</string>
    <string name="dialog_follow_hashtag_hint">#hashtag</string>
    <string name="post_boosted_format">%s boosted</string>
    <string name="post_sensitive_media_title">Sensitive content</string>
    <string name="post_media_hidden_title">Media hidden</string>
    <string name="post_media_alt">ALT</string>
    <string name="post_sensitive_media_directions">Click to view</string>
    <string name="post_content_warning_show_more">Show More</string>
    <string name="post_content_warning_show_less">Show Less</string>
    <string name="post_content_show_more">Expand</string>
    <string name="post_content_show_less">Collapse</string>
    <string name="post_edited">Edited %s</string>
    <string name="footer_empty">Nothing here. Pull down to refresh!</string>
    <string name="notification_reblog_format">%s boosted your post</string>
    <string name="notification_favourite_format">%s favorited your post</string>
    <string name="notification_follow_format">%s followed you</string>
    <string name="notification_follow_request_format">%s requested to follow you</string>
    <string name="notification_sign_up_format">%s signed up</string>
    <string name="notification_subscription_format">%s just posted</string>
    <string name="notification_update_format">%s edited their post</string>
    <string name="notification_report_format">New report on %s</string>
    <string name="notification_severed_relationships_format">Relationship with &lt;b>%1$s&lt;/b> severed</string>
    <string name="notification_severed_relationships_domain_block_body">A moderator suspended the domain</string>
    <string name="notification_severed_relationships_user_domain_block_body">You blocked the domain</string>
    <string name="notification_severed_relationships_account_suspension_body">A moderator suspended the account</string>
    <string name="notification_severed_relationships_unknown_body">Unknown reason</string>
    <plurals name="notification_severed_relationships_summary_report_fmt">
        <item quantity="one">%1$d relationship severed</item>
        <item quantity="other">%1$d relationships severed</item>
    </plurals>
    <string name="notification_header_report_format">%s reported %s</string>
    <string name="notification_summary_report_format">%s · %d posts attached</string>
    <string name="report_username_format">Report @%s</string>
    <string name="report_comment_hint">Additional comments?</string>
    <string name="action_quick_reply">Quick Reply</string>
    <string name="action_reply">Reply</string>
    <string name="action_reblog">Boost</string>
    <string name="action_unreblog">Remove boost</string>
    <string name="action_favourite">Favorite</string>
    <string name="action_unfavourite">Remove favorite</string>
    <string name="action_bookmark">Bookmark</string>
    <string name="action_unbookmark">Remove bookmark</string>
    <string name="action_compose">Compose</string>
    <string name="action_logout">Log out</string>
    <string name="action_logout_confirm">Are you sure you want to log out of %1$s? This will delete all local data of the account, including drafts and preferences.</string>
    <string name="action_post_failed">Upload failed</string>
    <string name="action_post_failed_detail">Your post failed to upload and has been saved to drafts.\n\nEither the server could not be contacted, or it rejected the post.</string>
    <string name="action_post_failed_detail_plural">Your posts failed to upload and have been saved to drafts.\n\nEither the server could not be contacted, or it rejected the posts.</string>
    <string name="action_post_failed_show_drafts">Show drafts</string>
    <string name="action_post_failed_do_nothing">Dismiss</string>
    <string name="action_follow">Follow</string>
    <string name="action_unfollow">Unfollow</string>
    <string name="action_block">Block</string>
    <string name="action_unblock">Unblock</string>
    <string name="action_share_account_link">Share link to account</string>
    <string name="action_share_account_username">Share username of account</string>
    <string name="action_hide_reblogs">Hide boosts</string>
    <string name="action_show_reblogs">Show boosts</string>
    <string name="pref_title_show_self_boosts">Show self-boosts</string>
    <string name="pref_title_show_self_boosts_description">Someone boosting their own post</string>
    <string name="action_report">Report</string>
    <string name="action_edit">Edit</string>
    <string name="action_delete">Delete</string>
    <string name="action_delete_conversation">Delete conversation</string>
    <string name="action_delete_and_redraft">Delete and re-draft</string>
    <string name="action_discard">Discard changes</string>
    <string name="action_continue_edit">Continue editing</string>
    <string name="action_send">TOOT</string>
    <string name="action_send_public">TOOT!</string>
    <string name="action_view_preferences">Preferences</string>
    <string name="action_view_account_preferences">Account preferences</string>
    <string name="action_view_favourites">Favorites</string>
    <string name="action_view_bookmarks">Bookmarks</string>
    <string name="action_view_mutes">Muted users</string>
    <string name="action_view_blocks">Blocked users</string>
    <string name="action_view_domain_mutes">Hidden domains</string>
    <string name="action_view_follow_requests">Follow requests</string>
    <string name="action_view_media">Media</string>
    <string name="action_open_in_web">Open in browser</string>
    <string name="action_add_media">Add media</string>
    <string name="action_add_poll">Add poll</string>
    <string name="action_photo_take">Take photo</string>
    <string name="action_share">Share</string>
    <string name="action_mute">Mute</string>
    <string name="action_unmute">Unmute</string>
    <string name="action_unmute_desc">Unmute %s</string>
    <string name="action_mute_domain">Mute %s</string>
    <string name="action_unmute_domain">Unmute %s</string>
    <string name="action_mute_conversation">Mute conversation</string>
    <string name="action_unmute_conversation">Unmute conversation</string>
    <string name="action_mention">Mention</string>
    <string name="action_hide_media">Hide media</string>
    <string name="action_open_drawer">Open drawer</string>
    <string name="action_save">Save</string>
    <string name="action_edit_profile">Edit profile</string>
    <string name="action_edit_own_profile">Edit</string>
    <string name="action_undo">Undo</string>
    <string name="action_accept">Accept</string>
    <string name="action_reject">Reject</string>
    <string name="action_search">Search</string>
    <string name="action_filter_search">Filter search</string>
    <string name="action_access_drafts">Drafts</string>
    <string name="action_access_scheduled_posts">Scheduled posts</string>
    <string name="action_toggle_visibility">Post visibility</string>
    <string name="action_content_warning">Content warning</string>
    <string name="action_emoji_keyboard">Emoji keyboard</string>
    <string name="action_schedule_post">Schedule Post</string>
    <string name="action_reset_schedule">Reset</string>
    <string name="action_add_tab">Add Tab</string>
    <string name="action_open_reblogger">Open boost author</string>
    <string name="action_open_reblogged_by">Show boosts</string>
    <string name="action_open_faved_by">Show favorites</string>
    <string name="action_add_reaction">add reaction</string>
    <string name="action_suggestions">Suggested accounts</string>
    <string name="action_translate">Translate</string>
    <string name="action_translate_undo">Undo translate</string>
    <string name="title_mentions_dialog">Mentions</string>
    <string name="action_open_media_n">Open media #%d</string>
    <string name="download_image">Downloading %1$s</string>
    <string name="action_copy_link">Copy the link</string>
    <string name="action_share_as">Share as …</string>
    <string name="download_media">Download media</string>
    <string name="downloading_media">Downloading media</string>
    <string name="send_post_link_to">Share post URL to…</string>
    <string name="send_post_content_to">Share post to…</string>
    <string name="send_account_link_to">Share account URL to…</string>
    <string name="send_account_username_to">Share account username to…</string>
    <string name="send_media_to">Share media to…</string>
    <string name="account_username_copied">Username copied</string>
    <string name="confirmation_reported">Sent!</string>
    <string name="confirmation_unblocked">User unblocked</string>
    <string name="confirmation_unmuted">User unmuted</string>
    <string name="confirmation_domain_unmuted">%s unhidden</string>
    <string name="confirmation_hashtag_muted">#%s hidden</string>
    <string name="confirmation_hashtag_unmuted">#%s unhidden</string>
    <string name="confirmation_hashtag_unfollowed">#%s unfollowed</string>
    <string name="post_sent">Sent!</string>
    <string name="post_sent_long">Reply sent successfully.</string>
    <string name="hint_compose">What\'s happening?</string>
    <string name="hint_content_warning">Content warning</string>
    <string name="hint_display_name">Display name</string>
    <string name="hint_note">Bio</string>
    <string name="hint_search">Search…</string>
    <string name="hint_description">Description</string>
    <string name="hint_media_description_missing">Media should have a description.</string>
    <string name="search_no_results">No results</string>
    <string name="label_quick_reply">Reply…</string>
    <string name="label_avatar">Avatar</string>
    <string name="label_header">Header</string>
    <string name="label_image">Image</string>
    <string name="dialog_title_finishing_media_upload">Finishing Media Upload</string>
    <string name="dialog_message_uploading_media">Uploading…</string>
    <string name="dialog_download_image">Download</string>
    <string name="dialog_message_cancel_follow_request">Revoke the follow request?</string>
    <string name="dialog_unfollow_warning">Unfollow this account?</string>
    <string name="dialog_delete_post_warning">Delete this post?</string>
    <string name="dialog_redraft_post_warning">Delete and re-draft this post?</string>
    <string name="dialog_delete_conversation_warning">Delete this conversation?</string>
    <string name="mute_domain_warning">Are you sure you want to block all of %s? You will not see content from that domain in any public timelines or in your notifications. Your followers from that domain will be removed.</string>
    <string name="mute_domain_warning_dialog_ok">Hide entire domain</string>
    <string name="dialog_block_warning">Block @%s?</string>
    <string name="dialog_mute_warning">Mute @%s?</string>
    <string name="dialog_mute_hide_notifications">Hide notifications</string>
    <string name="visibility_public">Public: Post to public timelines</string>
    <string name="visibility_unlisted">Unlisted: Do not show in public timelines</string>
    <string name="visibility_private">Followers-Only: Post to followers only</string>
    <string name="visibility_direct">Direct: Post to mentioned users only</string>
    <string name="pref_title_edit_notification_settings">Notifications</string>
    <string name="pref_title_notifications_enabled">Notifications</string>
    <string name="pref_title_notification_alerts">Alerts</string>
    <string name="pref_title_notification_alert_sound">Notify with a sound</string>
    <string name="pref_title_notification_alert_vibrate">Notify with vibration</string>
    <string name="pref_title_notification_alert_light">Notify with light</string>
    <string name="pref_title_notification_filters">Notify me when</string>
    <string name="pref_title_notification_filter_mentions">mentioned</string>
    <string name="pref_title_notification_filter_follows">followed</string>
    <string name="pref_title_notification_filter_follow_requests">follow requested</string>
    <string name="pref_title_notification_filter_reblogs">my posts are boosted</string>
    <string name="pref_title_notification_filter_favourites">my posts are favorited</string>
    <string name="pref_title_notification_filter_poll">polls have ended</string>
    <string name="pref_title_notification_filter_subscriptions">somebody I\'m subscribed to published a new post</string>
    <string name="pref_title_notification_filter_sign_ups">somebody signed up</string>
    <string name="pref_title_notification_filter_updates">a post I\'ve interacted with is edited</string>
    <string name="pref_title_notification_filter_reports">there\'s a new report</string>
    <string name="pref_title_appearance_settings">Appearance</string>
    <string name="pref_title_app_theme">App theme</string>
    <string name="pref_title_timelines">Timelines</string>
    <string name="pref_title_timeline_filters">Filters</string>
<<<<<<< HEAD
    <string name="pref_title_content_filters">Content filters</string>
    <string name="pref_summary_content_filters">Your server does not support content filters</string>
    <string name="app_them_dark">Dark</string>
    <string name="app_theme_light">Light</string>
    <string name="app_theme_black">Black</string>
    <string name="app_theme_auto">Automatic at sunset</string>
    <string name="app_theme_system">Use system design</string>
=======
    <string name="pref_summary_timeline_filters">Your server does not support filters</string>
>>>>>>> 216e3c5b
    <string name="pref_title_browser_settings">Browser</string>
    <string name="pref_title_custom_tabs">Use Chrome Custom Tabs</string>
    <string name="pref_title_hide_follow_button">Hide compose button while scrolling</string>
    <string name="pref_title_font_family">Font family</string>
    <string name="pref_title_language">Language</string>
    <string name="pref_title_bot_overlay">Show indicator for bots</string>
    <string name="pref_title_animate_gif_avatars">Animate GIF avatars</string>
    <string name="pref_title_gradient_for_media">Show colorful gradients for hidden media</string>
    <string name="pref_title_animate_custom_emojis">Animate custom emojis</string>
    <string name="pref_title_post_filter">Timeline filtering</string>
    <string name="pref_title_post_tabs">Tabs</string>
    <string name="pref_title_show_boosts">Show boosts</string>
    <string name="pref_title_show_replies">Show replies</string>
    <string name="pref_title_show_media_preview">Download media previews</string>
    <string name="pref_title_proxy_settings">Proxy</string>
    <string name="pref_title_http_proxy_settings">HTTP proxy</string>
    <string name="pref_title_http_proxy_enable">Enable HTTP proxy</string>
    <string name="pref_title_http_proxy_server">HTTP proxy server</string>
    <string name="pref_title_http_proxy_port">HTTP proxy port</string>
    <string name="pref_title_http_proxy_port_message">Port should be between %d and %d</string>
    <string name="pref_summary_http_proxy_disabled">Disabled</string>
    <string name="pref_summary_http_proxy_missing">&lt;not set&gt;</string>
    <string name="pref_summary_http_proxy_invalid">&lt;invalid&gt;</string>
    <string name="pref_default_post_privacy">Default post privacy</string>
    <string name="pref_default_post_language">Default posting language</string>
    <string name="pref_default_media_sensitivity">Always mark media as sensitive</string>
    <string name="pref_publishing">Publishing (synced with server)</string>
    <string name="pref_failed_to_sync">Failed to sync settings</string>
    <string name="pref_main_nav_position">Main navigation position</string>
    <string name="pref_main_nav_position_option_top">Top</string>
    <string name="pref_main_nav_position_option_bottom">Bottom</string>
    <string name="post_privacy_public">Public</string>
    <string name="post_privacy_unlisted">Unlisted</string>
    <string name="post_privacy_followers_only">Followers-only</string>
    <string name="pref_ui_text_size">UI text size</string>
    <string name="pref_post_text_size">Post text size</string>
    <string name="post_text_size_smallest">Smallest</string>
    <string name="post_text_size_small">Small</string>
    <string name="post_text_size_medium">Medium</string>
    <string name="post_text_size_large">Large</string>
    <string name="post_text_size_largest">Largest</string>
    <string name="pref_show_self_username_always">Always</string>
    <string name="pref_show_self_username_disambiguate">When multiple accounts logged in</string>
    <string name="pref_show_self_username_never">Never</string>
    <string name="notification_mention_name">New mentions</string>
    <string name="notification_mention_descriptions">Notifications about new mentions</string>
    <string name="notification_follow_name">New followers</string>
    <string name="notification_follow_description">Notifications about new followers</string>
    <string name="notification_follow_request_name">Follow requests</string>
    <string name="notification_follow_request_description">Notifications about follow requests</string>
    <string name="notification_boost_name">Boosts</string>
    <string name="notification_boost_description">Notifications when your posts get boosted</string>
    <string name="notification_favourite_name">Favorites</string>
    <string name="notification_favourite_description">Notifications when your posts get marked as favorite</string>
    <string name="notification_poll_name">Polls</string>
    <string name="notification_poll_description">Notifications about polls that have ended</string>
    <string name="notification_subscription_name">New posts</string>
    <string name="notification_subscription_description">Notifications when somebody you\'re subscribed to published a new post</string>
    <string name="notification_sign_up_name">Sign ups</string>
    <string name="notification_sign_up_description">Notifications about new users</string>
    <string name="notification_update_name">Post edits</string>
    <string name="notification_update_description">Notifications when posts you\'ve interacted with are edited</string>
    <string name="notification_report_name">Reports</string>
    <string name="notification_report_description">Notifications about moderation reports</string>
    <string name="notification_severed_relationships_name">Severed relationships</string>
    <string name="notification_severed_relationships_description">Notifications about severed relationships</string>
    <string name="notification_listenable_worker_name">Background activity</string>
    <string name="notification_listenable_worker_description">Notifications when Pachli is working in the background</string>
    <string name="notification_unknown_name">Unknown</string>
    <string name="notification_mention_format">%s mentioned you</string>
    <string name="notification_summary_large">%1$s, %2$s, %3$s and %4$d others</string>
    <string name="notification_summary_medium">%1$s, %2$s, and %3$s</string>
    <string name="notification_summary_small">%1$s and %2$s</string>
    <plurals name="notification_title_summary">
        <item quantity="one">%d new interaction</item>
        <item quantity="other">%d new interactions</item>
    </plurals>
    <string name="notification_notification_worker">Fetching notifications…</string>
    <string name="notification_prune_cache">Cache maintenance…</string>
    <string name="description_account_locked">Locked Account</string>
    <string name="about_pachli_version">Pachli %s</string>
    <!-- note to translators:
         * you should think of “free” as in “free speech,” not as in “free beer”.
           We sometimes call it “libre software,” borrowing the French or Spanish word for “free” as in freedom,
           to show we do not mean the software is gratis. Source: https://www.gnu.org/philosophy/free-sw.html
         * the url can be changed to link to the localized version of the license.
    -->
    <string name="post_share_content">Share content of post</string>
    <string name="post_share_link">Share link to post</string>
    <string name="post_media_image">Image</string>
    <string name="post_media_images">Images</string>
    <string name="post_media_video">Video</string>
    <string name="post_media_audio">Audio</string>
    <string name="post_media_attachments">Attachments</string>
    <string name="status_count_one_plus">1+</string>
    <string name="status_created_at_now">now</string>
    <string name="status_filtered_show_anyway">Show anyway</string>
    <string name="status_filter_placeholder_label_format">Filtered: &lt;b>%1$s&lt;/b></string>
    <string name="state_follow_requested">Follow requested</string>
    <!--These are for timestamps on posts. For example: "16s" or "2d"-->
    <string name="abbreviated_in_years">in %dy</string>
    <string name="abbreviated_in_days">in %dd</string>
    <string name="abbreviated_in_hours">in %dh</string>
    <string name="abbreviated_in_minutes">in %dm</string>
    <string name="abbreviated_in_seconds">in %ds</string>
    <string name="abbreviated_years_ago">%dy</string>
    <string name="abbreviated_days_ago">%dd</string>
    <string name="abbreviated_hours_ago">%dh</string>
    <string name="abbreviated_minutes_ago">%dm</string>
    <string name="abbreviated_seconds_ago">%ds</string>
    <string name="follows_you">Follows you</string>
    <string name="pref_title_alway_show_sensitive_media">Always show sensitive content</string>
    <string name="pref_title_alway_open_spoiler">Always expand posts marked with content warnings</string>
    <string name="title_media">Media</string>
    <string name="replying_to">Replying to @%s</string>
    <string name="pref_title_public_filter_keywords">Public timelines</string>
    <string name="pref_title_thread_filter_keywords">Threads</string>
    <string name="pref_title_account_filter_keywords">Profiles</string>
    <string name="filter_addition_title">Add filter</string>
    <string name="filter_edit_title">Edit filter</string>
    <string name="filter_dialog_remove_button">Remove</string>
    <string name="filter_dialog_update_button">Update</string>
    <string name="filter_dialog_whole_word">Whole word</string>
    <string name="filter_dialog_whole_word_description">When the keyword or phrase is alphanumeric only, it will only be applied if it matches the whole word</string>
    <string name="filter_add_description">Phrase to filter</string>
    <string name="filter_expiration_format">%s (%s)</string>
    <string name="add_account_name">Add Account</string>
    <string name="add_account_description">Add new Mastodon Account</string>
    <string name="title_lists_loading">Lists - loading…</string>
    <string name="title_lists_failed">Lists - failed to load</string>
    <string name="manage_lists">Manage lists</string>
    <string name="compose_active_account_description">Posting as %1$s</string>
    <plurals name="hint_describe_for_visually_impaired">
        <item quantity="one">Describe content for the visually impaired (%d character limit)</item>
        <item quantity="other">Describe contents for the visually impaired (%d character limit)</item>
    </plurals>
    <string name="set_focus_description">Tap or drag the circle to choose the focal point which will always be visible in thumbnails.</string>
    <string name="action_set_caption">Set caption</string>
    <string name="action_set_focus">Set focus point</string>
    <string name="action_edit_image">Edit image</string>
    <string name="action_remove">Remove</string>
    <string name="lock_account_label">Lock account</string>
    <string name="lock_account_label_description">Requires you to manually approve followers</string>
    <string name="compose_delete_draft">Delete draft?</string>
    <string name="compose_save_draft">Save draft?</string>
    <string name="compose_save_draft_loses_media">Save draft? (Attachments will be uploaded again when you restore the draft.)</string>
    <string name="unsaved_changes">You have unsaved changes.</string>
    <string name="send_post_notification_title">Sending post…</string>
    <string name="send_post_notification_error_title">Error sending post</string>
    <string name="send_post_notification_channel_name">Sending Posts</string>
    <string name="send_post_notification_cancel_title">Sending cancelled</string>
    <string name="send_post_notification_saved_content">A copy of the post has been saved to your drafts</string>
    <string name="action_compose_shortcut">Compose</string>
    <string name="error_no_custom_emojis">Your instance %s does not have any custom emojis</string>
    <string name="emoji_style">Emoji style</string>
    <string name="system_default">System default</string>
    <string name="download_fonts">You\'ll need to download these emoji sets first</string>
    <string name="expand_collapse_all_posts">Expand/Collapse all posts</string>
    <string name="action_open_post">Open post</string>
    <string name="restart_required">App restart required</string>
    <string name="restart_emoji">You\'ll need to restart Pachli in order to apply these changes</string>
    <string name="later">Later</string>
    <string name="restart">Restart</string>
    <string name="download_failed">Download failed</string>
    <string name="account_moved_description">%1$s has moved to:</string>
    <string name="reblog_private">Boost to original audience</string>
    <string name="unreblog_private">Unboost</string>
    <string name="profile_metadata_label">Profile metadata</string>
    <string name="profile_metadata_add">add data</string>
    <string name="profile_metadata_label_label">Label</string>
    <string name="profile_metadata_content_label">Content</string>
    <string name="pref_title_absolute_time">Use absolute time</string>
    <string name="label_remote_account">Information below may reflect the user\'s profile incompletely. Press to open full profile in browser.</string>
    <string name="unpin_action">Unpin</string>
    <string name="pin_action">Pin</string>
    <string name="failed_to_pin">Failed to Pin</string>
    <string name="failed_to_unpin">Failed to Unpin</string>
    <plurals name="favs">
        <item quantity="one">&lt;b&gt;%1$s&lt;/b&gt; Favorite</item>
        <item quantity="other">&lt;b&gt;%1$s&lt;/b&gt; Favorites</item>
    </plurals>
    <plurals name="reblogs">
        <item quantity="one">&lt;b&gt;%s&lt;/b&gt; Boost</item>
        <item quantity="other">&lt;b&gt;%s&lt;/b&gt; Boosts</item>
    </plurals>
    <string name="title_reblogged_by">Boosted by</string>
    <string name="title_favourited_by">Favorited by</string>
    <string name="conversation_1_recipients">%1$s</string>
    <string name="conversation_2_recipients">%1$s and %2$s</string>
    <string name="conversation_more_recipients">%1$s, %2$s and %3$d more</string>
    <string name="description_post_media">
        Media: %s
    </string>
    <string name="description_post_cw">
        Content warning: %s
    </string>
    <string name="description_post_media_no_description_placeholder">
        No description
    </string>
    <string name="description_post_edited">
        Edited
    </string>
    <string name="description_post_reblogged">
        Reblogged
    </string>
    <string name="description_post_favourited">
        Favorited
    </string>
    <string name="description_post_bookmarked">
        Bookmarked
    </string>
    <string name="description_visibility_public">
        Public
    </string>
    <string name="description_visibility_unlisted">
        Unlisted
    </string>
    <string name="description_visibility_private">
        Followers
    </string>
    <string name="description_visibility_direct">
        Direct
    </string>
    <string name="description_poll">
        Poll with choices: %1$s, %2$s, %3$s, %4$s; %5$s
    </string>
    <string name="description_post_language">Post language</string>
    <string name="description_login">Works in most cases. No data is leaked to other apps.</string>
    <string name="description_browser_login">May support additional authentication methods, but requires a supported browser.</string>
    <string name="add_hashtag_title">Add hashtag</string>
    <string name="edit_hashtag_hint">Hashtag without #</string>
    <string name="hashtags">Hashtags</string>
    <string name="select_list_title">Select list</string>
    <string name="select_list_empty">You have no lists, yet</string>
    <string name="select_list_manage">Manage lists</string>
    <string name="error_list_load">Error loading lists</string>
    <string name="list">List</string>
    <string name="notifications_clear">Delete notifications</string>
    <string name="notifications_apply_filter">Filter notifications</string>
    <string name="filter_apply">Apply</string>
    <string name="compose_shortcut_long_label">Compose post</string>
    <string name="compose_shortcut_short_label">Compose</string>
    <string name="compose_schedule_date_time_fmt">%1$s %2$s</string>
    <string name="notification_clear_text">Are you sure you want to permanently clear all your notifications?</string>
    <string name="compose_preview_image_description">Actions for image %s</string>
    <string name="poll_info_format"><!-- 15 votes • 1 hour left -->%1$s • %2$s</string>
    <plurals name="poll_info_votes">
        <item quantity="one">%s vote</item>
        <item quantity="other">%s votes</item>
    </plurals>
    <plurals name="poll_info_people">
        <item quantity="one">%s person</item>
        <item quantity="other">%s people</item>
    </plurals>
    <string name="poll_info_time_absolute">ends at %s</string>
    <string name="poll_info_closed">closed</string>
    <string name="poll_vote">Vote</string>
    <string name="poll_show_votes">Show votes</string>
    <string name="poll_ended_voted">A poll you have voted in has ended</string>
    <string name="poll_ended_created">A poll you created has ended</string>
    <!--These are for timestamps on polls -->
    <plurals name="poll_timespan_days">
        <item quantity="one">%d day left</item>
        <item quantity="other">%d days left</item>
    </plurals>
    <plurals name="poll_timespan_hours">
        <item quantity="one">%d hour left</item>
        <item quantity="other">%d hours left</item>
    </plurals>
    <plurals name="poll_timespan_minutes">
        <item quantity="one">%d minute left</item>
        <item quantity="other">%d minutes left</item>
    </plurals>
    <plurals name="poll_timespan_seconds">
        <item quantity="one">%d second left</item>
        <item quantity="other">%d seconds left</item>
    </plurals>
    <string name="button_continue">Continue</string>
    <string name="button_back">Back</string>
    <string name="report_sent_success">Successfully reported @%s</string>
    <string name="hint_additional_info">Additional comments</string>
    <string name="report_remote_instance">Forward to %s</string>
    <string name="failed_report">Failed to report</string>
    <string name="failed_fetch_posts">Failed to fetch posts</string>
    <string name="report_description_1">The report will be sent to your server moderator. You can provide an explanation of why you are reporting this account below:</string>
    <string name="report_description_remote_instance">The account is from another server. Send an anonymized copy of the report there as well?</string>
    <string name="title_accounts">Accounts</string>
    <string name="failed_search">Failed to search</string>
    <string name="pref_title_enable_swipe_for_tabs">Enable swipe gesture to switch between tabs</string>
    <string name="pref_title_show_stat_inline">Show post statistics in timeline</string>
    <string name="create_poll_title">Poll</string>
    <string name="label_duration">Duration</string>
    <string name="duration_indefinite">Indefinite</string>
    <string name="duration_5_min">5 minutes</string>
    <string name="duration_30_min">30 minutes</string>
    <string name="duration_1_hour">1 hour</string>
    <string name="duration_6_hours">6 hours</string>
    <string name="duration_1_day">1 day</string>
    <string name="duration_3_days">3 days</string>
    <string name="duration_7_days">7 days</string>
    <string name="duration_14_days">14 days</string>
    <string name="duration_30_days">30 days</string>
    <string name="duration_60_days">60 days</string>
    <string name="duration_90_days">90 days</string>
    <string name="duration_180_days">180 days</string>
    <string name="duration_365_days">365 days</string>
    <string name="duration_no_change">(No change)</string>
    <string name="add_poll_choice">Add choice</string>
    <string name="poll_allow_multiple_choices">Multiple choices</string>
    <string name="poll_new_choice_hint">Choice %d</string>
    <string name="edit_poll">Edit</string>
    <string name="no_drafts">You don\'t have any drafts.</string>
    <string name="no_scheduled_posts">You don\'t have any scheduled posts.</string>
    <string name="no_announcements">There are no announcements.</string>
    <string name="warning_scheduling_interval">Mastodon has a minimum scheduling interval of 5 minutes.</string>
    <string name="pref_title_show_self_username">Show username in toolbars</string>
    <string name="pref_title_show_cards_in_timelines">Show link previews in timelines</string>
    <string name="pref_title_confirm_reblogs">Show confirmation before boosting</string>
    <string name="pref_title_confirm_favourites">Show confirmation before favoriting</string>
    <string name="pref_title_hide_top_toolbar">Hide the title of the top toolbar</string>
    <string name="pref_title_wellbeing_mode">Wellbeing</string>
    <string name="account_note_hint">Your private note about this account</string>
    <string name="account_note_saved">Saved!</string>
    <string name="wellbeing_mode_notice">Some information that might affect your mental wellbeing will be hidden. This includes:\n\n
        - Favorite/Boost/Follow notifications\n
        - Favorite/Boost count on posts\n
        - Follower/Post stats on profiles\n\n
        Push-notifications will not be affected, but you can review your notification preferences manually.
    </string>
    <string name="review_notifications">Review Notifications</string>
    <string name="limit_notifications">Limit timeline notifications</string>
    <string name="wellbeing_hide_stats_posts">Hide quantitative stats on posts</string>
    <string name="wellbeing_hide_stats_profile">Hide quantitative stats on profiles</string>
    <plurals name="error_upload_max_media_reached">
        <item quantity="one">You cannot upload more than %1$d media attachment.</item>
        <item quantity="other">You cannot upload more than %1$d media attachments.</item>
    </plurals>
    <string name="drafts_post_failed_to_send">This post failed to send!</string>
    <string name="drafts_failed_loading_reply">Failed loading Reply information</string>
    <string name="draft_deleted">Draft deleted</string>
    <string name="drafts_post_reply_removed">The post you drafted a reply to has been removed</string>
    <string name="follow_requests_info">Even though your account is not locked, the %1$s staff thought you might want to review follow requests from these accounts manually.</string>
    <string name="action_subscribe_account">Subscribe</string>
    <string name="action_unsubscribe_account">Unsubscribe</string>
    <string name="pachli_compose_post_quicksetting_label">Compose Post</string>
    <string name="account_date_joined">Joined %1$s</string>
    <string name="announcement_date_updated">(Updated: %1$s)</string>
    <string name="announcement_date">%1$s %2$s</string>
    <string name="saving_draft">Saving draft…</string>
    <string name="delete_scheduled_post_warning">Delete this scheduled post?</string>
    <string name="language_display_name_format">%s (%s)</string>
    <string name="report_category_violation">Rule violation</string>
    <string name="report_category_spam">Spam</string>
    <string name="report_category_other">Other</string>
    <string name="action_unfollow_hashtag_format">Unfollow #%s?</string>
    <string name="mute_notifications_switch">Mute notifications</string>
    <!-- Reading order preference -->
    <string name="status_edit_info">Edited: %1$s</string>
    <string name="status_created_info">Created: %1$s</string>
    <string name="error_missing_edits">Your server knows that this post was edited, but does not have a copy of the edits, so they can\'t be shown to you.\n\nThis is <a href="https://github.com/mastodon/mastodon/issues/25398">Mastodon issue #25398</a>.</string>
    <string name="a11y_label_loading_thread">Loading thread</string>
    <!--@knossos@fosstodon.org created 2023-01-07 -->
    <string name="accessibility_talking_about_tag">%1$d people are talking about hashtag %2$s</string>
    <string name="total_usage">Total usage</string>
    <string name="total_accounts">Total accounts</string>
    <!-- User friendly error messages for different network errors -->
    <string name="socket_timeout_exception">Contacting your server took too long</string>
    <!-- Error messages, displayed in snackbars, when something failed -->
    <string name="ui_error_bookmark_fmt">Bookmarking post failed: %1$s</string>
    <string name="ui_error_clear_notifications">Clearing notifications failed: %s</string>
    <string name="ui_error_favourite_fmt">Favoriting post failed: %1$s</string>
    <string name="ui_error_reblog_fmt">Boosting post failed: %1$s</string>
    <string name="ui_error_vote_fmt">Voting in poll failed: %1$s</string>
    <string name="ui_error_translate_status_fmt">Translation failed: %1$s</string>
    <string name="ui_error_accept_follow_request">Accepting follow request failed: %s</string>
    <string name="ui_error_reject_follow_request">Rejecting follow request failed: %s</string>
    <string name="ui_error_filter_v1_load_fmt">Loading filters failed: %1$s</string>
    <!-- Success messages, displayed in snackbars, when an action succeeded -->
    <string name="ui_success_accepted_follow_request">Follow request accepted</string>
    <string name="ui_success_rejected_follow_request">Follow request blocked</string>
    <string name="hint_filter_title">My filter</string>
    <string name="label_filter_title">Title</string>
    <string name="filter_action_warn">Warn</string>
    <string name="filter_action_hide">Hide</string>
    <string name="filter_description_warn">Hide with a warning</string>
    <string name="filter_description_hide">Hide completely</string>
    <string name="label_filter_action">Filter action</string>
    <string name="label_filter_context">Filter contexts</string>
    <string name="label_filter_keywords">Keywords or phrases to filter</string>
    <string name="action_add">Add</string>
    <string name="filter_keyword_display_format">%s (whole word)</string>
    <string name="filter_keyword_addition_title">Add keyword</string>
    <string name="filter_edit_keyword_title">Edit keyword</string>
    <string name="filter_description_format">%s: %s</string>
    <string name="help_empty_home">This is your <b>home timeline</b>. It shows the recent posts of the accounts
        you follow.\n\nTo explore accounts you can either discover them in one of the other timelines.
        For example the local timeline of your instance [iconics gmd_group]. Or you can search them
        by name [iconics gmd_search]; for example search for Pachli to find our Mastodon account.</string>
    <string name="load_newest_notifications">Load newest notifications</string>
    <string name="load_newest_statuses">Load newest posts</string>
    <string name="error_media_playback">Playback failed: %s</string>
    <string name="dialog_delete_filter_text">Delete filter \'%1$s\'?"</string>
    <string name="dialog_delete_filter_positive_action">Delete</string>
    <string name="dialog_save_profile_changes_message">Do you want to save your profile changes?</string>
    <string name="reaction_name_and_count">%1$s %2$d</string>
    <string name="pref_title_update_settings">Software updates</string>
    <string name="pref_title_update_notification_frequency">Tell me about new Pachli versions</string>
    <string name="pref_update_notification_frequency_never">Never</string>
    <string name="pref_update_notification_frequency_once_per_version">Once per version</string>
    <string name="pref_update_notification_frequency_always">Always</string>
    <string name="update_dialog_title">An update is available</string>
    <string name="update_dialog_neutral">Don\'t remind me for this version</string>
    <string name="update_dialog_negative">Never remind me</string>
    <string name="pref_title_labs">Lab experiments</string>
    <string name="pref_labs_warning">These are experimental features. There is no guarantee they work, or will be included in future versions. Use at your own risk.</string>
    <string name="pref_labs_reverse_home_timeline_title">Reverse timeline order</string>
    <string name="pref_labs_reverse_home_timeline_off_summary">Posts are ordered newest first</string>
    <string name="pref_labs_reverse_home_timeline_on_summary">Posts are ordered oldest first</string>
    <string name="translating">Translating…</string>
    <string name="translation_provider_fmt">%1$s</string>

    <string name="pref_title_notification_up_distributor">Unified push distributor</string>
    <string name="pref_notification_up_distributor_name_fmt">%1$s. Tap to open</string>
    <string name="pref_notification_up_distributor_none">None</string>

    <string name="pref_title_notification_method">Notification method</string>
    <string name="pref_notification_method_all_pull">Fetched approximately once every 15 minutes. Tap for details.</string>
    <string name="pref_notification_method_all_push">All accounts use UnifiedPush. Tap for details.</string>
    <string name="pref_notification_method_mixed">Some accounts use UnifiedPush, some pull every 15 minutes. Tap for details</string>

    <string name="pref_title_notification_battery_optimisation">Battery optimization</string>
    <string name="pref_notification_battery_optimisation_should_ignore">Battery optimisation should be disabled. Tap to open.</string>
    <string name="pref_notification_battery_optimisation_is_disabled">Battery optimisation is disabled</string>
    <string name="pref_notification_battery_optimisation_ok">Battery optimisation does not need to be disabled.</string>

    <string name="pref_notification_method_push">Push</string>
    <string name="pref_notification_method_pull">Pull</string>
    <string name="pref_notification_fetch_method_title">Notification method</string>
    <string name="pref_notification_fetch_ok_timestamp_fmt">✔ %1$s ago @ %2$s</string>
    <string name="pref_notification_fetch_err_timestamp_fmt">✖ %1$s ago @ %2$s</string>

    <string name="pref_notification_fetch_needs_push">Account does not have \"push\" scope. Logging out and back in may fix this.</string>
    <string name="pref_notification_fetch_server_rejected">%1$s rejected push registration</string>

    <string name="pref_title_change_unified_push_distributor">Change Unified Push distributor</string>
    <string name="pref_change_unified_push_distributor_msg">This will clear the Unified Push distributor choice and restart Pachli.\n
\nIf multiple Unified Push distributors are installed you will be asked to choose one.</string>

    <string name="server_repository_error">Could not fetch server info for %1$s: %2$s</string>
    <string name="pref_title_update_check_now">Check for update now</string>
    <string name="pref_update_check_no_updates">There are no updates available</string>
    <string name="pref_update_next_scheduled_check">Next scheduled check: %1$s</string>
    <string name="error_media_download">Could not download %1$s: %2$d %3$s</string>
    <string name="action_add_to_tab">Add to tab</string>
    <string name="action_add_to_tab_success">Added \'%1$s\' to tabs</string>
    <string name="action_remove_tab">Remove tab</string>
    <string name="action_manage_tabs">Manage tabs</string>
    <string name="error_filter_missing_keyword">At least one keyword or phrase is required</string>
    <string name="error_filter_missing_context">At least one filter context is required</string>
    <string name="error_filter_missing_title">Title is required</string>

    <string name="compose_warn_language_dialog_title">Check post\'s language</string>
    <string name="compose_warn_language_dialog_fmt">The post\'s language is set to %1$s but you might have written it in %2$s.</string>
    <string name="compose_warn_language_dialog_change_language_fmt">Change language to "%1$s" and post</string>
    <string name="compose_warn_language_dialog_accept_language_fmt">Post as-is (%1$s)</string>

    <string name="error_media_uploader_upload_not_found_fmt">media upload with ID %1$s not found</string>
    <string name="error_media_uploader_throwable_fmt">%1$s</string>

    <string name="error_prepare_media_content_resolver_missing_path_fmt">content resolver URI was missing a path: %1$s</string>
    <string name="error_prepare_media_content_resolver_unsupported_scheme_fmt">content resolver URI has unsupported scheme: %1$s</string>
    <string name="error_prepare_media_io_fmt">%1$s</string>
    <string name="error_prepare_media_file_is_too_large_fmt">file size is %1$s, maximum allowed is %2$s</string>
    <string name="error_prepare_media_unknown_file_size">file size could not be determined</string>
    <string name="error_prepare_media_unsupported_mime_type_fmt">server does not support file type: %1$s</string>
    <string name="error_prepare_media_unknown_mime_type">file\'s type is not known</string>

    <string name="error_pick_media_fmt">Could not attach file to post: %1$s</string>
    <string name="preview_card_byline_fmt">See more from %1$s</string>
    <string name="action_open_byline_account">Show article author\'s profile</string>
    <string name="action_open_link">Open link</string>

    <string name="error_load_filter_failed_fmt">Loading filter failed: %1$s</string>
    <string name="error_save_filter_failed_fmt">Saving filter failed: %1$s</string>
    <string name="error_delete_filter_failed_fmt">Deleting filter failed: %1$s</string>

    <string name="search_operator_attachment_dialog_title">Limit to posts with media?</string>
    <string name="search_operator_attachment_dialog_any_label">Any type</string>
    <string name="search_operator_attachment_dialog_image_label">Images</string>
    <string name="search_operator_attachment_dialog_video_label">Video</string>
    <string name="search_operator_attachment_dialog_audio_label">Sound</string>

    <string name="search_operator_attachment_all">Media ▾</string>

    <string name="search_operator_attachment_no_media_label">No media</string>
    <string name="search_operator_attachment_kind_image_label">images</string>
    <string name="search_operator_attachment_kind_video_label">video</string>
    <string name="search_operator_attachment_kind_audio_label">sound</string>

    <string name="search_operator_attachment_has_media_label">At least one attachment</string>
    <string name="search_operator_attachment_has_media_except_1_label_fmt">Any except %1$s</string>
    <string name="search_operator_attachment_has_media_except_2_label_fmt">Any except %1$s, %2$s</string>
    <string name="search_operator_attachment_has_media_except_3_label_fmt">Any except %1$s, %2$s, %3$s</string>

    <string name="search_operator_attachment_specific_media_include_2_exclude_1_fmt">With %1$s, %2$s, no %3$s</string>
    <string name="search_operator_attachment_specific_media_include_1_exclude_2_fmt">With %1$s, no %2$s, %3$s</string>
    <string name="search_operator_attachment_specific_media_include_1_exclude_1_fmt">With %1$s, no %2$s</string>
    <string name="search_operator_attachment_specific_media_include_1_fmt">With %1$s</string>
    <string name="search_operator_attachment_specific_media_include_2_fmt">With %1$s, %2$s</string>
    <string name="search_operator_attachment_specific_media_include_3_fmt">With %1$s, %2$s, %3$s</string>
    <string name="search_operator_attachment_specific_media_exclude_1_fmt">No %1$s</string>
    <string name="search_operator_attachment_specific_media_exclude_2_fmt">No %1$s, %2$s</string>
    <string name="search_operator_attachment_specific_media_exclude_3_fmt">No %1$s, %2$s, %3$s</string>

    <string name="search_operator_attachment_none">None</string>
    <string name="search_operator_attachment_at_least_one">At least one</string>

    <string name="search_operator_from_all">From ▾</string>
    <string name="search_operator_from_me">Only my posts</string>
    <string name="search_operator_from_ignore_me">Not my posts</string>
    <string name="search_operator_from_account_fmt">Only %1$s</string>
    <string name="search_operator_from_ignore_account_fmt">Not %1$s</string>
    <string name="search_operator_from_dialog_title">Limit to specific accounts?</string>
    <string name="search_operator_from_dialog_all">All accounts</string>
    <string name="search_operator_from_dialog_me">Only my posts</string>
    <string name="search_operator_from_dialog_ignore_me">All posts except mine</string>
    <string name="search_operator_from_dialog_other_account">Only posts from this account</string>
    <string name="search_operator_from_dialog_ignore_other_account">All posts except this account</string>
    <string name="search_operator_from_dialog_account_hint">\@account</string>

    <string name="search_operator_poll_dialog_title">Show posts with polls?</string>
    <string name="search_operator_poll_all">Polls ▾</string>
    <string name="search_operator_poll_only">Only show polls</string>
    <string name="search_operator_poll_no_polls">Without polls</string>
    <string name="search_operator_poll_dialog_all">With or without polls</string>
    <string name="search_operator_poll_dialog_only">Only posts with polls</string>
    <string name="search_operator_poll_dialog_no_polls">Only posts without polls</string>

    <string name="search_operator_embed_all">Preview cards ▾</string>
    <string name="search_operator_embed_only">Only preview cards</string>
    <string name="search_operator_embed_no_embeds">Without preview cards</string>
    <string name="search_operator_embed_dialog_title">Show posts with preview cards?</string>
    <string name="search_operator_embed_dialog_all">With or without preview cards</string>
    <string name="search_operator_embed_dialog_only">Only posts with preview cards</string>
    <string name="search_operator_embed_dialog_no_embeds">Only posts without preview cards</string>

    <string name="search_operator_link_all">Links ▾</string>
    <string name="search_operator_link_only">Only links</string>
    <string name="search_operator_no_link">Without links</string>
    <string name="search_operator_link_dialog_title">Show posts with links?</string>
    <string name="search_operator_link_dialog_all">With or without links</string>
    <string name="search_operator_link_dialog_only">Only posts with links</string>
    <string name="search_operator_link_dialog_no_link">Only posts without links</string>

    <string name="search_operator_date_all">Dates ▾</string>
    <string name="search_operator_date_checked">%1$s - %2$s</string>
    <string name="search_operator_date_checked_same_day">On %1$s</string>
    <string name="search_operator_date_dialog_title">Limit to posts sent…</string>
    <string name="search_operator_date_dialog_all">Any time</string>
    <string name="search_operator_date_dialog_today">Today</string>
    <string name="search_operator_date_dialog_last_7_days">Last 7 days</string>
    <string name="search_operator_date_dialog_last_30_days">Last 30 days</string>
    <string name="search_operator_date_dialog_last_6_months">Last 6 months</string>
    <string name="search_operator_date_dialog_custom_range">Custom range</string>

    <string name="search_operator_language_dialog_title">Limit to posts written in…</string>
    <string name="search_operator_language_all">Any language ▾</string>
    <string name="search_operator_language_checked_fmt">%1$s</string>
    <string name="search_operator_language_dialog_all">Any language</string>

    <string name="search_operator_replies_all">With replies ▾</string>
    <string name="search_operator_replies_replies_only">Only show replies</string>
    <string name="search_operator_replies_no_replies">Exclude replies</string>
    <string name="search_operator_replies_dialog_title">Include replies?</string>
    <string name="search_operator_replies_dialog_all">All posts</string>
    <string name="search_operator_replies_dialog_replies_only">Only show replies</string>
    <string name="search_operator_replies_dialog_no_replies">Without replies</string>

    <string name="search_operator_sensitive_all">With sensitive content ▾</string>
    <string name="search_operator_sensitive_sensitive_only">Sensitive content only</string>
    <string name="search_operator_sensitive_no_sensitive">Exclude sensitive content</string>
    <string name="search_operator_sensitive_dialog_title">Posts with sensitive content</string>
    <string name="search_operator_sensitive_dialog_all">All posts</string>
    <string name="search_operator_sensitive_dialog_sensitive_only">Sensitive content only</string>
    <string name="search_operator_sensitive_dialog_no_sensitive">Exclude sensitive content</string>

    <string name="search_operator_where_all">All posts ▾</string>
    <string name="search_operator_where_library">Your library</string>
    <string name="search_operator_where_public">Public posts</string>
    <string name="search_operator_where_dialog_title">Limit to…</string>
    <string name="search_operator_where_dialog_all">All posts</string>
    <string name="search_operator_where_dialog_all_hint">Posts in your library and public posts</string>
    <string name="search_operator_where_dialog_library">Your library</string>
    <string name="search_operator_where_dialog_library_hint">Your own posts, boosts, favorites, bookmarks, and posts that @mention you</string>
    <string name="search_operator_where_dialog_public">Public posts</string>
    <string name="search_operator_where_dialog_public_hint">Public, searchable posts known by server</string>
</resources><|MERGE_RESOLUTION|>--- conflicted
+++ resolved
@@ -255,17 +255,8 @@
     <string name="pref_title_app_theme">App theme</string>
     <string name="pref_title_timelines">Timelines</string>
     <string name="pref_title_timeline_filters">Filters</string>
-<<<<<<< HEAD
     <string name="pref_title_content_filters">Content filters</string>
     <string name="pref_summary_content_filters">Your server does not support content filters</string>
-    <string name="app_them_dark">Dark</string>
-    <string name="app_theme_light">Light</string>
-    <string name="app_theme_black">Black</string>
-    <string name="app_theme_auto">Automatic at sunset</string>
-    <string name="app_theme_system">Use system design</string>
-=======
-    <string name="pref_summary_timeline_filters">Your server does not support filters</string>
->>>>>>> 216e3c5b
     <string name="pref_title_browser_settings">Browser</string>
     <string name="pref_title_custom_tabs">Use Chrome Custom Tabs</string>
     <string name="pref_title_hide_follow_button">Hide compose button while scrolling</string>
