<!--
  ~ Copyright 2023 Tusky Contributors
  ~
  ~ This file is a part of Pachli.
  ~
  ~ This program is free software; you can redistribute it and/or modify it under the terms of the
  ~ GNU General Public License as published by the Free Software Foundation; either version 3 of the
  ~ License, or (at your option) any later version.
  ~
  ~ Pachli is distributed in the hope that it will be useful, but WITHOUT ANY WARRANTY; without even
  ~ the implied warranty of MERCHANTABILITY or FITNESS FOR A PARTICULAR PURPOSE. See the GNU General
  ~ Public License for more details.
  ~
  ~ You should have received a copy of the GNU General Public License along with Tusky; if not,
  ~ see <http://www.gnu.org/licenses>.
  -->

<resources>

    <string name="error_generic">An error occurred.</string>
    <string name="error_generic_fmt">An error occurred: %s</string>
    <string name="error_network">A network error occurred. Please check your connection and try again.</string>
    <string name="error_network_fmt">A network error occurred: %s</string>
    <string name="error_empty">This cannot be empty.</string>
    <string name="error_invalid_domain">Invalid domain entered</string>
    <string name="error_failed_app_registration">Failed authenticating with that instance. If this persists, try "Login in Browser" from the menu.</string>
    <string name="error_no_web_browser_found">Couldn\'t find a web browser to use.</string>
    <string name="error_authorization_unknown">An unidentified authorization error occurred. If this persists, try "Login in Browser" from the menu.</string>
    <string name="error_authorization_denied">Authorization was denied. If you\'re sure that you supplied the correct credentials, try "Login in Browser" from the menu.</string>
    <string name="error_retrieving_oauth_token">Failed getting a login token. If this persists, try "Login in Browser" from the menu.</string>
    <string name="error_loading_account_details">Failed loading account details</string>
    <string name="error_could_not_load_login_page">Could not load the login page.</string>
    <string name="error_compose_character_limit">The post is too long!</string>
    <string name="error_multimedia_size_limit">Video and audio files cannot exceed %s MB in size.</string>
    <string name="error_404_not_found">Your server does not support this feature</string>

    <string name="error_image_edit_failed">The image could not be edited.</string>
    <string name="error_media_upload_type">That type of file cannot be uploaded.</string>
    <string name="error_media_upload_opening">That file could not be opened.</string>
    <string name="error_media_upload_permission">Permission to read media is required.</string>
    <string name="error_media_download_permission">Permission to store media is required.</string>
    <string name="error_media_upload_image_or_video">Images and videos cannot both be attached to the same post.</string>
    <string name="error_media_upload_sending">The upload failed.</string>
    <string name="error_media_upload_sending_fmt">The upload failed: %s</string>
    <string name="error_sender_account_gone">Error sending post.</string>
    <string name="error_following_hashtag_format">Error following #%s</string>
    <string name="error_unfollowing_hashtag_format">Error unfollowing #%s</string>
    <string name="error_following_hashtags_unsupported">This instance does not support following hashtags.</string>
    <string name="error_muting_hashtag_format">Error muting #%s</string>
    <string name="error_unmuting_hashtag_format">Error unmuting #%s</string>
    <string name="error_status_source_load">Failed to load the status source from the server.</string>

    <string name="title_login">Login</string>
    <string name="title_home">Home</string>
    <string name="title_notifications">Notifications</string>
    <string name="title_public_local">Local</string>
    <string name="title_public_trending">Trending</string>
    <string name="title_public_trending_hashtags">Trending hashtags</string>
    <string name="title_public_trending_links">Trending links</string>
    <string name="title_public_trending_statuses">Trending posts</string>
    <string name="title_tab_public_trending_hashtags">Hashtags</string>
    <string name="title_tab_public_trending_links">Links</string>
    <string name="title_tab_public_trending_statuses">Posts</string>
    <string name="title_public_federated">Federated</string>
    <string name="title_direct_messages">Direct messages</string>
    <string name="title_tab_preferences">Tabs</string>
    <string name="title_view_thread">Thread</string>
    <string name="title_posts">Posts</string>
    <string name="title_posts_with_replies">With replies</string>
    <string name="title_posts_pinned">Pinned</string>
    <string name="title_follows">Follows</string>
    <string name="title_followers">Followers</string>
    <string name="title_favourites">Favorites</string>
    <string name="title_bookmarks">Bookmarks</string>
    <string name="title_mutes">Muted users</string>
    <string name="title_blocks">Blocked users</string>
    <string name="title_domain_mutes">Hidden domains</string>
    <string name="title_migration_relogin">Re-login for push notifications</string>
    <string name="title_follow_requests">Follow requests</string>
    <string name="title_edit_profile">Edit your profile</string>
    <string name="title_drafts">Drafts</string>
    <string name="title_scheduled_posts">Scheduled posts</string>
    <string name="title_announcements">Announcements</string>
    <string name="title_licenses">Licenses</string>
    <string name="title_followed_hashtags">Followed hashtags</string>
    <string name="title_edits">Edits</string>

    <string name="dialog_follow_hashtag_title">Follow hashtag</string>
    <string name="dialog_follow_hashtag_hint">#hashtag</string>

    <string name="post_username_format">\@%s</string>
    <string name="post_boosted_format">%s boosted</string>
    <string name="post_sensitive_media_title">Sensitive content</string>
    <string name="post_media_hidden_title">Media hidden</string>
    <string name="post_media_alt">ALT</string>
    <string name="post_sensitive_media_directions">Click to view</string>
    <string name="post_content_warning_show_more">Show More</string>
    <string name="post_content_warning_show_less">Show Less</string>
    <string name="post_content_show_more">Expand</string>
    <string name="post_content_show_less">Collapse</string>
    <string name="post_edited">Edited %s</string>

    <string name="message_empty">Nothing here.</string>
    <string name="footer_empty">Nothing here. Pull down to refresh!</string>

    <string name="notification_reblog_format">%s boosted your post</string>
    <string name="notification_favourite_format">%s favorited your post</string>
    <string name="notification_follow_format">%s followed you</string>
    <string name="notification_follow_request_format">%s requested to follow you</string>
    <string name="notification_sign_up_format">%s signed up</string>
    <string name="notification_subscription_format">%s just posted</string>
    <string name="notification_update_format">%s edited their post</string>
    <string name="notification_report_format">New report on %s</string>
    <string name="notification_header_report_format">%s reported %s</string>
    <string name="notification_summary_report_format">%s · %d posts attached</string>

    <string name="report_username_format">Report @%s</string>
    <string name="report_comment_hint">Additional comments?</string>

    <string name="action_quick_reply">Quick Reply</string>
    <string name="action_reply">Reply</string>
    <string name="action_reblog">Boost</string>
    <string name="action_unreblog">Remove boost</string>
    <string name="action_favourite">Favorite</string>
    <string name="action_unfavourite">Remove favorite</string>
    <string name="action_bookmark">Bookmark</string>
    <string name="action_unbookmark">Remove bookmark</string>
    <string name="action_more">More</string>
    <string name="action_compose">Compose</string>
    <string name="action_login">Login with Pachli</string>
    <string name="action_browser_login">Login with Browser</string>
    <string name="action_logout">Log out</string>
    <string name="action_logout_confirm">Are you sure you want to log out of %1$s? This will delete all local data of the account, including drafts and preferences.</string>
    <string name="action_post_failed">Upload failed</string>
    <string name="action_post_failed_detail">Your post failed to upload and has been saved to drafts.\n\nEither the server could not be contacted, or it rejected the post.</string>
    <string name="action_post_failed_detail_plural">Your posts failed to upload and have been saved to drafts.\n\nEither the server could not be contacted, or it rejected the posts.</string>
    <string name="action_post_failed_show_drafts">Show drafts</string>
    <string name="action_post_failed_do_nothing">Dismiss</string>
    <string name="action_follow">Follow</string>
    <string name="action_unfollow">Unfollow</string>
    <string name="action_block">Block</string>
    <string name="action_unblock">Unblock</string>
    <string name="action_share_account_link">Share link to account</string>
    <string name="action_share_account_username">Share username of account</string>
    <string name="action_hide_reblogs">Hide boosts</string>
    <string name="action_show_reblogs">Show boosts</string>
    <string name="action_report">Report</string>
    <string name="action_edit">Edit</string>
    <string name="action_delete">Delete</string>
    <string name="action_delete_conversation">Delete conversation</string>
    <string name="action_delete_and_redraft">Delete and re-draft</string>
    <string name="action_discard">Discard changes</string>
    <string name="action_continue_edit">Continue editing</string>
    <string name="action_send">TOOT</string>
    <string name="action_send_public">TOOT!</string>
    <string name="action_retry">Retry</string>
    <string name="action_close">Close</string>
    <string name="action_view_profile">Profile</string>
    <string name="action_view_preferences">Preferences</string>
    <string name="action_view_account_preferences">Account preferences</string>
    <string name="action_view_favourites">Favorites</string>
    <string name="action_view_bookmarks">Bookmarks</string>
    <string name="action_view_mutes">Muted users</string>
    <string name="action_view_blocks">Blocked users</string>
    <string name="action_view_domain_mutes">Hidden domains</string>
    <string name="action_view_follow_requests">Follow requests</string>
    <string name="action_view_media">Media</string>
    <string name="action_open_in_web">Open in browser</string>
    <string name="action_add_media">Add media</string>
    <string name="action_add_poll">Add poll</string>
    <string name="action_photo_take">Take photo</string>
    <string name="action_share">Share</string>
    <string name="action_mute">Mute</string>
    <string name="action_unmute">Unmute</string>
    <string name="action_unmute_desc">Unmute %s</string>
    <string name="action_mute_domain">Mute %s</string>
    <string name="action_unmute_domain">Unmute %s</string>
    <string name="action_mute_conversation">Mute conversation</string>
    <string name="action_unmute_conversation">Unmute conversation</string>
    <string name="action_mention">Mention</string>
    <string name="action_hide_media">Hide media</string>
    <string name="action_open_drawer">Open drawer</string>
    <string name="action_save">Save</string>
    <string name="action_edit_profile">Edit profile</string>
    <string name="action_edit_own_profile">Edit</string>
    <string name="action_undo">Undo</string>
    <string name="action_accept">Accept</string>
    <string name="action_reject">Reject</string>
    <string name="action_search">Search</string>
    <string name="action_access_drafts">Drafts</string>
    <string name="action_access_scheduled_posts">Scheduled posts</string>
    <string name="action_toggle_visibility">Post visibility</string>
    <string name="action_content_warning">Content warning</string>
    <string name="action_emoji_keyboard">Emoji keyboard</string>
    <string name="action_schedule_post">Schedule Post</string>
    <string name="action_reset_schedule">Reset</string>
    <string name="action_add_tab">Add Tab</string>
    <string name="action_links">Links</string>
    <string name="action_mentions">Mentions</string>
    <string name="action_hashtags">Hashtags</string>
    <string name="action_open_reblogger">Open boost author</string>
    <string name="action_open_reblogged_by">Show boosts</string>
    <string name="action_open_faved_by">Show favorites</string>
    <string name="action_dismiss">Dismiss</string>
    <string name="action_details">Details</string>
    <string name="action_add_reaction">add reaction</string>

    <string name="title_hashtags_dialog">Hashtags</string>
    <string name="title_mentions_dialog">Mentions</string>
    <string name="title_links_dialog">Links</string>
    <string name="action_open_media_n">Open media #%d</string>

    <string name="download_image">Downloading %1$s</string>

    <string name="action_copy_link">Copy the link</string>
    <string name="action_open_as">Open as %s</string>
    <string name="action_share_as">Share as …</string>
    <string name="download_media">Download media</string>
    <string name="downloading_media">Downloading media</string>

    <string name="send_post_link_to">Share post URL to…</string>
    <string name="send_post_content_to">Share post to…</string>
    <string name="send_account_link_to">Share account URL to…</string>
    <string name="send_account_username_to">Share account username to…</string>
    <string name="send_media_to">Share media to…</string>
    <string name="account_username_copied">Username copied</string>

    <string name="confirmation_reported">Sent!</string>
    <string name="confirmation_unblocked">User unblocked</string>
    <string name="confirmation_unmuted">User unmuted</string>
    <string name="confirmation_domain_unmuted">%s unhidden</string>
    <string name="confirmation_hashtag_muted">#%s hidden</string>
    <string name="confirmation_hashtag_unmuted">#%s unhidden</string>
    <string name="confirmation_hashtag_unfollowed">#%s unfollowed</string>

    <string name="post_sent">Sent!</string>
    <string name="post_sent_long">Reply sent successfully.</string>

    <string name="hint_domain">Which instance?</string>
    <string name="hint_compose">What\'s happening?</string>
    <string name="hint_content_warning">Content warning</string>
    <string name="hint_display_name">Display name</string>
    <string name="hint_note">Bio</string>
    <string name="hint_search">Search…</string>
    <string name="hint_description">Description</string>
    <string name="hint_media_description_missing">Media should have a description.</string>

    <string name="search_no_results">No results</string>

    <string name="label_quick_reply">Reply…</string>
    <string name="label_avatar">Avatar</string>
    <string name="label_header">Header</string>
    <string name="label_image">Image</string>

    <string name="link_whats_an_instance">What\'s an instance?</string>

    <string name="login_connection">Connecting…</string>

    <string name="dialog_whats_an_instance">The address or domain of any instance can be entered
        here, such as mastodon.social, icosahedron.website, social.tchncs.de, and
        <a href="https://instances.social">more!</a>
        \n\nIf you don\'t yet have an account, you can enter the name of the instance you\'d like to
        join and create an account there.\n\nAn instance is a single place where your account is
        hosted, but you can easily communicate with and follow folks on other instances as though
        you were on the same site.
        \n\nMore info can be found at <a href="https://joinmastodon.org">joinmastodon.org</a>.
    </string>
    <string name="dialog_title_finishing_media_upload">Finishing Media Upload</string>
    <string name="dialog_message_uploading_media">Uploading…</string>
    <string name="dialog_download_image">Download</string>
    <string name="dialog_message_cancel_follow_request">Revoke the follow request?</string>
    <string name="dialog_unfollow_warning">Unfollow this account?</string>
    <string name="dialog_delete_post_warning">Delete this post?</string>
    <string name="dialog_redraft_post_warning">Delete and re-draft this post?</string>
    <string name="dialog_delete_conversation_warning">Delete this conversation?</string>
    <string name="mute_domain_warning">Are you sure you want to block all of %s? You will not see content from that domain in any public timelines or in your notifications. Your followers from that domain will be removed.</string>
    <string name="mute_domain_warning_dialog_ok">Hide entire domain</string>
    <string name="dialog_block_warning">Block @%s?</string>
    <string name="dialog_mute_warning">Mute @%s?</string>
    <string name="dialog_mute_hide_notifications">Hide notifications</string>

    <string name="visibility_public">Public: Post to public timelines</string>
    <string name="visibility_unlisted">Unlisted: Do not show in public timelines</string>
    <string name="visibility_private">Followers-Only: Post to followers only</string>
    <string name="visibility_direct">Direct: Post to mentioned users only</string>

    <string name="pref_title_edit_notification_settings">Notifications</string>
    <string name="pref_title_notifications_enabled">Notifications</string>
    <string name="pref_title_notification_alerts">Alerts</string>
    <string name="pref_title_notification_alert_sound">Notify with a sound</string>
    <string name="pref_title_notification_alert_vibrate">Notify with vibration</string>
    <string name="pref_title_notification_alert_light">Notify with light</string>
    <string name="pref_title_notification_filters">Notify me when</string>
    <string name="pref_title_notification_filter_mentions">mentioned</string>
    <string name="pref_title_notification_filter_follows">followed</string>
    <string name="pref_title_notification_filter_follow_requests">follow requested</string>
    <string name="pref_title_notification_filter_reblogs">my posts are boosted</string>
    <string name="pref_title_notification_filter_favourites">my posts are favorited</string>
    <string name="pref_title_notification_filter_poll">polls have ended</string>
    <string name="pref_title_notification_filter_subscriptions">somebody I\'m subscribed to published a new post</string>
    <string name="pref_title_notification_filter_sign_ups">somebody signed up</string>
    <string name="pref_title_notification_filter_updates">a post I\'ve interacted with is edited</string>
    <string name="pref_title_notification_filter_reports">there\'s a new report</string>
    <string name="pref_title_appearance_settings">Appearance</string>
    <string name="pref_title_app_theme">App theme</string>
    <string name="pref_title_timelines">Timelines</string>
    <string name="pref_title_timeline_filters">Filters</string>

    <string name="app_them_dark">Dark</string>
    <string name="app_theme_light">Light</string>
    <string name="app_theme_black">Black</string>
    <string name="app_theme_auto">Automatic at sunset</string>
    <string name="app_theme_system">Use system design</string>

    <string name="pref_title_browser_settings">Browser</string>
    <string name="pref_title_custom_tabs">Use Chrome Custom Tabs</string>
    <string name="pref_title_hide_follow_button">Hide compose button while scrolling</string>
    <string name="pref_title_font_family">Font family</string>
    <string name="pref_title_language">Language</string>
    <string name="pref_title_bot_overlay">Show indicator for bots</string>
    <string name="pref_title_animate_gif_avatars">Animate GIF avatars</string>
    <string name="pref_title_gradient_for_media">Show colorful gradients for hidden media</string>
    <string name="pref_title_animate_custom_emojis">Animate custom emojis</string>

    <string name="pref_title_post_filter">Timeline filtering</string>
    <string name="pref_title_post_tabs">Tabs</string>
    <string name="pref_title_show_boosts">Show boosts</string>
    <string name="pref_title_show_replies">Show replies</string>
    <string name="pref_title_show_media_preview">Download media previews</string>
    <string name="pref_title_proxy_settings">Proxy</string>
    <string name="pref_title_http_proxy_settings">HTTP proxy</string>
    <string name="pref_title_http_proxy_enable">Enable HTTP proxy</string>
    <string name="pref_title_http_proxy_server">HTTP proxy server</string>
    <string name="pref_title_http_proxy_port">HTTP proxy port</string>
    <string name="pref_title_http_proxy_port_message">Port should be between %d and %d</string>
    <string name="pref_summary_http_proxy_disabled">Disabled</string>
    <string name="pref_summary_http_proxy_missing">&lt;not set></string>
    <string name="pref_summary_http_proxy_invalid">&lt;invalid></string>

    <string name="pref_default_post_privacy">Default post privacy</string>
    <string name="pref_default_post_language">Default posting language</string>
    <string name="pref_default_media_sensitivity">Always mark media as sensitive</string>
    <string name="pref_publishing">Publishing (synced with server)</string>
    <string name="pref_failed_to_sync">Failed to sync settings</string>

    <string name="pref_main_nav_position">Main navigation position</string>
    <string name="pref_main_nav_position_option_top">Top</string>
    <string name="pref_main_nav_position_option_bottom">Bottom</string>

    <string name="post_privacy_public">Public</string>
    <string name="post_privacy_unlisted">Unlisted</string>
    <string name="post_privacy_followers_only">Followers-only</string>

    <string name="pref_ui_text_size">UI text size</string>
    <string name="pref_post_text_size">Post text size</string>

    <string name="post_text_size_smallest">Smallest</string>
    <string name="post_text_size_small">Small</string>
    <string name="post_text_size_medium">Medium</string>
    <string name="post_text_size_large">Large</string>
    <string name="post_text_size_largest">Largest</string>

    <string name="pref_show_self_username_always">Always</string>
    <string name="pref_show_self_username_disambiguate">When multiple accounts logged in</string>
    <string name="pref_show_self_username_never">Never</string>

    <string name="notification_mention_name">New mentions</string>
    <string name="notification_mention_descriptions">Notifications about new mentions</string>
    <string name="notification_follow_name">New followers</string>
    <string name="notification_follow_description">Notifications about new followers</string>
    <string name="notification_follow_request_name">Follow requests</string>
    <string name="notification_follow_request_description">Notifications about follow requests</string>
    <string name="notification_boost_name">Boosts</string>
    <string name="notification_boost_description">Notifications when your posts get boosted</string>
    <string name="notification_favourite_name">Favorites</string>
    <string name="notification_favourite_description">Notifications when your posts get marked as favorite</string>
    <string name="notification_poll_name">Polls</string>
    <string name="notification_poll_description">Notifications about polls that have ended</string>
    <string name="notification_subscription_name">New posts</string>
    <string name="notification_subscription_description">Notifications when somebody you\'re subscribed to published a new post</string>
    <string name="notification_sign_up_name">Sign ups</string>
    <string name="notification_sign_up_description">Notifications about new users</string>
    <string name="notification_update_name">Post edits</string>
    <string name="notification_update_description">Notifications when posts you\'ve interacted with are edited</string>
    <string name="notification_report_name">Reports</string>
    <string name="notification_report_description">Notifications about moderation reports</string>
    <string name="notification_listenable_worker_name">Background activity</string>
    <string name="notification_listenable_worker_description">Notifications when Pachli is working in the background</string>
    <string name="notification_unknown_name">Unknown</string>

    <string name="notification_mention_format">%s mentioned you</string>
    <string name="notification_summary_large">%1$s, %2$s, %3$s and %4$d others</string>
    <string name="notification_summary_medium">%1$s, %2$s, and %3$s</string>
    <string name="notification_summary_small">%1$s and %2$s</string>
    <plurals name="notification_title_summary">
        <item quantity="one">%d new interaction</item>
        <item quantity="other">%d new interactions</item>
    </plurals>
    <string name="notification_notification_worker">Fetching notifications…</string>
    <string name="notification_prune_cache">Cache maintenance…</string>

    <string name="description_account_locked">Locked Account</string>

    <string name="about_title_activity">About</string>
    <string name="about_pachli_version">Pachli %s</string>
    <string name="about_device_info_title">Your device</string>
    <string name="about_device_info">%s %s\nAndroid version: %s\nSDK version: %d</string>
    <string name="about_account_info_title">Your account</string>
    <string name="about_account_info">\@%s\@%s\nVersion: %s</string>
    <string name="about_powered_by_pachli">Powered by Pachli</string>
    <string name="about_pachli_license">Pachli is free and open-source software.
        It is licensed under the GNU General Public License Version 3.
        You can view the license here: https://www.gnu.org/licenses/gpl-3.0.en.html</string>
    <!-- note to translators:
         * you should think of “free” as in “free speech,” not as in “free beer”.
           We sometimes call it “libre software,” borrowing the French or Spanish word for “free” as in freedom,
           to show we do not mean the software is gratis. Source: https://www.gnu.org/philosophy/free-sw.html
         * the url can be changed to link to the localized version of the license.
    -->
    <string name="about_project_site">Project website: https://pachli.app</string>
    <string name="about_privacy_policy">Privacy policy</string>
    <string name="about_bug_feature_request_site">Bug reports &amp; feature requests:\nhttps://github.com/pachli/pachli-android/issues</string>
    <string name="about_pachli_account">Pachli\'s Profile</string>

    <string name="post_share_content">Share content of post</string>
    <string name="post_share_link">Share link to post</string>
    <string name="post_media_image">Image</string>
    <string name="post_media_images">Images</string>
    <string name="post_media_video">Video</string>
    <string name="post_media_audio">Audio</string>
    <string name="post_media_attachments">Attachments</string>
    <string name="status_count_one_plus">1+</string>
    <string name="status_created_at_now">now</string>
    <string name="status_filtered_show_anyway">Show anyway</string>
    <string name="status_filter_placeholder_label_format">Filtered: %s</string>

    <string name="state_follow_requested">Follow requested</string>

    <!--These are for timestamps on posts. For example: "16s" or "2d"-->
    <string name="abbreviated_in_years">in %dy</string>
    <string name="abbreviated_in_days">in %dd</string>
    <string name="abbreviated_in_hours">in %dh</string>
    <string name="abbreviated_in_minutes">in %dm</string>
    <string name="abbreviated_in_seconds">in %ds</string>
    <string name="abbreviated_years_ago">%dy</string>
    <string name="abbreviated_days_ago">%dd</string>
    <string name="abbreviated_hours_ago">%dh</string>
    <string name="abbreviated_minutes_ago">%dm</string>
    <string name="abbreviated_seconds_ago">%ds</string>

    <string name="follows_you">Follows you</string>
    <string name="pref_title_alway_show_sensitive_media">Always show sensitive content</string>
    <string name="pref_title_alway_open_spoiler">Always expand posts marked with content warnings</string>
    <string name="title_media">Media</string>
    <string name="replying_to">Replying to @%s</string>

    <string name="pref_title_public_filter_keywords">Public timelines</string>
    <string name="pref_title_thread_filter_keywords">Conversations</string>
    <string name="pref_title_account_filter_keywords">Profiles</string>
    <string name="filter_addition_title">Add filter</string>
    <string name="filter_edit_title">Edit filter</string>
    <string name="filter_dialog_remove_button">Remove</string>
    <string name="filter_dialog_update_button">Update</string>
    <string name="filter_dialog_whole_word">Whole word</string>
    <string name="filter_dialog_whole_word_description">When the keyword or phrase is alphanumeric only, it will only be applied if it matches the whole word</string>
    <string name="filter_add_description">Phrase to filter</string>
    <string name="filter_expiration_format">%s (%s)</string>

    <string name="add_account_name">Add Account</string>
    <string name="add_account_description">Add new Mastodon Account</string>

    <string name="action_lists">Lists</string>
    <string name="title_lists">Lists</string>
    <string name="error_create_list">Could not create list</string>
    <string name="error_rename_list">Could not update list</string>
    <string name="error_delete_list">Could not delete list</string>
    <string name="action_create_list">Create a list</string>
    <string name="action_rename_list">Update the list</string>
    <string name="action_delete_list">Delete the list</string>
    <string name="hint_search_people_list">Search for people you follow</string>
    <string name="action_add_to_list">Add account to the list</string>
    <string name="action_remove_from_list">Remove account from the list</string>
    <string name="action_add_or_remove_from_list">Add or remove from list</string>
    <string name="failed_to_add_to_list">Failed to add the account to the list</string>
    <string name="failed_to_remove_from_list">Failed to remove the account from the list</string>

    <string name="compose_active_account_description">Posting as %1$s</string>

    <plurals name="hint_describe_for_visually_impaired">
        <item quantity="other">Describe contents for visually impaired (%d character limit)</item>
    </plurals>
    <string name="set_focus_description">Tap or drag the circle to choose the focal point which will always be visible in thumbnails.</string>
    <string name="action_set_caption">Set caption</string>
    <string name="action_set_focus">Set focus point</string>
    <string name="action_edit_image">Edit image</string>
    <string name="action_remove">Remove</string>
    <string name="lock_account_label">Lock account</string>
    <string name="lock_account_label_description">Requires you to manually approve followers</string>
    <string name="compose_delete_draft">Delete draft?</string>
    <string name="compose_save_draft">Save draft?</string>
    <string name="compose_save_draft_loses_media">Save draft? (Attachments will be uploaded again when you restore the draft.)</string>
    <string name="compose_unsaved_changes">You have unsaved changes.</string>
    <string name="send_post_notification_title">Sending post…</string>
    <string name="send_post_notification_error_title">Error sending post</string>
    <string name="send_post_notification_channel_name">Sending Posts</string>
    <string name="send_post_notification_cancel_title">Sending cancelled</string>
    <string name="send_post_notification_saved_content">A copy of the post has been saved to your drafts</string>
    <string name="action_compose_shortcut">Compose</string>

    <string name="error_no_custom_emojis">Your instance %s does not have any custom emojis</string>
    <string name="emoji_style">Emoji style</string>
    <string name="system_default">System default</string>
    <string name="download_fonts">You\'ll need to download these emoji sets first</string>
    <string name="performing_lookup_title">Performing lookup…</string>
    <string name="expand_collapse_all_posts">Expand/Collapse all posts</string>
    <string name="action_open_post">Open post</string>
    <string name="restart_required">App restart required</string>
    <string name="restart_emoji">You\'ll need to restart Pachli in order to apply these changes</string>
    <string name="later">Later</string>
    <string name="restart">Restart</string>
    <string name="caption_systememoji">Your device\'s default emoji set</string>
    <string name="caption_blobmoji">The Blob emojis known from Android 4.4–7.1</string>
    <string name="caption_twemoji">Mastodon\'s standard emoji set</string>
    <string name="caption_notoemoji">Google\'s current emoji set</string>

    <string name="download_failed">Download failed</string>

    <string name="profile_badge_bot_text">Bot</string>
    <string name="account_moved_description">%1$s has moved to:</string>

    <string name="reblog_private">Boost to original audience</string>
    <string name="unreblog_private">Unboost</string>

    <string name="license_description">Pachli contains code and assets from the following open source projects:</string>

    <string name="profile_metadata_label">Profile metadata</string>
    <string name="profile_metadata_add">add data</string>
    <string name="profile_metadata_label_label">Label</string>
    <string name="profile_metadata_content_label">Content</string>

    <string name="pref_title_absolute_time">Use absolute time</string>

    <string name="label_remote_account">Information below may reflect the user\'s profile incompletely. Press to open full profile in browser.</string>

    <string name="unpin_action">Unpin</string>
    <string name="pin_action">Pin</string>
    <string name="failed_to_pin">Failed to Pin</string>
    <string name="failed_to_unpin">Failed to Unpin</string>

    <plurals name="favs">
        <item quantity="one">&lt;b>%1$s&lt;/b> Favorite</item>
        <item quantity="other">&lt;b>%1$s&lt;/b> Favorites</item>
    </plurals>

    <plurals name="reblogs">
        <item quantity="one">&lt;b>%s&lt;/b> Boost</item>
        <item quantity="other">&lt;b>%s&lt;/b> Boosts</item>
    </plurals>

    <string name="title_reblogged_by">Boosted by</string>
    <string name="title_favourited_by">Favorited by</string>

    <string name="conversation_1_recipients">%1$s</string>
    <string name="conversation_2_recipients">%1$s and %2$s</string>
    <string name="conversation_more_recipients">%1$s, %2$s and %3$d more</string>

    <string name="description_post_media">
        Media: %s
    </string>
    <string name="description_post_cw">
        Content warning: %s
    </string>
    <string name="description_post_media_no_description_placeholder">
        No description
    </string>
    <string name="description_post_edited">
        Edited
    </string>
    <string name="description_post_reblogged">
        Reblogged
    </string>
    <string name="description_post_favourited">
        Favorited
    </string>
    <string name="description_post_bookmarked">
        Bookmarked
    </string>
    <string name="description_visibility_public">
        Public
    </string>
    <string name="description_visibility_unlisted">
        Unlisted
    </string>
    <string name="description_visibility_private">
        Followers
    </string>
    <string name="description_visibility_direct">
        Direct
    </string>
    <string name="description_poll">
        Poll with choices: %1$s, %2$s, %3$s, %4$s; %5$s
    </string>
    <string name="description_post_language">Post language</string>
    <string name="description_login">Works in most cases. No data is leaked to other apps.</string>
    <string name="description_browser_login">May support additional authentication methods, but requires a supported browser.</string>

    <string name="hint_list_name">List name</string>

    <string name="add_hashtag_title">Add hashtag</string>
    <string name="edit_hashtag_hint">Hashtag without #</string>
    <string name="hashtags">Hashtags</string>
    <string name="select_list_title">Select list</string>
    <string name="select_list_empty">You have no lists, yet</string>
    <string name="select_list_manage">Manage lists</string>
    <string name="error_list_load">Error loading lists</string>
    <string name="list_exclusive_label">Hide from the home timeline</string>
    <string name="list">List</string>
    <string name="notifications_clear">Delete notifications</string>
    <string name="notifications_apply_filter">Filter notifications</string>
    <string name="filter_apply">Apply</string>

    <string name="compose_shortcut_long_label">Compose post</string>
    <string name="compose_shortcut_short_label">Compose</string>

    <string name="notification_clear_text">Are you sure you want to permanently clear all your notifications?</string>
    <string name="compose_preview_image_description">Actions for image %s</string>

    <string name="poll_info_format">
        <!-- 15 votes • 1 hour left -->
        %1$s • %2$s</string>
    <plurals name="poll_info_votes">
        <item quantity="one">%s vote</item>
        <item quantity="other">%s votes</item>
    </plurals>
    <plurals name="poll_info_people">
        <item quantity="one">%s person</item>
        <item quantity="other">%s people</item>
    </plurals>
    <string name="poll_info_time_absolute">ends at %s</string>
    <string name="poll_info_closed">closed</string>

    <string name="poll_vote">Vote</string>

    <string name="poll_ended_voted">A poll you have voted in has ended</string>
    <string name="poll_ended_created">A poll you created has ended</string>

    <!--These are for timestamps on polls -->
    <plurals name="poll_timespan_days">
        <item quantity="one">%d day left</item>
        <item quantity="other">%d days left</item>
    </plurals>
    <plurals name="poll_timespan_hours">
        <item quantity="one">%d hour left</item>
        <item quantity="other">%d hours left</item>
    </plurals>
    <plurals name="poll_timespan_minutes">
        <item quantity="one">%d minute left</item>
        <item quantity="other">%d minutes left</item>
    </plurals>
    <plurals name="poll_timespan_seconds">
        <item quantity="one">%d second left</item>
        <item quantity="other">%d seconds left</item>
    </plurals>

    <string name="button_continue">Continue</string>
    <string name="button_back">Back</string>
    <string name="button_done">Done</string>
    <string name="report_sent_success">Successfully reported @%s</string>
    <string name="hint_additional_info">Additional comments</string>
    <string name="report_remote_instance">Forward to %s</string>
    <string name="failed_report">Failed to report</string>
    <string name="failed_fetch_posts">Failed to fetch posts</string>
    <string name="report_description_1">The report will be sent to your server moderator. You can provide an explanation of why you are reporting this account below:</string>
    <string name="report_description_remote_instance">The account is from another server. Send an anonymized copy of the report there as well?</string>
    <string name="title_accounts">Accounts</string>
    <string name="failed_search">Failed to search</string>

    <string name="pref_title_enable_swipe_for_tabs">Enable swipe gesture to switch between tabs</string>
    <string name="pref_title_show_stat_inline">Show post statistics in timeline</string>


    <string name="create_poll_title">Poll</string>
    <string name="label_duration">Duration</string>
    <string name="duration_indefinite">Indefinite</string>
    <string name="duration_5_min">5 minutes</string>
    <string name="duration_30_min">30 minutes</string>
    <string name="duration_1_hour">1 hour</string>
    <string name="duration_6_hours">6 hours</string>
    <string name="duration_1_day">1 day</string>
    <string name="duration_3_days">3 days</string>
    <string name="duration_7_days">7 days</string>
    <string name="duration_14_days">14 days</string>
    <string name="duration_30_days">30 days</string>
    <string name="duration_60_days">60 days</string>
    <string name="duration_90_days">90 days</string>
    <string name="duration_180_days">180 days</string>
    <string name="duration_365_days">365 days</string>
    <string name="duration_no_change">(No change)</string>
    <string name="add_poll_choice">Add choice</string>
    <string name="poll_allow_multiple_choices">Multiple choices</string>
    <string name="poll_new_choice_hint">Choice %d</string>
    <string name="edit_poll">Edit</string>
    <string name="post_lookup_error_format">Error looking up post %s</string>

    <string name="no_drafts">You don\'t have any drafts.</string>
    <string name="no_scheduled_posts">You don\'t have any scheduled posts.</string>
    <string name="no_announcements">There are no announcements.</string>
    <string name="no_lists">You don\'t have any lists.</string>
    <string name="warning_scheduling_interval">Mastodon has a minimum scheduling interval of 5 minutes.</string>
    <string name="pref_title_show_self_username">Show username in toolbars</string>
    <string name="pref_title_show_cards_in_timelines">Show link previews in timelines</string>
    <string name="pref_title_confirm_reblogs">Show confirmation before boosting</string>
    <string name="pref_title_confirm_favourites">Show confirmation before favoriting</string>
    <string name="pref_title_hide_top_toolbar">Hide the title of the top toolbar</string>
    <string name="pref_title_wellbeing_mode">Wellbeing</string>
    <string name="account_note_hint">Your private note about this account</string>
    <string name="account_note_saved">Saved!</string>

    <string name="wellbeing_mode_notice">Some information that might affect your mental wellbeing will be hidden. This includes:\n\n
        - Favorite/Boost/Follow notifications\n
        - Favorite/Boost count on posts\n
        - Follower/Post stats on profiles\n\n
        Push-notifications will not be affected, but you can review your notification preferences manually.
    </string>
    <string name="review_notifications">Review Notifications</string>
    <string name="limit_notifications">Limit timeline notifications</string>
    <string name="wellbeing_hide_stats_posts">Hide quantitative stats on posts</string>
    <string name="wellbeing_hide_stats_profile">Hide quantitative stats on profiles</string>
    <plurals name="error_upload_max_media_reached">
        <item quantity="one">You cannot upload more than %1$d media attachment.</item>
        <item quantity="other">You cannot upload more than %1$d media attachments.</item>
    </plurals>
    <string name="dialog_delete_list_warning">Do you really want to delete the list %s?</string>
    <string name="drafts_post_failed_to_send">This post failed to send!</string>

    <string name="drafts_failed_loading_reply">Failed loading Reply information</string>
    <string name="draft_deleted">Draft deleted</string>
    <string name="drafts_post_reply_removed">The post you drafted a reply to has been removed</string>

    <string name="follow_requests_info">Even though your account is not locked, the %1$s staff thought you might want to review follow requests from these accounts manually.</string>

    <string name="action_subscribe_account">Subscribe</string>
    <string name="action_unsubscribe_account">Unsubscribe</string>

    <string name="pachli_compose_post_quicksetting_label">Compose Post</string>

    <string name="account_date_joined">Joined %1$s</string>
    <string name="announcement_date_updated">(Updated: %1$s)</string>
    <string name="announcement_date">%1$s %2$s</string>

    <string name="saving_draft">Saving draft…</string>

    <string name="tips_push_notification_migration">Re-login all accounts to enable push notification support.</string>
    <string name="dialog_push_notification_migration">In order to use push notifications via UnifiedPush, Pachli needs permission to subscribe to notifications on your Mastodon server. This requires a re-login to change the OAuth scopes granted to Pachli. Using the re-login option here or in "Account preferences" will preserve all of your local drafts and cache.</string>
    <string name="dialog_push_notification_migration_other_accounts">You have re-logged into your current account to grant push subscription permission to Pachli. However, you still have other accounts that have not been migrated this way. Switch to them and re-login one by one in order to enable UnifiedPush notifications support.</string>
    <string name="url_domain_notifier">%s (🔗 %s)</string>

    <string name="delete_scheduled_post_warning">Delete this scheduled post?</string>

    <string name="instance_rule_info">By logging in you agree to the rules of %s.</string>
    <string name="instance_rule_title">%s rules</string>
    <string name="language_display_name_format">%s (%s)</string>

    <string name="report_category_violation">Rule violation</string>
    <string name="report_category_spam">Spam</string>
    <string name="report_category_other">Other</string>

    <string name="action_unfollow_hashtag_format">Unfollow #%s?</string>
    <string name="action_refresh">Refresh</string>
    <string name="mute_notifications_switch">Mute notifications</string>

    <!-- Reading order preference -->

    <string name="status_edit_info">Edited: %1$s</string>
    <string name="status_created_info">Created: %1$s</string>
    <string name="error_missing_edits">Your server knows that this post was edited, but does not have a copy of the edits, so they can\'t be shown to you.\n\nThis is <a href="https://github.com/mastodon/mastodon/issues/25398">Mastodon issue #25398</a>.</string>
    <string name="a11y_label_loading_thread">Loading thread</string>

    <!--@knossos@fosstodon.org created 2023-01-07 -->
    <string name="accessibility_talking_about_tag">%1$d people are talking about hashtag %2$s</string>
    <string name="total_usage">Total usage</string>
    <string name="total_accounts">Total accounts</string>

    <!-- User friendly error messages for different network errors -->
    <string name="socket_timeout_exception">Contacting your server took too long</string>

    <!-- Error messages, displayed in snackbars, when something failed -->
    <string name="ui_error_unknown">unknown reason</string>
    <string name="ui_error_bookmark">Bookmarking post failed: %s</string>
    <string name="ui_error_clear_notifications">Clearing notifications failed: %s</string>
    <string name="ui_error_favourite">Favoriting post failed: %s</string>
    <string name="ui_error_reblog">Boosting post failed: %s</string>
    <string name="ui_error_vote">Voting in poll failed: %s</string>
    <string name="ui_error_accept_follow_request">Accepting follow request failed: %s</string>
    <string name="ui_error_reject_follow_request">Rejecting follow request failed: %s</string>
    <string name="ui_error_filter_v1_load">Loading filters failed: %s</string>

    <!-- Success messages, displayed in snackbars, when an action succeeded -->
    <string name="ui_success_accepted_follow_request">Follow request accepted</string>
    <string name="ui_success_rejected_follow_request">Follow request blocked</string>

    <string name="hint_filter_title">My filter</string>
    <string name="label_filter_title">Title</string>
    <string name="filter_action_warn">Warn</string>
    <string name="filter_action_hide">Hide</string>
    <string name="filter_description_warn">Hide with a warning</string>
    <string name="filter_description_hide">Hide completely</string>
    <string name="label_filter_action">Filter action</string>
    <string name="label_filter_context">Filter contexts</string>
    <string name="label_filter_keywords">Keywords or phrases to filter</string>
    <string name="action_add">Add</string>
    <string name="filter_keyword_display_format">%s (whole word)</string>
    <string name="filter_keyword_addition_title">Add keyword</string>
    <string name="filter_edit_keyword_title">Edit keyword</string>
    <string name="filter_description_format">%s: %s</string>

    <string name="help_empty_home">This is your <b>home timeline</b>. It shows the recent posts of the accounts
        you follow.\n\nTo explore accounts you can either discover them in one of the other timelines.
        For example the local timeline of your instance [iconics gmd_group]. Or you can search them
        by name [iconics gmd_search]; for example search for Pachli to find our Mastodon account.</string>
    <string name="load_newest_notifications">Load newest notifications</string>
    <string name="load_newest_statuses">Load newest posts</string>
    <string name="about_copy">Copy version and device information</string>
    <string name="about_copied">Copied version and device information</string>
    <string name="error_media_playback">Playback failed: %s</string>
    <string name="dialog_delete_filter_text">Delete filter \'%1$s\'?"</string>
    <string name="dialog_delete_filter_positive_action">Delete</string>
    <string name="dialog_save_profile_changes_message">Do you want to save your profile changes?</string>
<<<<<<< HEAD
    <string name="action_translate">Translate</string>
=======

    <string name="reaction_name_and_count">%1$s %2$d</string>
>>>>>>> 17ad4a15
</resources><|MERGE_RESOLUTION|>--- conflicted
+++ resolved
@@ -826,10 +826,6 @@
     <string name="dialog_delete_filter_text">Delete filter \'%1$s\'?"</string>
     <string name="dialog_delete_filter_positive_action">Delete</string>
     <string name="dialog_save_profile_changes_message">Do you want to save your profile changes?</string>
-<<<<<<< HEAD
     <string name="action_translate">Translate</string>
-=======
-
     <string name="reaction_name_and_count">%1$s %2$d</string>
->>>>>>> 17ad4a15
 </resources>