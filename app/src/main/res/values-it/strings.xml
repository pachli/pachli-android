<?xml version="1.0" encoding="utf-8"?>
<resources>
    <string name="error_generic">Si è verificato un errore.</string>
    <string name="error_network">Si è verificato un errore di rete! Per favore controlla la tua connessione e riprova!</string>
    <string name="error_empty">Questo non può esser vuoto.</string>
    <string name="error_invalid_domain">Inserito un dominio non valido</string>
    <string name="error_failed_app_registration">Autenticazione fallita con quell\'istanza.</string>
    <string name="error_no_web_browser_found">Non riesco a trovare un browser web da usare.</string>
    <string name="error_authorization_unknown">Si è verificato un errore di autenticazione non identificato.</string>
    <string name="error_authorization_denied">L\'autorizzazione è stata negata.</string>
    <string name="error_retrieving_oauth_token">Errore nell\'acquisizione del token di accesso.</string>
    <string name="error_compose_character_limit">Lo stato è troppo lungo!</string>
    <string name="error_image_upload_size">La dimensione dei file immagine deve essere inferiore a 8MB.</string>
    <string name="error_video_upload_size">La dimensione dei file video deve essere inferiore a 40MB.</string>
    <string name="error_media_upload_type">Questo tipo di file non può essere caricato.</string>
    <string name="error_media_upload_opening">Questo file non può essere aperto.</string>
    <string name="error_media_upload_permission">Il permesso di lettura della scheda sd è richiesto.</string>
    <string name="error_media_download_permission">È richiesta l\'autorizzazione di archiviazione.</string>
    <string name="error_media_upload_image_or_video">Immagini e video non possono essere allegati allo stesso stato.</string>
    <string name="error_media_upload_sending">Il caricamento non è riuscito.</string>
    <string name="error_sender_account_gone">Errore nell\'invio del toot.</string>
    <string name="title_home">Home</string>
    <string name="title_notifications">Notifiche</string>
    <string name="title_public_local">Locale</string>
    <string name="title_public_federated">Federata</string>
    <string name="title_direct_messages">Messaggi Diretti</string>
    <string name="title_tab_preferences">Schede</string>
    <string name="title_view_thread">Toot</string>
    <string name="title_statuses">Post</string>
    <string name="title_statuses_with_replies">Con risposte</string>
    <string name="title_statuses_pinned">Fissati in alto</string>
    <string name="title_follows">Seguono</string>
    <string name="title_followers">Ti seguono</string>
    <string name="title_favourites">Preferiti</string>
    <string name="title_mutes">Utenti silenziati</string>
    <string name="title_blocks">Utenti bloccati</string>
    <string name="title_follow_requests">Richieste di seguirti</string>
    <string name="title_edit_profile">Modifica il tuo profilo</string>
    <string name="title_saved_toot">Bozze</string>
    <string name="title_licenses">Licenze</string>
    <string name="status_username_format">\@%s</string>
    <string name="status_boosted_format">%s ha boostato</string>
    <string name="status_sensitive_media_title">Contenuto sensibile</string>
    <string name="status_media_hidden_title">Media nascosto</string>
    <string name="status_sensitive_media_directions">Clicca per visualizzare</string>
    <string name="status_content_warning_show_more">Mostra di Più</string>
    <string name="status_content_warning_show_less">Mostra Meno</string>
    <string name="status_content_show_more">Espandi</string>
    <string name="status_content_show_less">Riduci</string>
    <string name="message_empty">Qui non c\'è niente.</string>
    <string name="footer_empty">Qui non c\'è niente. Trascina verso il basso per aggiornare!</string>
    <string name="notification_reblog_format">%s ha boostato il tuo toot</string>
    <string name="notification_favourite_format">%s ha messo il tuo toot nei preferiti</string>
    <string name="notification_follow_format">%s ti segue</string>
    <string name="report_username_format">Segnala @%s</string>
    <string name="report_comment_hint">Commenti aggiuntivi?</string>
    <string name="action_quick_reply">Risposta veloce</string>
    <string name="action_reply">Rispondi</string>
    <string name="action_reblog">Boosta</string>
    <string name="action_unreblog">Rimuovi boost</string>
    <string name="action_favourite">Aggiungi ai preferiti</string>
    <string name="action_unfavourite">Rimuovi preferito</string>
    <string name="action_more">Di più</string>
    <string name="action_compose">Componi</string>
    <string name="action_login">Accedi con Mastodon</string>
    <string name="action_logout">Disconnettiti</string>
    <string name="action_logout_confirm">Sei sicuro di volerti disconnettere dall\'account %1$s?</string>
    <string name="action_follow">Segui</string>
    <string name="action_unfollow">Smetti di seguire</string>
    <string name="action_block">Blocca</string>
    <string name="action_unblock">Sblocca</string>
    <string name="action_hide_reblogs">Nascondi boost</string>
    <string name="action_show_reblogs">Mostra boost</string>
    <string name="action_report">Segnala</string>
    <string name="action_delete">Elimina</string>
    <string name="action_send">TOOT</string>
    <string name="action_send_public">TOOT!</string>
    <string name="action_retry">Riprova</string>
    <string name="action_close">Chiudi</string>
    <string name="action_view_profile">Profilo</string>
    <string name="action_view_preferences">Preferenze</string>
    <string name="action_view_account_preferences">Preferenze Account</string>
    <string name="action_view_favourites">Preferiti</string>
    <string name="action_view_mutes">Utenti silenziati</string>
    <string name="action_view_blocks">Utenti bloccati</string>
    <string name="action_view_follow_requests">Richieste di seguirti</string>
    <string name="action_view_media">Media</string>
    <string name="action_open_in_web">Apri nel browser</string>
    <string name="action_add_media">Aggiungi media</string>
    <string name="action_photo_take">Scatta foto</string>
    <string name="action_share">Condividi</string>
    <string name="action_mute">Silenzia</string>
    <string name="action_unmute">Smetti di silenziare</string>
    <string name="action_mention">Menzioni</string>
    <string name="action_hide_media">Nascondi media</string>
    <string name="action_open_drawer">Apri compositore</string>
    <string name="action_save">Salva</string>
    <string name="action_edit_profile">Modifica profilo</string>
    <string name="action_edit_own_profile">Modifica</string>
    <string name="action_undo">Annulla</string>
    <string name="action_accept">Accetta</string>
    <string name="action_reject">Rifiuta</string>
    <string name="action_search">Cerca</string>
    <string name="action_access_saved_toot">Bozze</string>
    <string name="action_toggle_visibility">Visibilità dei toot</string>
    <string name="action_content_warning">Avviso per il contenuto</string>
    <string name="action_emoji_keyboard">Tastiera emoji</string>
    <string name="action_add_tab">Aggiungi Scheda</string>
    <string name="action_links">Collegamenti</string>
    <string name="action_mentions">Menzioni</string>
    <string name="action_hashtags">Hashtag</string>
    <string name="action_open_reblogger">Apri autore del boost</string>
    <string name="action_open_reblogged_by">Mostra boost</string>
    <string name="action_open_faved_by">Mostra preferiti</string>
    <string name="title_hashtags_dialog">Hashtag</string>
    <string name="title_mentions_dialog">Menzioni</string>
    <string name="title_links_dialog">Collegamenti</string>
    <string name="action_open_media_n">Apri media #%d</string>
    <string name="download_image">Scaricando %1$s</string>
    <string name="action_copy_link">Copia il link</string>
    <string name="action_open_as">Apri come %s</string>
    <string name="action_share_as">Condividi come …</string>
    <string name="send_status_link_to">Condividi URL del toot su…</string>
    <string name="send_status_content_to">Condividi toot su…</string>
    <string name="send_media_to">Condividi media su…</string>
    <string name="confirmation_reported">Inviato!</string>
    <string name="confirmation_unblocked">Utente sbloccato</string>
    <string name="confirmation_unmuted">Utente non più silenziato</string>
    <string name="status_sent">Inviato!</string>
    <string name="status_sent_long">Risposta inviata con successo.</string>
    <string name="hint_domain">Quale istanza?</string>
    <string name="hint_compose">Cosa succede?</string>
    <string name="hint_content_warning">Avviso di contenuto sensibile</string>
    <string name="hint_display_name">Mostra nome</string>
    <string name="hint_note">Bio</string>
    <string name="hint_search">Cerca…</string>
    <string name="search_no_results">Nessun risultato</string>
    <string name="label_quick_reply">Rispondi…</string>
    <string name="label_avatar">Avatar</string>
    <string name="label_header">Intestazione</string>
    <string name="link_whats_an_instance">Cos\'è un\'istanza?</string>
    <string name="login_connection">Connessione…</string>
    <string name="dialog_whats_an_instance">L\'indirizzo o il dominio di qualsiasi istanza può essere inserito qui, come mastodon.social, icosahedron.website, social.tchncs.de, e <a href="https://instances.social">altro!</a> 
\n
\nSe non hai ancora un account, puoi inserire il nome di un\'istanza alla quale vuoi iscriverti e creare un account.
\n
\nUn\'istanza è il luogo dove l\'account è custodito, ma puoi facilmente comunicare e seguire gente su altre istanze come se fossero sullo stesso sito. 
\n
\nPiù info possono essere trovate su <a href="https://joinmastodon.org">joinmastodon.org</a>.</string>
    <string name="dialog_title_finishing_media_upload">Terminando il caricamento dei media</string>
    <string name="dialog_message_uploading_media">Caricamento…</string>
    <string name="dialog_download_image">Scarica</string>
    <string name="dialog_message_cancel_follow_request">Revocare la richiesta di seguire?</string>
    <string name="dialog_unfollow_warning">Smettere di seguire questo account?</string>
    <string name="dialog_delete_toot_warning">Eliminare questo toot?</string>
    <string name="visibility_public">Pubblico: visibile sulla timeline pubblica</string>
    <string name="visibility_unlisted">Non Elencato: non visibile sulla timeline pubblica e locale</string>
    <string name="visibility_private">Solo Follower: visibile solo dai tuoi follower</string>
    <string name="visibility_direct">Diretto: visibile solo agli utenti menzionati</string>
    <string name="pref_title_edit_notification_settings">Modifica Notifiche</string>
    <string name="pref_title_notifications_enabled">Notifiche</string>
    <string name="pref_title_notification_alerts">Allarmi</string>
    <string name="pref_title_notification_alert_sound">Notifica con suoneria</string>
    <string name="pref_title_notification_alert_vibrate">Notifica con vibrazione</string>
    <string name="pref_title_notification_alert_light">Notifica con luce</string>
    <string name="pref_title_notification_filters">Notificami quando</string>
    <string name="pref_title_notification_filter_mentions">sono stato menzionato</string>
    <string name="pref_title_notification_filter_follows">sono stato seguito</string>
    <string name="pref_title_notification_filter_reblogs">i miei post sono boostati</string>
    <string name="pref_title_notification_filter_favourites">i miei post sono messi nei preferiti</string>
    <string name="pref_title_appearance_settings">Aspetto</string>
    <string name="pref_title_app_theme">Tema dell\'app</string>
    <string name="pref_title_timelines">Timeline</string>
    <string name="pref_title_timeline_filters">Filtri</string>
    <string name="app_them_dark">Scuro</string>
    <string name="app_theme_light">Chiaro</string>
    <string name="app_theme_black">Nero</string>
    <string name="app_theme_auto">Automatico al tramonto</string>
    <string name="app_theme_system">Usa Tema di Sistema</string>
    <string name="pref_title_browser_settings">Browser</string>
    <string name="pref_title_custom_tabs">Usa Tab Personalizzate di Chrome</string>
    <string name="pref_title_hide_follow_button">Nascondi il pulsante componi mentre scorri</string>
    <string name="pref_title_language">Lingua</string>
    <string name="pref_title_status_filter">Filtraggio della timeline</string>
    <string name="pref_title_status_tabs">Schede</string>
    <string name="pref_title_show_boosts">Mostra boost</string>
    <string name="pref_title_show_replies">Mostra risposte</string>
    <string name="pref_title_show_media_preview">Mostra anteprime media</string>
    <string name="pref_title_proxy_settings">Proxy</string>
    <string name="pref_title_http_proxy_settings">Proxy HTTP</string>
    <string name="pref_title_http_proxy_enable">Abilita proxy HTTP</string>
    <string name="pref_title_http_proxy_server">Server proxy HTTP</string>
    <string name="pref_title_http_proxy_port">Porta proxy HTTP</string>
    <string name="pref_default_post_privacy">Privacy di default dei post</string>
    <string name="pref_default_media_sensitivity">Segna sempre media come contenuto sensibile</string>
    <string name="pref_publishing">Pubblicando (sincronizzato con il server)</string>
    <string name="pref_failed_to_sync">Sincronizzazione delle impostazioni fallita</string>
    <string name="post_privacy_public">Pubblico</string>
    <string name="post_privacy_unlisted">Non elencato</string>
    <string name="post_privacy_followers_only">Solo per chi ti segue</string>
    <string name="pref_status_text_size">Dimensione del testo degli stati</string>
    <string name="status_text_size_smallest">Piccolissimo</string>
    <string name="status_text_size_small">Piccolo</string>
    <string name="status_text_size_medium">Normale</string>
    <string name="status_text_size_large">Grande</string>
    <string name="status_text_size_largest">Grandissimo</string>
    <string name="notification_mention_name">Nuove Menzioni</string>
    <string name="notification_mention_descriptions">Notifiche quando qualcuno ti menziona</string>
    <string name="notification_follow_name">Nuove persone che ti seguono</string>
    <string name="notification_follow_description">Notifiche su nuove persone che ti seguono</string>
    <string name="notification_boost_name">Boost</string>
    <string name="notification_boost_description">Notifiche quando i tuoi toot vengono boostati</string>
    <string name="notification_favourite_name">Preferiti</string>
    <string name="notification_favourite_description">Notifiche quando i tuoi toot vengono segnati come preferiti</string>
    <string name="notification_mention_format">%s ti ha menzionato</string>
    <string name="notification_summary_large">%1$s, %2$s, %3$s e %4$d altri</string>
    <string name="notification_summary_medium">%1$s, %2$s e %3$s</string>
    <string name="notification_summary_small">%1$s e %2$s</string>
    <string name="notification_title_summary">%d nuove interazioni</string>
    <string name="description_account_locked">Account bloccato</string>
    <string name="about_title_activity">A proposito</string>
    <string name="about_tusky_version">Tusky %s</string>
    <string name="about_tusky_license">Tusky è un programma libero ed open source.
		È distribuito con licenza GNU General Public License Version 3.
		Puoi leggere la licenza qui: https://www.gnu.org/licenses/gpl-3.0.en.html</string>
    <!-- note to translators:
         * you should think of “free” as in “free speech,” not as in “free beer”.
           We sometimes call it “libre software,” borrowing the French or Spanish word for “free” as in freedom,
           to show we do not mean the software is gratis. Source: https://www.gnu.org/philosophy/free-sw.html
         * the url can be changed to link to the localized version of the license.
    -->
    <string name="about_project_site">Sito web del progetto:\n
		https://tusky.app</string>
    <string name="about_bug_feature_request_site">Segnala problemi &amp; richiedi funzionalità:\n
		https://github.com/tuskyapp/Tusky/issues</string>
    <string name="about_tusky_account">Profilo di Tusky</string>
    <string name="status_share_content">Condividi contenuto del toot</string>
    <string name="status_share_link">Condividi link al toot</string>
    <string name="status_media_images">Immagini</string>
    <string name="status_media_video">Video</string>
    <string name="state_follow_requested">In attesa di approvazione</string>
    <!--These are for timestamps on statuses. For example: "16s" or "2d"-->
    <string name="abbreviated_in_years">in %da</string>
    <string name="abbreviated_in_days">in %dg</string>
    <string name="abbreviated_in_hours">in %do</string>
    <string name="abbreviated_in_minutes">in %dm</string>
    <string name="abbreviated_in_seconds">in %ds</string>
    <string name="abbreviated_years_ago">%da</string>
    <string name="abbreviated_days_ago">%dg</string>
    <string name="abbreviated_hours_ago">%do</string>
    <string name="abbreviated_minutes_ago">%dm</string>
    <string name="abbreviated_seconds_ago">%ds</string>
    <string name="follows_you">Seguono te</string>
    <string name="pref_title_alway_show_sensitive_media">Mostra sempre tutto il contenuto sensibile</string>
    <string name="title_media">Media</string>
    <string name="replying_to">Rispondendo a @%s</string>
    <string name="load_more_placeholder_text">carica di più</string>
    <string name="pref_title_public_filter_keywords">Timeline pubbliche</string>
    <string name="pref_title_thread_filter_keywords">Conversazioni</string>
    <string name="filter_addition_dialog_title">Aggiungi filtro</string>
    <string name="filter_edit_dialog_title">Modifica filtro</string>
    <string name="filter_dialog_remove_button">Rimuovi</string>
    <string name="filter_dialog_update_button">Aggiorna</string>
    <string name="filter_add_description">Frase da filtrare</string>
    <string name="add_account_name">Aggiungi Account</string>
    <string name="add_account_description">Aggiungi un nuovo Account Mastodon</string>
    <string name="action_lists">Liste</string>
    <string name="title_lists">Liste</string>
    <string name="title_list_timeline">Timeline della lista</string>
    <string name="error_create_list">Non è stato possibile creare la lista</string>
    <string name="error_rename_list">Non è stato possibile rinominare la lista</string>
    <string name="error_delete_list">Non è stato possibile eliminare la lista</string>
    <string name="action_create_list">Crea una lista</string>
    <string name="action_rename_list">Rinomina la lista</string>
    <string name="action_delete_list">Elimina la lista</string>
    <string name="action_edit_list">Modifica la lista</string>
    <string name="hint_search_people_list">Cerca tra le persone che segui</string>
    <string name="action_add_to_list">Aggiungi un account alla lista</string>
    <string name="action_remove_from_list">Rimuovi un account dalla lista</string>
    <string name="compose_active_account_description">Pubblicando con l\'account %1$s</string>
    <string name="error_failed_set_caption">Impostazione del sottotitolo non riuscita</string>
    <string name="hint_describe_for_visually_impaired">Descrivi per ipovedenti\n(limite di %d caratteri)</string>
    <string name="action_set_caption">Inserisci descrizione</string>
    <string name="action_remove">Rimuovi</string>
    <string name="lock_account_label">Blocca account</string>
    <string name="lock_account_label_description">Richiede la tua approvazione manuale di chi ti segue</string>
    <string name="compose_save_draft">Salvare bozza?</string>
    <string name="send_toot_notification_title">Inviando il Toot…</string>
    <string name="send_toot_notification_error_title">Errore durante l\'invio</string>
    <string name="send_toot_notification_channel_name">Invio Toot</string>
    <string name="send_toot_notification_cancel_title">Invio annullato</string>
    <string name="send_toot_notification_saved_content">Una copia del toot è stata salvata nelle tue bozze</string>
    <string name="action_compose_shortcut">Componi</string>
    <string name="error_no_custom_emojis">La tua istanza %s non ha nessuna emoji personalizzata</string>
    <string name="copy_to_clipboard_success">Copiato negli appunti</string>
    <string name="emoji_style">Stile di emoji</string>
    <string name="system_default">Predefiniti del sistema</string>
    <string name="download_fonts">Dovrai prima scaricare questo pacchetto di emoji</string>
    <string name="performing_lookup_title">Eseguendo una ricerca…</string>
    <string name="expand_collapse_all_statuses">Espandi/Riduci tutti gli stati</string>
    <string name="action_open_toot">Apri toot</string>
    <string name="restart_required">Riavvio dell\'app richiesto</string>
    <string name="restart_emoji">Devi riavviare Tusky per applicare queste modifiche</string>
    <string name="later">Più tardi</string>
    <string name="restart">Riavvia</string>
    <string name="caption_systememoji">Le emoji predefinite del tuo dispositivo</string>
    <string name="caption_blobmoji">Le emoji Blob conosciute da Android 4.4-7.1</string>
    <string name="caption_twemoji">Le emoji standard di Mastodon</string>
    <string name="download_failed">Scaricamento fallito</string>
    <string name="profile_badge_bot_text">Bot</string>
    <string name="account_moved_description">%1$s si è spostato su:</string>
    <string name="reblog_private">Boost con la visibilità del post di origine</string>
    <string name="unreblog_private">Annulla boost</string>
    <string name="license_description">Tusky contiene codice e risorse dai seguenti progetti open source:</string>
    <string name="license_apache_2">Licenziata sotto la Licenza Apache (copia sotto)</string>
    <string name="license_cc_by_4">CC-BY 4.0</string>
    <string name="license_cc_by_sa_4">CC-BY-SA 4.0</string>
    <string name="profile_metadata_label">Metadati del profilo</string>
    <string name="profile_metadata_add">aggiungi dati</string>
    <string name="profile_metadata_label_label">Etichetta</string>
    <string name="profile_metadata_content_label">Contenuto</string>
    <string name="pref_title_absolute_time">Usa tempo assoluto</string>
    <string name="label_remote_account">Il profilo dell\'utente mostrato qui sotto potrebbe essere incompleto. Premi per aprire il profilo completo nel browser.</string>
    <string name="unpin_action">Non fissare</string>
    <string name="pin_action">Fissa</string>
    <plurals name="favs">
        <item quantity="one"><b>%1$s</b> Mi piace</item>
        <item quantity="other"><b>%1$s</b> Mi piace</item>
    </plurals>
    <plurals name="reblogs">
        <item quantity="one">&lt;b&gt;%s&lt;/b&gt; Boost</item>
        <item quantity="other">&lt;b&gt;%s&lt;/b&gt; Boost</item>
    </plurals>
    <string name="title_reblogged_by">Boostato da</string>
    <string name="title_favourited_by">Preferito da</string>
    <string name="conversation_1_recipients">%1$s</string>
    <string name="conversation_2_recipients">%1$s e %2$s</string>
    <string name="conversation_more_recipients">%1$s, %2$s ed altri %3$d</string>
    <string name="max_tab_number_reached">limite massimo di %1$d tab raggiunto</string>
    <string name="description_status_media">        Media: %s
    </string>
    <string name="description_status_cw">        Contenuto sensibile: %s
    </string>
    <string name="description_status_media_no_description_placeholder">        Nessuna descrizione
    </string>
    <string name="description_status_reblogged">        Ribloggato
    </string>
    <string name="description_status_favourited">        Apprezzato
    </string>
    <string name="description_visiblity_public">        Pubblico
    </string>
    <string name="description_visiblity_unlisted">        Non elencato
    </string>
    <string name="description_visiblity_private">        Seguaci
    </string>
    <string name="description_visiblity_direct">        Diretti
    </string>
    <string name="hint_list_name">Nome della lista</string>
    <string name="download_media">Scarica media</string>
    <string name="downloading_media">Scaricando media</string>
<<<<<<< HEAD
    <string name="edit_hashtag_title">Modifica hashtag</string>
    <string name="edit_hashtag_hint">Hashtag senza #</string>
    <string name="hashtag">Hashtag</string>
    <string name="compose_shortcut_long_label">Componi Toot</string>
=======

    <string name="edit_hashtag_hint">Hashtag senza #</string>


<string name="compose_shortcut_long_label">Componi Toot</string>
>>>>>>> df8dc3a1
    <string name="compose_shortcut_short_label">Componi</string>
    <string name="notifications_clear">Pulisci</string>
    <string name="notifications_apply_filter">Filtra</string>
    <string name="filter_apply">Applica</string>
    <string name="pref_title_bot_overlay">Mostra indicatore per bot</string>
    <string name="notification_clear_text">Sei sicuro di voler permanentemente eliminare tutte le tue notifiche\?</string>
    <string name="action_delete_and_redraft">Cancella e riscrivi</string>
    <string name="dialog_redraft_toot_warning">Cancellare e riscrivere questo toot\?</string>
    <plurals name="poll_info_votes">
        <item quantity="one">%s voto</item>
        <item quantity="other">%s voti</item>
    </plurals>
    <string name="poll_info_time_relative">%s rimasti</string>
    <string name="poll_info_time_absolute">termina alle %s</string>
    <string name="poll_info_closed">terminato</string>
    <string name="poll_vote">Vota</string>
    <string name="title_domain_mutes">Domini nascosti</string>
    <string name="action_view_domain_mutes">Domini nascosti</string>
    <string name="action_mute_domain">Silenzia %s</string>
    <string name="confirmation_domain_unmuted">%s mostrati</string>
    <string name="mute_domain_warning">Sei sicuro di voler bloccare tutto %s\? Non vedrai nessun contenuto da quel dominio in nessuna timeline pubblica o nelle tue notifiche. I tuoi seguaci che stanno in quel dominio saranno rimossi.</string>
    <string name="mute_domain_warning_dialog_ok">Nascondi l\'intero dominio</string>
    <string name="pref_title_notification_filter_poll">Le votazioni sono finite</string>
    <string name="pref_title_animate_gif_avatars">Mostra le animazioni delle GIF negli avatar</string>
    <string name="notification_poll_name">Votazioni</string>
    <string name="notification_poll_description">Notifiche sulle votazioni che sono concluse</string>
    <string name="filter_dialog_whole_word">Parola intera</string>
    <string name="filter_dialog_whole_word_description">Quando la parola chiave o la frase sono composte da soli caratteri alfanumerici, sarà applicata solo se corrisponde alla parola completa</string>
    <string name="caption_notoemoji">Insieme di emoji di Google</string>
    <string name="title_bookmarks">Segnalibri</string>
    <string name="action_bookmark">Segnalibro</string>
    <string name="action_edit">Modifica</string>
    <string name="action_view_bookmarks">Segnalibri</string>
    <string name="action_add_poll">Aggiungi sondaggio</string>
    <string name="about_powered_by_tusky">Fatto con Tusky</string>
    <string name="pref_title_alway_open_spoiler">Espandi sempre i toot segnalati come contenuto sensibile</string>
    <string name="description_status_bookmarked">Messo nei segnalibri</string>
    <string name="description_poll">Sondaggio con scelte: %1$s, %2$s, %3$s, %4$s; %5$s</string>
    <string name="select_list_title">Scegli lista</string>
    <string name="list">Lista</string>
    <string name="compose_preview_image_description">Azioni per l\'immagine %s</string>
    <string name="poll_ended_voted">Un sondaggio che hai votato è terminato</string>
    <string name="poll_ended_created">Un sondaggio che hai creato è terminato</string>
    <plurals name="poll_timespan_days">
        <item quantity="one">%d giorno</item>
        <item quantity="other">%d giorni</item>
    </plurals>
    <plurals name="poll_timespan_hours">
        <item quantity="one">%d ora</item>
        <item quantity="other">%d ore</item>
    </plurals>
    <plurals name="poll_timespan_minutes">
        <item quantity="one">%d minuto</item>
        <item quantity="other">%d minuti</item>
    </plurals>
    <plurals name="poll_timespan_seconds">
        <item quantity="one">%d secondo</item>
        <item quantity="other">%d secondi</item>
    </plurals>
    <string name="button_continue">Continua</string>
    <string name="button_back">Indietro</string>
    <string name="button_done">Fatto</string>
    <string name="report_sent_success">Inviato con successo @%s</string>
    <string name="hint_additional_info">Altri commenti</string>
    <string name="report_remote_instance">Inoltra a %s</string>
    <string name="failed_report">Errore durante l\'invio</string>
    <string name="failed_fetch_statuses">Errore durante lo scaricamento degli aggiornamenti</string>
    <string name="report_description_1">La segnalazione sarà inviata al moderatore del tuo server. Puoi spiegare perchè vuoi segnalare questo utente qui sotto:</string>
    <string name="report_description_remote_instance">L\'utente è su un altro server. Mandare una copia della segnalazione anche lì\?</string>
    <string name="title_accounts">Utenti</string>
    <string name="failed_search">Errore durante la ricerca</string>
    <string name="pref_title_show_notifications_filter">Mostra il filtro delle notifiche</string>
    <string name="create_poll_title">Sondaggio</string>
    <string name="poll_duration_5_min">5 minuti</string>
    <string name="poll_duration_30_min">30 minuti</string>
    <string name="poll_duration_1_hour">1 ora</string>
    <string name="poll_duration_6_hours">6 ore</string>
    <string name="poll_duration_1_day">1 giorno</string>
    <string name="poll_duration_3_days">3 giorni</string>
    <string name="poll_duration_7_days">7 giorni</string>
    <string name="add_poll_choice">Aggiungi scelta</string>
    <string name="poll_allow_multiple_choices">Scelte multiple</string>
    <string name="poll_new_choice_hint">Scelta %d</string>
    <string name="edit_poll">Modifica</string>
    <string name="post_lookup_error_format">Errore nella ricerca del post %s</string>
    <string name="title_scheduled_toot">Toot programmati</string>
    <string name="action_access_scheduled_toot">Toot programmati</string>
    <string name="action_schedule_toot">Programma un toot</string>
    <string name="action_reset_schedule">RIpristina</string>
    <string name="poll_info_format"> <!-- 15 votes • 1 hour left --> %1$s • %2$s</string>
</resources><|MERGE_RESOLUTION|>--- conflicted
+++ resolved
@@ -358,18 +358,11 @@
     <string name="hint_list_name">Nome della lista</string>
     <string name="download_media">Scarica media</string>
     <string name="downloading_media">Scaricando media</string>
-<<<<<<< HEAD
-    <string name="edit_hashtag_title">Modifica hashtag</string>
-    <string name="edit_hashtag_hint">Hashtag senza #</string>
-    <string name="hashtag">Hashtag</string>
+
     <string name="compose_shortcut_long_label">Componi Toot</string>
-=======
 
     <string name="edit_hashtag_hint">Hashtag senza #</string>
 
-
-<string name="compose_shortcut_long_label">Componi Toot</string>
->>>>>>> df8dc3a1
     <string name="compose_shortcut_short_label">Componi</string>
     <string name="notifications_clear">Pulisci</string>
     <string name="notifications_apply_filter">Filtra</string>
