--- conflicted
+++ resolved
@@ -109,16 +109,10 @@
     <string name="dialog_title_finishing_media_upload">Média mis en ligne avec succès</string>
     <string name="dialog_message_uploading_media">Mise en ligne…</string>
 
-<<<<<<< HEAD
-    <string name="visibility_public">Afficher dans les fils publics</string>
-    <string name="visibility_unlisted">Ne pas afficher dans les fils publics</string>
-    <string name="visibility_private">N’afficher que pour vos abonné⋅e⋅s</string>
-=======
     <string name="visibility_public">Public: Afficher dans les fils publics</string>
     <string name="visibility_unlisted">Non-listé: Ne pas afficher dans les fils publics</string>
     <string name="visibility_private">Privé: N\'afficher que pour vos abonné⋅e⋅s</string>
     <string name="visibility_direct">Direct: N\'afficher que pour les personnes mentionnées</string>
->>>>>>> 6c385120
 
     <string name="pref_title_notification_settings">Notifications</string>
     <string name="pref_title_edit_notification_settings">Modifier la notification</string>
