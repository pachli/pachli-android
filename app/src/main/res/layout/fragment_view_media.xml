--- conflicted
+++ resolved
@@ -5,17 +5,16 @@
     android:clickable="true"
     android:layout_gravity="center"
     android:background="@android:color/black">
-<<<<<<< HEAD
+
     <ProgressBar
         android:id="@+id/view_media_progress"
         android:layout_gravity="center"
         android:layout_width="wrap_content"
         android:layout_height="wrap_content" />
-    <uk.co.senab.photoview.PhotoView
-=======
+
     <com.github.chrisbanes.photoview.PhotoView
->>>>>>> 2898baf1
         android:id="@+id/view_media_image"
         android:layout_width="match_parent"
         android:layout_height="match_parent" />
+
 </FrameLayout>