<?xml version="1.0" encoding="utf-8"?>
<resources>
    <string name="error_generic">应用程序出现异常</string>
    <string name="error_network">网络请求出错，请检查互联网连接并重试</string>
    <string name="error_empty">内容不能为空</string>
    <string name="error_invalid_domain">该域名无效</string>
    <string name="error_failed_app_registration">无法连接此服务器</string>
    <string name="error_no_web_browser_found">没有可用的浏览器</string>
    <string name="error_authorization_unknown">认证过程出现未知错误</string>
    <string name="error_authorization_denied">授权被拒绝</string>
    <string name="error_retrieving_oauth_token">无法获取登录信息</string>
    <string name="error_compose_character_limit">嘟文太长了！</string>
    <string name="error_image_upload_size">文件大小限制 8MB</string>
    <string name="error_video_upload_size">视频文件大小限制 40MB</string>
    <string name="error_media_upload_type">无法上传此类型的文件</string>
    <string name="error_media_upload_opening">此文件无法打开</string>
    <string name="error_media_upload_permission">需要授予 Tusky 读取媒体文件的权限</string>
    <string name="error_media_download_permission">需要授予 Tusky 写入存储空间的权限</string>
    <string name="error_media_upload_image_or_video">无法在嘟文中同时插入视频和图片</string>
    <string name="error_media_upload_sending">媒体文件上传失败</string>
    <string name="error_sender_account_gone">嘟文发送时出错</string>
    <string name="title_home">主页</string>
    <string name="title_notifications">通知</string>
    <string name="title_public_local">本站时间轴</string>
    <string name="title_public_federated">跨站公共时间轴</string>
    <string name="title_direct_messages">私信</string>
    <string name="title_tab_preferences">标签页</string>
    <string name="title_view_thread">嘟文</string>
    <string name="title_statuses">嘟文</string>
    <string name="title_statuses_with_replies">嘟文和回复</string>
    <string name="title_statuses_pinned">已置顶</string>
    <string name="title_follows">正在关注</string>
    <string name="title_followers">关注者</string>
    <string name="title_favourites">我的收藏</string>
    <string name="title_mutes">被隐藏的用户</string>
    <string name="title_blocks">被屏蔽的用户</string>
    <string name="title_follow_requests">关注请求</string>
    <string name="title_edit_profile">编辑个人资料</string>
    <string name="title_saved_toot">草稿</string>
    <string name="title_licenses">开源协议</string>
    <string name="status_username_format">\@%s</string>
    <string name="status_boosted_format">%s 转嘟了</string>
    <string name="status_sensitive_media_title">敏感内容</string>
    <string name="status_media_hidden_title">已隐藏的照片或视频</string>
    <string name="status_sensitive_media_directions">点击显示</string>
    <string name="status_content_warning_show_more">显示更多</string>
    <string name="status_content_warning_show_less">折叠内容</string>
    <string name="status_content_show_more">展开</string>
    <string name="status_content_show_less">折叠</string>
    <string name="message_empty">还没有内容</string>
    <string name="footer_empty">还没有内容，向下拉动即可刷新</string>
    <string name="notification_reblog_format">%s 转嘟了你的嘟文</string>
    <string name="notification_favourite_format">%s 收藏了你的嘟文</string>
    <string name="notification_follow_format">%s 关注了你</string>
    <string name="report_username_format">报告用户 @%s 的滥用行为</string>
    <string name="report_comment_hint">报告更多信息</string>
    <string name="action_quick_reply">快速回复</string>
    <string name="action_reply">回复</string>
    <string name="action_reblog">转嘟</string>
    <string name="action_unreblog">取消转嘟</string>
    <string name="action_favourite">收藏</string>
    <string name="action_unfavourite">取消收藏</string>
    <string name="action_more">更多</string>
    <string name="action_compose">发表新嘟文</string>
    <string name="action_login">登录 Mastodon 帐号</string>
    <string name="action_logout">退出登录</string>
    <string name="action_logout_confirm">确定要退出帐号 %1$s 吗？</string>
    <string name="action_follow">关注</string>
    <string name="action_unfollow">取消关注</string>
    <string name="action_block">屏蔽</string>
    <string name="action_unblock">取消屏蔽</string>
    <string name="action_hide_reblogs">隐藏转嘟</string>
    <string name="action_show_reblogs">显示转嘟</string>
    <string name="action_report">报告</string>
    <string name="action_delete">删除</string>
    <string name="action_delete_and_redraft">删除并重新编辑</string>
    <string name="action_send">嘟嘟</string>
    <string name="action_send_public">嘟嘟！</string>
    <string name="action_retry">重试</string>
    <string name="action_close">关闭</string>
    <string name="action_view_profile">个人资料</string>
    <string name="action_view_preferences">设置</string>
    <string name="action_view_account_preferences">帐户设置</string>
    <string name="action_view_favourites">我的收藏</string>
    <string name="action_view_mutes">被隐藏的用户</string>
    <string name="action_view_blocks">被屏蔽的用户</string>
    <string name="action_view_follow_requests">关注请求</string>
    <string name="action_view_media">媒体</string>
    <string name="action_open_in_web">在浏览器中打开</string>
    <string name="action_add_media">从相册中选择</string>
    <string name="action_photo_take">拍照</string>
    <string name="action_share">分享</string>
    <string name="action_mute">隐藏</string>
    <string name="action_unmute">取消隐藏</string>
    <string name="action_mention">提及</string>
    <string name="action_hide_media">隐藏媒体文件</string>
    <string name="action_open_drawer">打开应用抽屉</string>
    <string name="action_save">保存</string>
    <string name="action_edit_profile">编辑个人资料</string>
    <string name="action_edit_own_profile">编辑</string>
    <string name="action_undo">撤销</string>
    <string name="action_accept">接受</string>
    <string name="action_reject">拒绝</string>
    <string name="action_search">搜索</string>
    <string name="action_access_saved_toot">草稿</string>
    <string name="action_toggle_visibility">设置嘟文可见范围</string>
    <string name="action_content_warning">设置内容提醒信息</string>
    <string name="action_emoji_keyboard">插入表情符号</string>
    <string name="action_add_tab">添加标签页</string>
    <string name="action_links">链接</string>
    <string name="action_mentions">提及</string>
    <string name="action_hashtags">话题</string>
    <string name="action_open_reblogger">打开转嘟用户主页</string>
    <string name="action_open_reblogged_by">显示转嘟</string>
    <string name="action_open_faved_by">显示收藏</string>
    <string name="title_hashtags_dialog">话题</string>
    <string name="title_mentions_dialog">提及</string>
    <string name="title_links_dialog">链接</string>
    <string name="action_open_media_n">打开媒体文件 #%d</string>
    <string name="download_image">正在下载 %1$s…</string>
    <string name="action_copy_link">复制链接</string>
    <string name="action_open_as">打开为 %s</string>
    <string name="action_share_as">分享为 …</string>
    <string name="download_media">下载媒体文件</string>
    <string name="downloading_media">正在下载媒体文件</string>
    <string name="send_status_link_to">分享链接到…</string>
    <string name="send_status_content_to">分享嘟文到…</string>
    <string name="send_media_to">分享媒体到…</string>
    <string name="confirmation_reported">报告已发送！</string>
    <string name="confirmation_unblocked">已解除屏蔽</string>
    <string name="confirmation_unmuted">已取消隐藏</string>
    <string name="status_sent">报告已发送！</string>
    <string name="status_sent_long">成功发布回复</string>
    <string name="hint_domain">域名</string>
    <string name="hint_compose">有什么新鲜事？</string>
    <string name="hint_content_warning">设置内容提醒信息</string>
    <string name="hint_display_name">昵称</string>
    <string name="hint_note">简介</string>
    <string name="hint_search">搜索…</string>
    <string name="search_no_results">没找到结果</string>
    <string name="label_quick_reply">回复…</string>
    <string name="label_avatar">头像</string>
    <string name="label_header">标题</string>
    <string name="link_whats_an_instance">需要帮助？</string>
    <string name="login_connection">正在连接…</string>
    <string name="dialog_whats_an_instance">请输入你帐号所在的 Mastodon 站点的域名，比如 pawoo.net，acg.mn，wxw.moe，<a href="https://instances.social">等等</a> 。
        \n\n还没有 Mastodon 帐号？你也可以输入想注册的 Mastodon 站点的域名，然后在该服务器创建新的帐号并授权 Tusky 登入。
        \n\n在 Mastodon 里，跨站互动和站内互动一样简单。可以前往 <a href="https://joinmastodon.org">https://joinmastodon.org</a> 了解更多信息。
    </string>
    <string name="dialog_title_finishing_media_upload">正在结束上传…</string>
    <string name="dialog_message_uploading_media">正在上传…</string>
    <string name="dialog_download_image">下载</string>
    <string name="dialog_message_cancel_follow_request">移除关注请求？</string>
    <string name="dialog_unfollow_warning">不再关注此用户？</string>
    <string name="dialog_delete_toot_warning">删除这条嘟文？</string>
    <string name="dialog_redraft_toot_warning">删除并重新编辑这条嘟文？</string>
    <string name="visibility_public">公开：所有人可见，并会出现在公共时间轴上</string>
    <string name="visibility_unlisted">不公开：所有人可见，但不会出现在公共时间轴上</string>
    <string name="visibility_private">仅关注者：只有经过你确认后关注你的用户可见</string>
    <string name="visibility_direct">私信：只有被提及的用户可见</string>
    <string name="pref_title_edit_notification_settings">通知设置</string>
    <string name="pref_title_notifications_enabled">通知</string>
    <string name="pref_title_notification_alerts">提醒</string>
    <string name="pref_title_notification_alert_sound">通知铃声</string>
    <string name="pref_title_notification_alert_vibrate">振动</string>
    <string name="pref_title_notification_alert_light">呼吸灯</string>
    <string name="pref_title_notification_filters">事件</string>
    <string name="pref_title_notification_filter_mentions">被提及</string>
    <string name="pref_title_notification_filter_follows">有新的关注者</string>
    <string name="pref_title_notification_filter_reblogs">嘟文被转嘟</string>
    <string name="pref_title_notification_filter_favourites">嘟文被收藏</string>
    <string name="pref_title_notification_filter_poll">投票已结束</string>
    <string name="pref_title_appearance_settings">外观</string>
    <string name="pref_title_app_theme">应用主题</string>
    <string name="pref_title_timelines">时间轴</string>
    <string name="pref_title_timeline_filters">过滤器</string>
    <string name="app_them_dark">黑夜</string>
    <string name="app_theme_light">白天</string>
    <string name="app_theme_black">暗色</string>
    <string name="app_theme_auto">自动切换</string>
    <string name="app_theme_system">跟随系统设定</string>
    <string name="pref_title_browser_settings">浏览器</string>
    <string name="pref_title_custom_tabs">使用 Chrome Custom Tabs</string>
    <string name="pref_title_hide_follow_button">浏览时自动隐藏发嘟按钮</string>
    <string name="pref_title_language">界面语言</string>
    <string name="pref_title_status_filter">时间轴过滤</string>
    <string name="pref_title_status_tabs">标签页</string>
    <string name="pref_title_show_boosts">显示转嘟</string>
    <string name="pref_title_show_replies">显示回复</string>
    <string name="pref_title_show_media_preview">显示预览图</string>
    <string name="pref_title_proxy_settings">代理</string>
    <string name="pref_title_http_proxy_settings">HTTP 代理</string>
    <string name="pref_title_http_proxy_enable">启用 HTTP 代理</string>
    <string name="pref_title_http_proxy_server">HTTP 代理服务器</string>
    <string name="pref_title_http_proxy_port">HTTP 代理端口</string>
    <string name="pref_default_post_privacy">嘟文默认可见范围</string>
    <string name="pref_default_media_sensitivity">自动标记媒体为敏感内容</string>
    <string name="pref_publishing">发布（与服务器同步）</string>
    <string name="pref_failed_to_sync">同步设置失败</string>
    <string name="post_privacy_public">公开</string>
    <string name="post_privacy_unlisted">不公开</string>
    <string name="post_privacy_followers_only">仅关注者</string>
    <string name="pref_status_text_size">字体大小</string>
    <string name="status_text_size_smallest">最小</string>
    <string name="status_text_size_small">小</string>
    <string name="status_text_size_medium">标准</string>
    <string name="status_text_size_large">大</string>
    <string name="status_text_size_largest">最大</string>
    <string name="notification_mention_name">提及</string>
    <string name="notification_mention_descriptions">当有用户在嘟文中提及我时</string>
    <string name="notification_follow_name">关注</string>
    <string name="notification_follow_description">当有用户关注我时</string>
    <string name="notification_boost_name">转嘟</string>
    <string name="notification_boost_description">当有用户转嘟了我的嘟文时</string>
    <string name="notification_favourite_name">收藏</string>
    <string name="notification_favourite_description">当有用户收藏了我的嘟文时</string>
    <string name="notification_poll_name">投票</string>
    <string name="notification_poll_description">当我参与的投票结束时</string>
    <string name="notification_mention_format">%s 提及了你</string>
    <string name="notification_summary_large">%1$s, %2$s, %3$s 和 %4$d 人</string>
    <string name="notification_summary_medium">%1$s, %2$s, 和 %3$s</string>
    <string name="notification_summary_small">%1$s 和 %2$s</string>
    <string name="notification_title_summary">%d 个新互动</string>
    <string name="description_account_locked">锁嘟用户</string>
    <string name="about_title_activity">关于 Tusky</string>
    <string name="about_tusky_version">Tusky %s</string>
    <string name="about_tusky_license">Tusky 是基于 GNU General Public License Version 3 许可证开源的自由软件。完整的许可证协议：https://www.gnu.org/licenses/gpl-3.0.en.html</string>
    <!-- note to translators:
         * you should think of “free” as in “free speech,” not as in “free beer”.
           We sometimes call it “libre software,” borrowing the French or Spanish word for “free” as in freedom,
           to show we do not mean the software is gratis. Source: https://www.gnu.org/philosophy/free-sw.html
         * the url can be changed to link to the localized version of the license.
    -->
    <string name="about_project_site">
        项目地址：\n
        https://tusky.app
    </string>
    <string name="about_bug_feature_request_site">
        问题反馈：\n
        https://github.com/tuskyapp/Tusky/issues
    </string>
    <string name="about_tusky_account">Tusky 官方帐号</string>
    <string name="status_share_content">分享嘟文内容</string>
    <string name="status_share_link">分享嘟文链接</string>
    <string name="status_media_images">照片</string>
    <string name="status_media_video">视频</string>
    <string name="state_follow_requested">已发送关注请求</string>
    <!--These are for timestamps on statuses. For example: "16s" or "2d"-->
    <string name="abbreviated_in_years">%d 年内</string>
    <string name="abbreviated_in_days">%d 天内</string>
    <string name="abbreviated_in_hours">%d 小时内</string>
    <string name="abbreviated_in_minutes">%d 分钟内</string>
    <string name="abbreviated_in_seconds">%d 秒内</string>
    <string name="abbreviated_years_ago">%d 年前</string>
    <string name="abbreviated_days_ago">%d 天前</string>
    <string name="abbreviated_hours_ago">%d 小时前</string>
    <string name="abbreviated_minutes_ago">%d 分钟前</string>
    <string name="abbreviated_seconds_ago">%d 秒前</string>
    <string name="follows_you">关注了你</string>
    <string name="pref_title_alway_show_sensitive_media">总是显示所有敏感媒体内容</string>
    <string name="title_media">媒体</string>
    <string name="replying_to">回复 @%s</string>
    <string name="load_more_placeholder_text">加载更多</string>
    <string name="pref_title_public_filter_keywords">公共时间轴</string>
    <string name="pref_title_thread_filter_keywords">对话</string>
    <string name="filter_addition_dialog_title">添加新的过滤器</string>
    <string name="filter_edit_dialog_title">编辑过滤器</string>
    <string name="filter_dialog_remove_button">移除</string>
    <string name="filter_dialog_update_button">更新</string>
    <string name="filter_add_description">需要过滤的文字</string>
    <string name="add_account_name">添加帐号</string>
    <string name="add_account_description">添加新的 Mastodon 帐号</string>
    <string name="action_lists">列表</string>
    <string name="title_lists">列表</string>
    <string name="title_list_timeline">列表时间轴</string>
    <string name="error_create_list">无法新建列表</string>
    <string name="error_rename_list">无法重命名列表</string>
    <string name="error_delete_list">无法删除列表</string>
    <string name="action_create_list">新建列表</string>
    <string name="action_rename_list">重命名列表</string>
    <string name="action_delete_list">删除列表</string>
    <string name="action_edit_list">编辑列表</string>
    <string name="hint_search_people_list">搜索已关注的用户</string>
    <string name="action_add_to_list">添加用户到列表</string>
    <string name="action_remove_from_list">从列表中移除用户</string>
    <string name="compose_active_account_description">以 %1$s 发布嘟文</string>
    <string name="error_failed_set_caption">设置图片标题失败</string>
    <string name="hint_describe_for_visually_impaired">为视觉障碍用户提供的描述\n(限制 %d 字)</string>
    <string name="action_set_caption">设置图片标题</string>
    <string name="action_remove">移除</string>
    <string name="lock_account_label">保护你的帐户（锁嘟）</string>
    <string name="lock_account_label_description">你需要手动审核所有关注请求</string>
    <string name="compose_save_draft">保存为草稿？</string>
    <string name="send_toot_notification_title">正在发送…</string>
    <string name="send_toot_notification_error_title">发送失败</string>
    <string name="send_toot_notification_channel_name">嘟文发送中</string>
    <string name="send_toot_notification_cancel_title">发送已被取消</string>
    <string name="send_toot_notification_saved_content">嘟文已保存为草稿</string>
    <string name="action_compose_shortcut">发表嘟文</string>
    <string name="error_no_custom_emojis">当前实例 %s 没有自定义表情符号</string>
    <string name="copy_to_clipboard_success">已复制到剪贴板</string>
    <string name="emoji_style">表情符号风格</string>
    <string name="system_default">系统默认</string>
    <string name="download_fonts">需要下载表情符号数据</string>
    <string name="performing_lookup_title">正在查询…</string>
    <string name="expand_collapse_all_statuses">展开/折叠所有嘟文</string>
    <string name="action_open_toot">打开嘟文</string>
    <string name="restart_required">需要重启应用</string>
    <string name="restart_emoji">你需要重启 Tusky 才能生效</string>
    <string name="later">稍后</string>
    <string name="restart">立即重启</string>
    <string name="caption_systememoji">系统内置的表情符号</string>
    <string name="caption_blobmoji">Android 4.4–7.1 的黄馒头表情符号</string>
    <string name="caption_twemoji">Mastodon 使用的表情符号</string>
    <!-- string name="emoji_shortcode_format" translatable="false">:%s:</string -->
    <string name="download_failed">下载失败</string>
    <string name="profile_badge_bot_text">机器人</string>
    <string name="account_moved_description">%1$s 已迁移到：</string>
    <string name="reblog_private">转嘟（可见者不变）</string>
    <string name="unreblog_private">取消转嘟</string>
    <string name="license_description">Tusky 使用了以下开源项目的源码：</string>
    <string name="license_apache_2">以 Apache License 授权（详见下方）</string>
    <string name="license_cc_by_4">CC-BY 4.0</string>
    <string name="license_cc_by_sa_4">CC-BY-SA 4.0</string>
    <string name="profile_metadata_label">个人资料附加信息</string>
    <string name="profile_metadata_add">添加信息</string>
    <string name="profile_metadata_label_label">标签</string>
    <string name="profile_metadata_content_label">内容</string>
    <string name="pref_title_absolute_time">嘟文显示精确时间</string>
    <string name="label_remote_account">以下信息可能并不完整，要查看完整资料请使用浏览器打开</string>
    <string name="unpin_action">取消置顶</string>
    <string name="pin_action">置顶</string>
    <plurals name="favs">
        <item quantity="other">&lt;b&gt;%1$s&lt;/b&gt; 次收藏</item>
    </plurals>
    <plurals name="reblogs">
        <item quantity="other">&lt;b&gt;%s&lt;/b&gt; 次转嘟</item>
    </plurals>
    <string name="title_reblogged_by">转嘟</string>
    <string name="title_favourited_by">收藏</string>
    <string name="conversation_1_recipients">%1$s</string>
    <string name="conversation_2_recipients">%1$s 和 %2$s</string>
    <string name="conversation_more_recipients">%1$s, %2$s 和 %3$d 等人</string>
    <string name="max_tab_number_reached">标签页不能超过 %1$d 个</string>
    <string name="description_status_media">
        媒体: %s
    </string>
    <string name="description_status_cw">
        内容提醒: %s
    </string>
    <string name="description_status_media_no_description_placeholder">
        没有媒体描述信息
    </string>
    <string name="description_status_reblogged">
        被转嘟
    </string>
    <string name="description_status_favourited">
        被收藏
    </string>
    <string name="description_visiblity_public">
        公开
    </string>
    <string name="description_visiblity_unlisted">
        不公开
    </string>
    <string name="description_visiblity_private">
        仅关注者
    </string>
    <string name="description_visiblity_direct">
        私信
    </string>
    <string name="hint_list_name">列表名</string>
<<<<<<< HEAD
    <string name="edit_hashtag_title">编辑话题</string>
=======

>>>>>>> df8dc3a1
    <string name="edit_hashtag_hint">话题名（不含前面的 # 号）</string>
    <string name="notifications_clear">清空</string>
    <string name="notifications_apply_filter">分类</string>
    <string name="filter_apply">应用</string>
    <string name="compose_shortcut_long_label">发表新嘟文</string>
    <string name="compose_shortcut_short_label">新嘟文</string>
    <string name="pref_title_bot_overlay">显示机器人标志</string>
    <string name="notification_clear_text">你确定要永久清空通知列表吗？</string>
    <string name="poll_info_format">
        <!-- 15 votes • 1 hour left -->
        %1$s • %2$s</string>
    <plurals name="poll_info_votes">
        <item quantity="other">%s 次投票</item>
    </plurals>
    <string name="poll_info_time_relative">剩余 %s</string>
    <string name="poll_info_time_absolute">%s 结束</string>
    <string name="poll_info_closed">已结束</string>
    <string name="poll_vote">投票</string>
    <string name="poll_ended_voted">你参与的投票已结束</string>
    <string name="poll_ended_created">你创建的投票已结束</string>
    <!--These are for timestamps on polls -->
    <plurals name="poll_timespan_days">
        <item quantity="other">%d 天</item>
    </plurals>
    <plurals name="poll_timespan_hours">
        <item quantity="other">%d 小时</item>
    </plurals>
    <plurals name="poll_timespan_minutes">
        <item quantity="other">%d 分钟</item>
    </plurals>
    <plurals name="poll_timespan_seconds">
        <item quantity="other">%d 秒</item>
    </plurals>
</resources><|MERGE_RESOLUTION|>--- conflicted
+++ resolved
@@ -370,11 +370,7 @@
         私信
     </string>
     <string name="hint_list_name">列表名</string>
-<<<<<<< HEAD
-    <string name="edit_hashtag_title">编辑话题</string>
-=======
 
->>>>>>> df8dc3a1
     <string name="edit_hashtag_hint">话题名（不含前面的 # 号）</string>
     <string name="notifications_clear">清空</string>
     <string name="notifications_apply_filter">分类</string>
