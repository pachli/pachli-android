/*
 * Copyright 2023 Pachli Association
 *
 * This file is a part of Pachli.
 *
 * This program is free software; you can redistribute it and/or modify it under the terms of the
 * GNU General Public License as published by the Free Software Foundation; either version 3 of the
 * License, or (at your option) any later version.
 *
 * Pachli is distributed in the hope that it will be useful, but WITHOUT ANY WARRANTY; without even
 * the implied warranty of MERCHANTABILITY or FITNESS FOR A PARTICULAR PURPOSE. See the GNU General
 * Public License for more details.
 *
 * You should have received a copy of the GNU General Public License along with Pachli; if not,
 * see <http://www.gnu.org/licenses>.
 */

package app.pachli.components.timeline

import androidx.core.content.edit
import app.cash.turbine.test
import app.pachli.settings.PrefKeys
import app.pachli.util.CardViewMode
import app.pachli.util.StatusDisplayOptions
import com.google.common.truth.Truth.assertThat
import kotlinx.coroutines.ExperimentalCoroutinesApi
import kotlinx.coroutines.test.advanceUntilIdle
import kotlinx.coroutines.test.runTest
import org.junit.Test

/**
 * Verify that [StatusDisplayOptions] are handled correctly.
 *
 * - Is the initial value taken from values in sharedPreferences and account?
 * - Does the make() function correctly use an updated preference?
 * - Is the correct update emitted when a relevant preference changes?
 */
// TODO: With the exception of the types, this is identical to
// NotificationsViewModelTestStatusDisplayOptions
class CachedTimelineViewModelTestStatusDisplayOptions : CachedTimelineViewModelTestBase() {

    private val defaultStatusDisplayOptions = StatusDisplayOptions(
        animateAvatars = false,
        mediaPreviewEnabled = true, // setting in NotificationsViewModelTestBase
        useAbsoluteTime = false,
        showBotOverlay = true,
        useBlurhash = true,
        cardViewMode = CardViewMode.NONE,
        confirmReblogs = true,
        confirmFavourites = false,
        hideStats = false,
        animateEmojis = false,
        showStatsInline = false,
        showSensitiveMedia = true, // setting in NotificationsViewModelTestBase
        openSpoiler = true, // setting in NotificationsViewModelTestBase
    )

    @Test
    fun `initial settings are from sharedPreferences and activeAccount`() = runTest {
        viewModel.statusDisplayOptions.test {
            val item = awaitItem()
            assertThat(item).isEqualTo(defaultStatusDisplayOptions)
        }
    }

<<<<<<< HEAD
    @OptIn(ExperimentalCoroutinesApi::class)
=======
    @Test
    fun `make() uses updated preference`() = runTest {
        // Prior, should be false
        assertThat(defaultStatusDisplayOptions.animateAvatars).isFalse()

        // Given; just a change to one preferences
        sharedPreferences.edit {
            putBoolean(PrefKeys.ANIMATE_GIF_AVATARS, true)
        }

        // When
        val updatedOptions = defaultStatusDisplayOptions.make(
            sharedPreferences,
            PrefKeys.ANIMATE_GIF_AVATARS,
            accountManager.activeAccount!!,
        )

        // Then, should be true
        assertThat(updatedOptions.animateAvatars).isTrue()
    }

>>>>>>> 7e930486
    @Test
    fun `PreferenceChangedEvent emits new StatusDisplayOptions`() = runTest {
        // Given, should be false
        viewModel.statusDisplayOptions.test {
            val item = expectMostRecentItem()
            assertThat(item.animateAvatars).isFalse()
        }

<<<<<<< HEAD
=======
        // Given
        sharedPreferences.edit {
            putBoolean(PrefKeys.ANIMATE_GIF_AVATARS, true)
        }

>>>>>>> 7e930486
        // When
        sharedPreferences.edit(commit = true) {
            putBoolean(PrefKeys.ANIMATE_GIF_AVATARS, true)
        }

        // Then, should be true
        viewModel.statusDisplayOptions.test {
            advanceUntilIdle()
            val item = expectMostRecentItem()
            assertThat(item.animateAvatars).isTrue()
        }
    }
}<|MERGE_RESOLUTION|>--- conflicted
+++ resolved
@@ -63,31 +63,7 @@
         }
     }
 
-<<<<<<< HEAD
     @OptIn(ExperimentalCoroutinesApi::class)
-=======
-    @Test
-    fun `make() uses updated preference`() = runTest {
-        // Prior, should be false
-        assertThat(defaultStatusDisplayOptions.animateAvatars).isFalse()
-
-        // Given; just a change to one preferences
-        sharedPreferences.edit {
-            putBoolean(PrefKeys.ANIMATE_GIF_AVATARS, true)
-        }
-
-        // When
-        val updatedOptions = defaultStatusDisplayOptions.make(
-            sharedPreferences,
-            PrefKeys.ANIMATE_GIF_AVATARS,
-            accountManager.activeAccount!!,
-        )
-
-        // Then, should be true
-        assertThat(updatedOptions.animateAvatars).isTrue()
-    }
-
->>>>>>> 7e930486
     @Test
     fun `PreferenceChangedEvent emits new StatusDisplayOptions`() = runTest {
         // Given, should be false
@@ -96,16 +72,8 @@
             assertThat(item.animateAvatars).isFalse()
         }
 
-<<<<<<< HEAD
-=======
-        // Given
+        // When
         sharedPreferences.edit {
-            putBoolean(PrefKeys.ANIMATE_GIF_AVATARS, true)
-        }
-
->>>>>>> 7e930486
-        // When
-        sharedPreferences.edit(commit = true) {
             putBoolean(PrefKeys.ANIMATE_GIF_AVATARS, true)
         }
 
