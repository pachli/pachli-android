/*
 * Copyright 2023 Pachli Association
 *
 * This file is a part of Pachli.
 *
 * This program is free software; you can redistribute it and/or modify it under the terms of the
 * GNU General Public License as published by the Free Software Foundation; either version 3 of the
 * License, or (at your option) any later version.
 *
 * Pachli is distributed in the hope that it will be useful, but WITHOUT ANY WARRANTY; without even
 * the implied warranty of MERCHANTABILITY or FITNESS FOR A PARTICULAR PURPOSE. See the GNU General
 * Public License for more details.
 *
 * You should have received a copy of the GNU General Public License along with Pachli; if not,
 * see <http://www.gnu.org/licenses>.
 */

package app.pachli.components.timeline

import androidx.core.content.edit
import app.cash.turbine.test
import app.pachli.settings.PrefKeys
import app.pachli.util.StatusDisplayOptions
import com.google.common.truth.Truth.assertThat
<<<<<<< HEAD
import kotlinx.coroutines.ExperimentalCoroutinesApi
import kotlinx.coroutines.test.advanceUntilIdle
=======
import dagger.hilt.android.testing.HiltAndroidTest
>>>>>>> 54caf15f
import kotlinx.coroutines.test.runTest
import org.junit.Test

/**
 * Verify that [StatusDisplayOptions] are handled correctly.
 *
 * - Is the initial value taken from values in sharedPreferences and account?
 * - Is the correct update emitted when a relevant preference changes?
 */
// TODO: With the exception of the types, this is identical to
// NotificationsViewModelTestStatusDisplayOptions
@HiltAndroidTest
class CachedTimelineViewModelTestStatusDisplayOptions : CachedTimelineViewModelTestBase() {

    @Test
    fun `initial settings are from sharedPreferences and activeAccount`() = runTest {
        viewModel.statusDisplayOptions.test {
            val item = expectMostRecentItem()
            assertThat(item).isEqualTo(StatusDisplayOptions())
        }
    }

<<<<<<< HEAD
    @OptIn(ExperimentalCoroutinesApi::class)
    @Test
    fun `PreferenceChangedEvent emits new StatusDisplayOptions`() = runTest {
        // Given, should be false
=======
    @Test
    fun `changing preference emits new StatusDisplayOptions`() = runTest {
>>>>>>> 54caf15f
        viewModel.statusDisplayOptions.test {
            // Given, should be false
            val item = awaitItem()
            assertThat(item.animateAvatars).isFalse()

<<<<<<< HEAD
        // When
        sharedPreferences.edit {
            putBoolean(PrefKeys.ANIMATE_GIF_AVATARS, true)
        }

        // Then, should be true
        viewModel.statusDisplayOptions.test {
            advanceUntilIdle()
            val item = expectMostRecentItem()
            assertThat(item.animateAvatars).isTrue()
=======
            // When
            sharedPreferencesRepository.edit {
                putBoolean(PrefKeys.ANIMATE_GIF_AVATARS, true)
            }

            // Then
            assertThat(awaitItem().animateAvatars).isTrue()
>>>>>>> 54caf15f
        }
    }
}<|MERGE_RESOLUTION|>--- conflicted
+++ resolved
@@ -22,12 +22,7 @@
 import app.pachli.settings.PrefKeys
 import app.pachli.util.StatusDisplayOptions
 import com.google.common.truth.Truth.assertThat
-<<<<<<< HEAD
-import kotlinx.coroutines.ExperimentalCoroutinesApi
-import kotlinx.coroutines.test.advanceUntilIdle
-=======
 import dagger.hilt.android.testing.HiltAndroidTest
->>>>>>> 54caf15f
 import kotlinx.coroutines.test.runTest
 import org.junit.Test
 
@@ -50,32 +45,13 @@
         }
     }
 
-<<<<<<< HEAD
-    @OptIn(ExperimentalCoroutinesApi::class)
-    @Test
-    fun `PreferenceChangedEvent emits new StatusDisplayOptions`() = runTest {
-        // Given, should be false
-=======
     @Test
     fun `changing preference emits new StatusDisplayOptions`() = runTest {
->>>>>>> 54caf15f
         viewModel.statusDisplayOptions.test {
             // Given, should be false
             val item = awaitItem()
             assertThat(item.animateAvatars).isFalse()
 
-<<<<<<< HEAD
-        // When
-        sharedPreferences.edit {
-            putBoolean(PrefKeys.ANIMATE_GIF_AVATARS, true)
-        }
-
-        // Then, should be true
-        viewModel.statusDisplayOptions.test {
-            advanceUntilIdle()
-            val item = expectMostRecentItem()
-            assertThat(item.animateAvatars).isTrue()
-=======
             // When
             sharedPreferencesRepository.edit {
                 putBoolean(PrefKeys.ANIMATE_GIF_AVATARS, true)
@@ -83,7 +59,6 @@
 
             // Then
             assertThat(awaitItem().animateAvatars).isTrue()
->>>>>>> 54caf15f
         }
     }
 }