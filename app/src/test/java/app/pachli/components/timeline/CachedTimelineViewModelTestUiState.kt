--- conflicted
+++ resolved
@@ -54,30 +54,9 @@
             assertThat(expectMostRecentItem().showFabWhileScrolling).isTrue()
         }
 
-        // Given
-<<<<<<< HEAD
+        // When
         sharedPreferences.edit(commit = true) {
             putBoolean(PrefKeys.FAB_HIDE, true)
-=======
-        sharedPreferences.edit {
-            putBoolean(PrefKeys.FAB_HIDE, true)
-        }
-
-        // When
-        eventHub.dispatch(PreferenceChangedEvent(PrefKeys.FAB_HIDE))
-
-        // Then
-        viewModel.uiState.test {
-            assertThat(expectMostRecentItem().showFabWhileScrolling).isFalse()
-        }
-    }
-
-    @Test
-    fun `showMediaPreview depends on MEDIA_PREVIEW_ENABLED preference`() = runTest {
-        // Prior
-        viewModel.uiState.test {
-            assertThat(expectMostRecentItem().showMediaPreview).isTrue()
->>>>>>> 7e930486
         }
 
         // Then
