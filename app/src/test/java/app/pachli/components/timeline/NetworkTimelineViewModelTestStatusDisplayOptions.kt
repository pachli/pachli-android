--- conflicted
+++ resolved
@@ -49,49 +49,15 @@
 
     @OptIn(ExperimentalCoroutinesApi::class)
     @Test
-<<<<<<< HEAD
     fun `Editing preferences emits new StatusDisplayOptions`() = runTest {
         // Given, should be false
-=======
-    fun `make() uses updated preference`() = runTest {
-        // Prior, should be false
-        assertThat(defaultStatusDisplayOptions.animateAvatars).isFalse()
-
-        // Given; just a change to one preferences
-        sharedPreferences.edit {
-            putBoolean(PrefKeys.ANIMATE_GIF_AVATARS, true)
-        }
-
-        // When
-        val updatedOptions = defaultStatusDisplayOptions.make(
-            sharedPreferences,
-            PrefKeys.ANIMATE_GIF_AVATARS,
-            accountManager.activeAccount!!,
-        )
-
-        // Then, should be true
-        assertThat(updatedOptions.animateAvatars).isTrue()
-    }
-
-    @Test
-    fun `PreferenceChangedEvent emits new StatusDisplayOptions`() = runTest {
-        // Prior, should be false
->>>>>>> 7e930486
         viewModel.statusDisplayOptions.test {
             val item = expectMostRecentItem()
             assertThat(item.animateAvatars).isFalse()
         }
 
-<<<<<<< HEAD
-=======
-        // Given
+        // When
         sharedPreferences.edit {
-            putBoolean(PrefKeys.ANIMATE_GIF_AVATARS, true)
-        }
-
->>>>>>> 7e930486
-        // When
-        sharedPreferences.edit(commit = true) {
             putBoolean(PrefKeys.ANIMATE_GIF_AVATARS, true)
         }
 
