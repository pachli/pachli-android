--- conflicted
+++ resolved
@@ -22,12 +22,7 @@
 import app.pachli.settings.PrefKeys
 import app.pachli.util.StatusDisplayOptions
 import com.google.common.truth.Truth.assertThat
-<<<<<<< HEAD
-import kotlinx.coroutines.ExperimentalCoroutinesApi
-import kotlinx.coroutines.test.advanceUntilIdle
-=======
 import dagger.hilt.android.testing.HiltAndroidTest
->>>>>>> 54caf15f
 import kotlinx.coroutines.test.runTest
 import org.junit.Test
 
@@ -52,30 +47,12 @@
         }
     }
 
-    @OptIn(ExperimentalCoroutinesApi::class)
     @Test
-<<<<<<< HEAD
-    fun `Editing preferences emits new StatusDisplayOptions`() = runTest {
-        // Given, should be false
-=======
     fun `editing preferences emits new StatusDisplayOptions`() = runTest {
->>>>>>> 54caf15f
         viewModel.statusDisplayOptions.test {
             // Given, should be false
             assertThat(awaitItem().animateAvatars).isFalse()
 
-<<<<<<< HEAD
-        // When
-        sharedPreferences.edit {
-            putBoolean(PrefKeys.ANIMATE_GIF_AVATARS, true)
-        }
-
-        // Then, should be true
-        viewModel.statusDisplayOptions.test {
-            advanceUntilIdle()
-            val item = expectMostRecentItem()
-            assertThat(item.animateAvatars).isTrue()
-=======
             // When
             sharedPreferencesRepository.edit {
                 putBoolean(PrefKeys.ANIMATE_GIF_AVATARS, true)
@@ -83,7 +60,6 @@
 
             // Then, should be true
             assertThat(awaitItem().animateAvatars).isTrue()
->>>>>>> 54caf15f
         }
     }
 }