/*
 * Copyright 2023 Pachli Association
 *
 * This file is a part of Pachli.
 *
 * This program is free software; you can redistribute it and/or modify it under the terms of the
 * GNU General Public License as published by the Free Software Foundation; either version 3 of the
 * License, or (at your option) any later version.
 *
 * Pachli is distributed in the hope that it will be useful, but WITHOUT ANY WARRANTY; without even
 * the implied warranty of MERCHANTABILITY or FITNESS FOR A PARTICULAR PURPOSE. See the GNU General
 * Public License for more details.
 *
 * You should have received a copy of the GNU General Public License along with Pachli; if not,
 * see <http://www.gnu.org/licenses>.
 */

package app.pachli

import android.app.NotificationManager
import android.content.ComponentName
import android.content.Context
import android.content.Intent
import androidx.test.core.app.ApplicationProvider
import androidx.test.ext.junit.runners.AndroidJUnit4
import androidx.viewpager2.widget.ViewPager2
import androidx.work.testing.WorkManagerTestInitHelper
import app.pachli.components.accountlist.AccountListActivity
import app.pachli.components.compose.HiltTestApplication_Application
import app.pachli.components.notifications.NotificationHelper
import app.pachli.db.AccountEntity
import app.pachli.db.AccountManager
import app.pachli.db.DraftsAlert
import app.pachli.entity.Account
import app.pachli.entity.Notification
import app.pachli.entity.TimelineAccount
import app.pachli.network.MastodonApi
import app.pachli.rules.lazyActivityScenarioRule
import at.connyduck.calladapter.networkresult.NetworkResult
import dagger.hilt.android.testing.BindValue
import dagger.hilt.android.testing.CustomTestApplication
import dagger.hilt.android.testing.HiltAndroidRule
import dagger.hilt.android.testing.HiltAndroidTest
<<<<<<< HEAD
import dagger.hilt.android.testing.UninstallModules
=======
>>>>>>> f8859990
import org.junit.Assert.assertEquals
import org.junit.Assert.assertNotNull
import org.junit.Before
import org.junit.Ignore
import org.junit.Rule
import org.junit.Test
import org.junit.runner.RunWith
import org.mockito.kotlin.doReturn
import org.mockito.kotlin.mock
import org.mockito.kotlin.reset
import org.mockito.kotlin.stub
import org.robolectric.Shadows.shadowOf
import org.robolectric.android.util.concurrent.BackgroundExecutor.runInBackground
import org.robolectric.annotation.Config
import java.time.Instant
import java.util.Date
import javax.inject.Inject

open class PachliHiltApplication : PachliApplication()

@CustomTestApplication(PachliHiltApplication::class)
interface HiltTestApplication

@HiltAndroidTest
@Config(application = HiltTestApplication_Application::class)
@RunWith(AndroidJUnit4::class)
class MainActivityTest {
    @get:Rule(order = 0)
    var hilt = HiltAndroidRule(this)

    @get:Rule(order = 1)
    var rule = lazyActivityScenarioRule<MainActivity>(
        launchActivity = false,
    )

    private val accountEntity = AccountEntity(
        id = 1,
        domain = "test.domain",
        accessToken = "fakeToken",
        clientId = "fakeId",
        clientSecret = "fakeSecret",
        isActive = true,
    )

<<<<<<< HEAD
    @Inject
    lateinit var mastodonApi: MastodonApi

    val account = Account(
        id = "1",
        localUsername = "username",
        username = "username@domain.example",
        displayName = "Display Name",
        createdAt = Date.from(Instant.now()),
=======
    val account = Account(
        id = "1",
        localUsername = "",
        username = "",
        displayName = "",
        createdAt = Date(),
>>>>>>> f8859990
        note = "",
        url = "",
        avatar = "",
        header = "",
    )

    @Inject
<<<<<<< HEAD
    lateinit var accountManager: AccountManager
=======
    lateinit var mastodonApi: MastodonApi
>>>>>>> f8859990

//    @BindValue
//    @JvmField
//    val accountManager: AccountManager = mock { on { activeAccount } doReturn accountEntity }

    @BindValue
    @JvmField
    val draftsAlert: DraftsAlert = mock()

    @Before
    fun setup() {
        hilt.inject()

        reset(mastodonApi)
        mastodonApi.stub {
            onBlocking { accountVerifyCredentials() } doReturn NetworkResult.success(account)
            onBlocking { listAnnouncements(false) } doReturn NetworkResult.success(emptyList())
        }

<<<<<<< HEAD
        accountManager.addAccount(
            accessToken = "token",
            domain = "domain.example",
            clientId = "id",
            clientSecret = "secret",
            oauthScopes = "scopes",
            newAccount = account,
        )

=======
>>>>>>> f8859990
        WorkManagerTestInitHelper.initializeTestWorkManager(
            ApplicationProvider.getApplicationContext(),
        )
    }

    // Both tests here hang deep in the Robolectric code that runs as part of `rule.launch()`.
    // From chasing down Robolectric bug reports I suspect MainActivity is doing something
    // in `onCreate` that should be in `onStart`, but I'm not sure what yet. Refactoring
    // to better reflect MVVM may also help.
    //
    // Tests are kept here but ignored for the moment.

    // TODO: Check and see whether refactoring MainActivity has fixed the hangs.

    @Ignore("Hangs, see comment")
    @Test
    fun `clicking notification of type FOLLOW shows notification tab`() {
        val intent = showNotification(
            ApplicationProvider.getApplicationContext(),
            Notification.Type.FOLLOW,
        )
        rule.launch(intent)
        rule.getScenario().onActivity {
            val currentTab = it.findViewById<ViewPager2>(R.id.viewPager).currentItem
            val notificationTab = defaultTabs().indexOfFirst { it.id == NOTIFICATIONS }
            assertEquals(currentTab, notificationTab)
        }
    }

    @Ignore("Hangs, see comment")
    @Test
    fun `clicking notification of type FOLLOW_REQUEST shows follow requests`() {
        val context: Context = ApplicationProvider.getApplicationContext()!!
        val intent = showNotification(
            ApplicationProvider.getApplicationContext(),
            Notification.Type.FOLLOW_REQUEST,
        )

        rule.launch(intent)
        rule.getScenario().onActivity {
            val nextActivity = shadowOf(it).peekNextStartedActivity()
            assertNotNull(nextActivity)
            assertEquals(
                ComponentName(context, AccountListActivity::class.java.name),
                nextActivity.component,
            )
            assertEquals(
                AccountListActivity.Type.FOLLOW_REQUESTS,
                nextActivity.getSerializableExtra("type"),
            )
        }
    }

    private fun showNotification(context: Context, type: Notification.Type): Intent {
        val notificationManager = context.getSystemService(NotificationManager::class.java)
        val shadowNotificationManager = shadowOf(notificationManager)

        NotificationHelper.createNotificationChannelsForAccount(accountEntity, context)

        runInBackground {
            val notification = NotificationHelper.make(
                context,
                notificationManager,
                Notification(
                    type = type,
                    id = "id",
                    account = TimelineAccount(
                        id = "1",
                        localUsername = "connyduck",
                        username = "connyduck@mastodon.example",
                        displayName = "Conny Duck",
                        note = "This is their bio",
                        url = "https://mastodon.example/@ConnyDuck",
                        avatar = "https://mastodon.example/system/accounts/avatars/000/150/486/original/ab27d7ddd18a10ea.jpg",
                    ),
                    status = null,
                    report = null,
                ),
                accountEntity,
                true,
            )
            notificationManager.notify("id", 1, notification)
        }

        val notification = shadowNotificationManager.allNotifications.first()
        return shadowOf(notification.contentIntent).savedIntent
    }
}<|MERGE_RESOLUTION|>--- conflicted
+++ resolved
@@ -41,10 +41,6 @@
 import dagger.hilt.android.testing.CustomTestApplication
 import dagger.hilt.android.testing.HiltAndroidRule
 import dagger.hilt.android.testing.HiltAndroidTest
-<<<<<<< HEAD
-import dagger.hilt.android.testing.UninstallModules
-=======
->>>>>>> f8859990
 import org.junit.Assert.assertEquals
 import org.junit.Assert.assertNotNull
 import org.junit.Before
@@ -89,7 +85,6 @@
         isActive = true,
     )
 
-<<<<<<< HEAD
     @Inject
     lateinit var mastodonApi: MastodonApi
 
@@ -99,14 +94,6 @@
         username = "username@domain.example",
         displayName = "Display Name",
         createdAt = Date.from(Instant.now()),
-=======
-    val account = Account(
-        id = "1",
-        localUsername = "",
-        username = "",
-        displayName = "",
-        createdAt = Date(),
->>>>>>> f8859990
         note = "",
         url = "",
         avatar = "",
@@ -114,11 +101,7 @@
     )
 
     @Inject
-<<<<<<< HEAD
     lateinit var accountManager: AccountManager
-=======
-    lateinit var mastodonApi: MastodonApi
->>>>>>> f8859990
 
 //    @BindValue
 //    @JvmField
@@ -138,7 +121,6 @@
             onBlocking { listAnnouncements(false) } doReturn NetworkResult.success(emptyList())
         }
 
-<<<<<<< HEAD
         accountManager.addAccount(
             accessToken = "token",
             domain = "domain.example",
@@ -148,8 +130,6 @@
             newAccount = account,
         )
 
-=======
->>>>>>> f8859990
         WorkManagerTestInitHelper.initializeTestWorkManager(
             ApplicationProvider.getApplicationContext(),
         )
