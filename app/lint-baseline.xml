--- conflicted
+++ resolved
@@ -3534,11 +3534,7 @@
         errorLine2="                                               ~~~~~~~~~~~~~~~~~~~">
         <location
             file="src/main/java/app/pachli/fragment/SFragment.kt"
-<<<<<<< HEAD
-            line="234"
-=======
-            line="240"
->>>>>>> 28afd2ed
+            line="235"
             column="48"/>
     </issue>
 
