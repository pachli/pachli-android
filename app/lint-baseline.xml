<?xml version="1.0" encoding="UTF-8"?>
<<<<<<< HEAD
<issues format="6" by="lint 8.7.0" type="baseline" client="gradle" dependencies="false" name="AGP (8.7.0)" variant="all" version="8.7.0">
=======
<issues format="6" by="lint 8.7.1" type="baseline" client="gradle" dependencies="false" name="AGP (8.7.1)" variant="all" version="8.7.1">
>>>>>>> 6b18bd8a

    <issue
        id="InvalidPackage"
        message="Invalid package reference in org.bouncycastle:bcprov-jdk15on; not included in Android: `javax.naming.directory`. Referenced from `org.bouncycastle.jce.provider.CrlCache`.">
        <location
            file="$GRADLE_USER_HOME/caches/modules-2/files-2.1/org.bouncycastle/bcprov-jdk15on/1.70/4636a0d01f74acaf28082fb62b317f1080118371/bcprov-jdk15on-1.70.jar"/>
    </issue>

    <issue
        id="InvalidPackage"
        message="Invalid package reference in org.bouncycastle:bcprov-jdk15on; not included in Android: `javax.naming`. Referenced from `org.bouncycastle.jce.provider.X509LDAPCertStoreSpi`.">
        <location
            file="$GRADLE_USER_HOME/caches/modules-2/files-2.1/org.bouncycastle/bcprov-jdk15on/1.70/4636a0d01f74acaf28082fb62b317f1080118371/bcprov-jdk15on-1.70.jar"/>
    </issue>

    <issue
        id="InvalidPackage"
        message="Invalid package reference in org.pageseeder.diffx:pso-diffx; not included in Android: `javax.xml.stream.events`. Referenced from `org.pageseeder.diffx.load.XMLEventLoader`.">
        <location
            file="$GRADLE_USER_HOME/caches/modules-2/files-2.1/org.pageseeder.diffx/pso-diffx/1.1.1/b655ebc87588a857a4f3d88cf98bcefa87a6105b/pso-diffx-1.1.1.jar"/>
    </issue>

    <issue
        id="InvalidPackage"
        message="Invalid package reference in org.pageseeder.diffx:pso-diffx; not included in Android: `javax.xml.stream`. Referenced from `org.pageseeder.diffx.format.StrictXMLDiffOutput`.">
        <location
            file="$GRADLE_USER_HOME/caches/modules-2/files-2.1/org.pageseeder.diffx/pso-diffx/1.1.1/b655ebc87588a857a4f3d88cf98bcefa87a6105b/pso-diffx-1.1.1.jar"/>
    </issue>

    <issue
        id="UnusedAttribute"
        message="Attribute `appCategory` is only used in API level 26 and higher (current min is 23)"
        errorLine1="        android:appCategory=&quot;social&quot;"
        errorLine2="        ~~~~~~~~~~~~~~~~~~~~~~~~~~~~">
        <location
            file="src/main/AndroidManifest.xml"
            line="18"
            column="9"/>
    </issue>

    <issue
        id="UnusedAttribute"
        message="Attribute `localeConfig` is only used in API level 33 and higher (current min is 23)"
        errorLine1="        android:localeConfig=&quot;@xml/locales_config&quot;"
        errorLine2="        ~~~~~~~~~~~~~~~~~~~~~~~~~~~~~~~~~~~~~~~~~~">
        <location
            file="src/main/AndroidManifest.xml"
            line="25"
            column="9"/>
    </issue>

    <issue
        id="UnusedAttribute"
        message="Attribute `networkSecurityConfig` is only used in API level 24 and higher (current min is 23)"
        errorLine1="        android:networkSecurityConfig=&quot;@xml/network_security_config&quot;"
        errorLine2="        ~~~~~~~~~~~~~~~~~~~~~~~~~~~~~~~~~~~~~~~~~~~~~~~~~~~~~~~~~~~~">
        <location
            file="src/main/AndroidManifest.xml"
            line="26"
            column="9"/>
    </issue>

    <issue
        id="UnusedAttribute"
        message="Attribute `enableOnBackInvokedCallback` is only used in API level 33 and higher (current min is 23)"
        errorLine1="        android:enableOnBackInvokedCallback=&quot;true&quot;>"
        errorLine2="        ~~~~~~~~~~~~~~~~~~~~~~~~~~~~~~~~~~~~~~~~~~">
        <location
            file="src/main/AndroidManifest.xml"
            line="27"
            column="9"/>
    </issue>

    <issue
        id="SelectedPhotoAccess"
        message="Your app is currently not handling Selected Photos Access introduced in Android 14+"
        errorLine1="    &lt;uses-permission android:name=&quot;android.permission.READ_MEDIA_IMAGES&quot; />"
        errorLine2="                                   ~~~~~~~~~~~~~~~~~~~~~~~~~~~~~~~~~~~~">
        <location
            file="src/main/AndroidManifest.xml"
            line="9"
            column="36"/>
    </issue>

    <issue
        id="SelectedPhotoAccess"
        message="Your app is currently not handling Selected Photos Access introduced in Android 14+"
        errorLine1="    &lt;uses-permission android:name=&quot;android.permission.READ_MEDIA_VIDEO&quot; />"
        errorLine2="                                   ~~~~~~~~~~~~~~~~~~~~~~~~~~~~~~~~~~~">
        <location
            file="src/main/AndroidManifest.xml"
            line="10"
            column="36"/>
    </issue>

    <issue
        id="StringFormatInvalid"
        message="Format string &apos;`app_name`&apos; is not a valid format string so it should not be passed to `String.format`"
        errorLine1="            val filename = &quot;%s_%d_%s.%s&quot;.format("
        errorLine2="                           ^">
        <location
            file="src/main/java/app/pachli/components/compose/MediaUploader.kt"
            line="405"
            column="28"/>
        <location
            file="${:core:activity*buildDir}/generated/res/resValues/blueFdroid/debug/values/gradleResValues.xml"
            line="7"
            column="5"
            message="This definition does not require arguments"/>
    </issue>

    <issue
        id="MissingQuantity"
        message="For locale &quot;bn&quot; (Bangla) the following quantity should also be defined: `one` (e.g. &quot;সসে 1টি আপেল খেল, সেটা ভাল&quot;)"
        errorLine1="    &lt;plurals name=&quot;hint_describe_for_visually_impaired&quot;>"
        errorLine2="    ^">
        <location
            file="src/main/res/values-bn-rBD/strings.xml"
            line="48"
            column="5"/>
    </issue>

    <issue
        id="MissingQuantity"
        message="For locale &quot;bg&quot; (Bulgarian) the following quantity should also be defined: `one` (e.g. &quot;1 ден&quot;)"
        errorLine1="    &lt;plurals name=&quot;hint_describe_for_visually_impaired&quot;>"
        errorLine2="    ^">
        <location
            file="src/main/res/values-bg/strings.xml"
            line="121"
            column="5"/>
    </issue>

    <issue
        id="MissingQuantity"
        message="For locale &quot;ca&quot; (Catalan) the following quantity should also be defined: `many`"
        errorLine1="    &lt;plurals name=&quot;notification_title_summary&quot;>"
        errorLine2="    ^">
        <location
            file="src/main/res/values-ca/strings.xml"
            line="132"
            column="5"/>
    </issue>

    <issue
        id="MissingQuantity"
        message="For locale &quot;ta&quot; (Tamil) the following quantity should also be defined: `one` (e.g. &quot;1&quot;)"
        errorLine1="    &lt;plurals name=&quot;notification_title_summary&quot;>"
        errorLine2="    ^">
        <location
            file="src/main/res/values-ta/strings.xml"
            line="150"
            column="5"/>
    </issue>

    <issue
        id="MissingQuantity"
        message="For locale &quot;ga&quot; (Irish) the following quantities should also be defined: `few` (e.g. &quot;3 cinn, 3 huaire, 3 chat, 3 éan, 3 bhróg&quot;), `many` (e.g. &quot;7 gcinn, 7 n-uaire, 7 gcat, 7 n-éan, 7 mbróg&quot;), `one` (e.g. &quot;1 cheann, 1 uair, 1 chat, 1 éan, 1 bhróg&quot;), `two` (e.g. &quot;2 cheann, 2 uair, 2 chat, 2 éan, 2 bhróig&quot;)"
        errorLine1="    &lt;plurals name=&quot;notification_title_summary&quot;>"
        errorLine2="    ^">
        <location
            file="src/main/res/values-ga/strings.xml"
            line="157"
            column="5"/>
    </issue>

    <issue
        id="MissingQuantity"
        message="For locale &quot;bg&quot; (Bulgarian) the following quantity should also be defined: `one` (e.g. &quot;1 ден&quot;)"
        errorLine1="    &lt;plurals name=&quot;notification_title_summary&quot;>"
        errorLine2="    ^">
        <location
            file="src/main/res/values-bg/strings.xml"
            line="161"
            column="5"/>
    </issue>

    <issue
        id="MissingQuantity"
        message="For locale &quot;sl&quot; (Slovenian) the following quantities should also be defined: `few` (e.g. &quot;3 dnevi&quot;), `one` (e.g. &quot;1 dan&quot;), `two` (e.g. &quot;2 dneva&quot;)"
        errorLine1="    &lt;plurals name=&quot;notification_title_summary&quot;>"
        errorLine2="    ^">
        <location
            file="src/main/res/values-sl/strings.xml"
            line="174"
            column="5"/>
    </issue>

    <issue
        id="MissingQuantity"
        message="For locale &quot;cs&quot; (Czech) the following quantity should also be defined: `many` (e.g. &quot;10.0 dne&quot;)"
        errorLine1="    &lt;plurals name=&quot;notification_title_summary&quot;>"
        errorLine2="    ^">
        <location
            file="src/main/res/values-cs/strings.xml"
            line="183"
            column="5"/>
    </issue>

    <issue
        id="MissingQuantity"
        message="For locale &quot;bn&quot; (Bangla) the following quantity should also be defined: `one` (e.g. &quot;সসে 1টি আপেল খেল, সেটা ভাল&quot;)"
        errorLine1="    &lt;plurals name=&quot;notification_title_summary&quot;>"
        errorLine2="    ^">
        <location
            file="src/main/res/values-bn-rIN/strings.xml"
            line="190"
            column="5"/>
    </issue>

    <issue
        id="MissingQuantity"
        message="For locale &quot;eu&quot; (Basque) the following quantity should also be defined: `one` (e.g. &quot;1 lagun etorri da&quot;)"
        errorLine1="    &lt;plurals name=&quot;hint_describe_for_visually_impaired&quot;>"
        errorLine2="    ^">
        <location
            file="src/main/res/values-eu/strings.xml"
            line="198"
            column="5"/>
    </issue>

    <issue
        id="MissingQuantity"
        message="For locale &quot;sl&quot; (Slovenian) the following quantities should also be defined: `few` (e.g. &quot;3 dnevi&quot;), `one` (e.g. &quot;1 dan&quot;), `two` (e.g. &quot;2 dneva&quot;)"
        errorLine1="    &lt;plurals name=&quot;hint_describe_for_visually_impaired&quot;>"
        errorLine2="    ^">
        <location
            file="src/main/res/values-sl/strings.xml"
            line="208"
            column="5"/>
    </issue>

    <issue
        id="MissingQuantity"
        message="For locale &quot;ca&quot; (Catalan) the following quantity should also be defined: `many`"
        errorLine1="    &lt;plurals name=&quot;hint_describe_for_visually_impaired&quot;>"
        errorLine2="    ^">
        <location
            file="src/main/res/values-ca/strings.xml"
            line="225"
            column="5"/>
    </issue>

    <issue
        id="MissingQuantity"
        message="For locale &quot;cs&quot; (Czech) the following quantity should also be defined: `many` (e.g. &quot;10.0 dne&quot;)"
        errorLine1="    &lt;plurals name=&quot;hint_describe_for_visually_impaired&quot;>"
        errorLine2="    ^">
        <location
            file="src/main/res/values-cs/strings.xml"
            line="226"
            column="5"/>
    </issue>

    <issue
        id="MissingQuantity"
        message="For locale &quot;bn&quot; (Bangla) the following quantity should also be defined: `one` (e.g. &quot;সসে 1টি আপেল খেল, সেটা ভাল&quot;)"
        errorLine1="    &lt;plurals name=&quot;hint_describe_for_visually_impaired&quot;>"
        errorLine2="    ^">
        <location
            file="src/main/res/values-bn-rIN/strings.xml"
            line="231"
            column="5"/>
    </issue>

    <issue
        id="MissingQuantity"
        message="For locale &quot;ga&quot; (Irish) the following quantities should also be defined: `few` (e.g. &quot;3 cinn, 3 huaire, 3 chat, 3 éan, 3 bhróg&quot;), `many` (e.g. &quot;7 gcinn, 7 n-uaire, 7 gcat, 7 n-éan, 7 mbróg&quot;), `one` (e.g. &quot;1 cheann, 1 uair, 1 chat, 1 éan, 1 bhróg&quot;), `two` (e.g. &quot;2 cheann, 2 uair, 2 chat, 2 éan, 2 bhróig&quot;)"
        errorLine1="    &lt;plurals name=&quot;hint_describe_for_visually_impaired&quot;>"
        errorLine2="    ^">
        <location
            file="src/main/res/values-ga/strings.xml"
            line="256"
            column="5"/>
    </issue>

    <issue
        id="MissingQuantity"
        message="For locale &quot;hi&quot; (Hindi) the following quantity should also be defined: `one` (e.g. &quot;1 घंटा&quot;)"
        errorLine1="    &lt;plurals name=&quot;hint_describe_for_visually_impaired&quot;>"
        errorLine2="    ^">
        <location
            file="src/main/res/values-hi/strings.xml"
            line="259"
            column="5"/>
    </issue>

    <issue
        id="MissingQuantity"
        message="For locale &quot;ca&quot; (Catalan) the following quantity should also be defined: `many`"
        errorLine1="    &lt;plurals name=&quot;favs&quot;>"
        errorLine2="    ^">
        <location
            file="src/main/res/values-ca/strings.xml"
            line="262"
            column="5"/>
    </issue>

    <issue
        id="MissingQuantity"
        message="For locale &quot;ca&quot; (Catalan) the following quantity should also be defined: `many`"
        errorLine1="    &lt;plurals name=&quot;reblogs&quot;>"
        errorLine2="    ^">
        <location
            file="src/main/res/values-ca/strings.xml"
            line="266"
            column="5"/>
    </issue>

    <issue
        id="MissingQuantity"
        message="For locale &quot;cs&quot; (Czech) the following quantity should also be defined: `many` (e.g. &quot;10.0 dne&quot;)"
        errorLine1="    &lt;plurals name=&quot;favs&quot;>"
        errorLine2="    ^">
        <location
            file="src/main/res/values-cs/strings.xml"
            line="267"
            column="5"/>
    </issue>

    <issue
        id="MissingQuantity"
        message="For locale &quot;cs&quot; (Czech) the following quantity should also be defined: `many` (e.g. &quot;10.0 dne&quot;)"
        errorLine1="    &lt;plurals name=&quot;reblogs&quot;>"
        errorLine2="    ^">
        <location
            file="src/main/res/values-cs/strings.xml"
            line="272"
            column="5"/>
    </issue>

    <issue
        id="MissingQuantity"
        message="For locale &quot;ca&quot; (Catalan) the following quantity should also be defined: `many`"
        errorLine1="    &lt;plurals name=&quot;poll_info_votes&quot;>"
        errorLine2="    ^">
        <location
            file="src/main/res/values-ca/strings.xml"
            line="291"
            column="5"/>
    </issue>

    <issue
        id="MissingQuantity"
        message="For locale &quot;cs&quot; (Czech) the following quantity should also be defined: `many` (e.g. &quot;10.0 dne&quot;)"
        errorLine1="    &lt;plurals name=&quot;poll_info_votes&quot;>"
        errorLine2="    ^">
        <location
            file="src/main/res/values-cs/strings.xml"
            line="302"
            column="5"/>
    </issue>

    <issue
        id="MissingQuantity"
        message="For locale &quot;cs&quot; (Czech) the following quantity should also be defined: `many` (e.g. &quot;10.0 dne&quot;)"
        errorLine1="    &lt;plurals name=&quot;poll_timespan_days&quot;>"
        errorLine2="    ^">
        <location
            file="src/main/res/values-cs/strings.xml"
            line="316"
            column="5"/>
    </issue>

    <issue
        id="MissingQuantity"
        message="For locale &quot;cs&quot; (Czech) the following quantity should also be defined: `many` (e.g. &quot;10.0 dne&quot;)"
        errorLine1="    &lt;plurals name=&quot;poll_timespan_minutes&quot;>"
        errorLine2="    ^">
        <location
            file="src/main/res/values-cs/strings.xml"
            line="321"
            column="5"/>
    </issue>

    <issue
        id="MissingQuantity"
        message="For locale &quot;cs&quot; (Czech) the following quantity should also be defined: `many` (e.g. &quot;10.0 dne&quot;)"
        errorLine1="    &lt;plurals name=&quot;poll_timespan_seconds&quot;>"
        errorLine2="    ^">
        <location
            file="src/main/res/values-cs/strings.xml"
            line="326"
            column="5"/>
    </issue>

    <issue
        id="MissingQuantity"
        message="For locale &quot;bg&quot; (Bulgarian) the following quantity should also be defined: `one` (e.g. &quot;1 ден&quot;)"
        errorLine1="    &lt;plurals name=&quot;error_upload_max_media_reached&quot;>"
        errorLine2="    ^">
        <location
            file="src/main/res/values-bg/strings.xml"
            line="358"
            column="5"/>
    </issue>

    <issue
        id="MissingQuantity"
        message="For locale &quot;ca&quot; (Catalan) the following quantity should also be defined: `many`"
        errorLine1="    &lt;plurals name=&quot;poll_info_people&quot;>"
        errorLine2="    ^">
        <location
            file="src/main/res/values-ca/strings.xml"
            line="358"
            column="5"/>
    </issue>

    <issue
        id="MissingQuantity"
        message="For locale &quot;ca&quot; (Catalan) the following quantity should also be defined: `many`"
        errorLine1="    &lt;plurals name=&quot;poll_timespan_seconds&quot;>"
        errorLine2="    ^">
        <location
            file="src/main/res/values-ca/strings.xml"
            line="384"
            column="5"/>
    </issue>

    <issue
        id="MissingQuantity"
        message="For locale &quot;ca&quot; (Catalan) the following quantity should also be defined: `many`"
        errorLine1="    &lt;plurals name=&quot;poll_timespan_minutes&quot;>"
        errorLine2="    ^">
        <location
            file="src/main/res/values-ca/strings.xml"
            line="388"
            column="5"/>
    </issue>

    <issue
        id="MissingQuantity"
        message="For locale &quot;ca&quot; (Catalan) the following quantity should also be defined: `many`"
        errorLine1="    &lt;plurals name=&quot;poll_timespan_hours&quot;>"
        errorLine2="    ^">
        <location
            file="src/main/res/values-ca/strings.xml"
            line="392"
            column="5"/>
    </issue>

    <issue
        id="MissingQuantity"
        message="For locale &quot;ca&quot; (Catalan) the following quantity should also be defined: `many`"
        errorLine1="    &lt;plurals name=&quot;poll_timespan_days&quot;>"
        errorLine2="    ^">
        <location
            file="src/main/res/values-ca/strings.xml"
            line="396"
            column="5"/>
    </issue>

    <issue
        id="MissingQuantity"
        message="For locale &quot;cs&quot; (Czech) the following quantity should also be defined: `many` (e.g. &quot;10.0 dne&quot;)"
        errorLine1="    &lt;plurals name=&quot;poll_info_people&quot;>"
        errorLine2="    ^">
        <location
            file="src/main/res/values-cs/strings.xml"
            line="404"
            column="5"/>
    </issue>

    <issue
        id="MissingQuantity"
        message="For locale &quot;cs&quot; (Czech) the following quantity should also be defined: `many` (e.g. &quot;10.0 dne&quot;)"
        errorLine1="    &lt;plurals name=&quot;poll_timespan_hours&quot;>"
        errorLine2="    ^">
        <location
            file="src/main/res/values-cs/strings.xml"
            line="409"
            column="5"/>
    </issue>

    <issue
        id="MissingQuantity"
        message="For locale &quot;ca&quot; (Catalan) the following quantity should also be defined: `many`"
        errorLine1="    &lt;plurals name=&quot;error_upload_max_media_reached&quot;>"
        errorLine2="    ^">
        <location
            file="src/main/res/values-ca/strings.xml"
            line="412"
            column="5"/>
    </issue>

    <issue
        id="MissingQuantity"
        message="For locale &quot;cs&quot; (Czech) the following quantity should also be defined: `many` (e.g. &quot;10.0 dne&quot;)"
        errorLine1="    &lt;plurals name=&quot;error_upload_max_media_reached&quot;>"
        errorLine2="    ^">
        <location
            file="src/main/res/values-cs/strings.xml"
            line="414"
            column="5"/>
    </issue>

    <issue
        id="Typos"
        message="&quot;media&quot; is a common misspelling; did you mean &quot;medier&quot;?"
        errorLine1="    &lt;string name=&quot;error_media_upload_permission&quot;>Pachli tenger tillatelse for å lese media.&lt;/string>"
        errorLine2="                                                                                     ^">
        <location
            file="src/main/res/values-nb-rNO/strings.xml"
            line="8"
            column="86"/>
    </issue>

    <issue
        id="Typos"
        message="&quot;media&quot; is a common misspelling; did you mean &quot;medier&quot;?"
        errorLine1="    &lt;string name=&quot;error_media_download_permission&quot;>Pachli trenger tillatelse for å lagre media.&lt;/string>"
        errorLine2="                                                                                         ^">
        <location
            file="src/main/res/values-nb-rNO/strings.xml"
            line="9"
            column="90"/>
    </issue>

    <issue
        id="Typos"
        message="&quot;Media&quot; is a common misspelling; did you mean &quot;Medier&quot;?"
        errorLine1="    &lt;string name=&quot;post_media_hidden_title&quot;>Media skjult&lt;/string>"
        errorLine2="                                           ^">
        <location
            file="src/main/res/values-nb-rNO/strings.xml"
            line="33"
            column="44"/>
    </issue>

    <issue
        id="Typos"
        message="&quot;birşey&quot; is a common misspelling; did you mean &quot;bir şey&quot;?"
        errorLine1="    &lt;string name=&quot;footer_empty&quot;>Burada henüz hiç birşey yok. Yenilemek için aşağıya çekin!&lt;/string>"
        errorLine2="                                                 ^">
        <location
            file="src/main/res/values-tr/strings.xml"
            line="39"
            column="50"/>
    </issue>

    <issue
        id="Typos"
        message="&quot;hiç birşey&quot; is a common misspelling; did you mean &quot;hiçbir şey&quot;?"
        errorLine1="    &lt;string name=&quot;footer_empty&quot;>Burada henüz hiç birşey yok. Yenilemek için aşağıya çekin!&lt;/string>"
        errorLine2="                                             ^">
        <location
            file="src/main/res/values-tr/strings.xml"
            line="39"
            column="46"/>
    </issue>

    <issue
        id="Typos"
        message="&quot;Media&quot; is a common misspelling; did you mean &quot;Medier&quot;?"
        errorLine1="    &lt;string name=&quot;action_view_media&quot;>Media&lt;/string>"
        errorLine2="                                     ^">
        <location
            file="src/main/res/values-nb-rNO/strings.xml"
            line="70"
            column="38"/>
    </issue>

    <issue
        id="Typos"
        message="&quot;media&quot; is a common misspelling; did you mean &quot;medier&quot;?"
        errorLine1="    &lt;string name=&quot;action_add_media&quot;>Legg til media&lt;/string>"
        errorLine2="                                             ^">
        <location
            file="src/main/res/values-nb-rNO/strings.xml"
            line="72"
            column="46"/>
    </issue>

    <issue
        id="Typos"
        message="&quot;media&quot; is a common misspelling; did you mean &quot;medier&quot;?"
        errorLine1="    &lt;string name=&quot;action_hide_media&quot;>Skjul media&lt;/string>"
        errorLine2="                                           ^">
        <location
            file="src/main/res/values-nb-rNO/strings.xml"
            line="78"
            column="44"/>
    </issue>

    <issue
        id="Typos"
        message="&quot;media&quot; is a common misspelling; did you mean &quot;medier&quot;?"
        errorLine1="    &lt;string name=&quot;action_open_media_n&quot;>Åpne media #%d&lt;/string>"
        errorLine2="                                            ^">
        <location
            file="src/main/res/values-nb-rNO/strings.xml"
            line="96"
            column="45"/>
    </issue>

    <issue
        id="Typos"
        message="&quot;media&quot; is a common misspelling; did you mean &quot;medier&quot;?"
        errorLine1="    &lt;string name=&quot;download_media&quot;>Last ned media&lt;/string>"
        errorLine2="                                           ^">
        <location
            file="src/main/res/values-nb-rNO/strings.xml"
            line="100"
            column="44"/>
    </issue>

    <issue
        id="Typos"
        message="&quot;media&quot; is a common misspelling; did you mean &quot;medier&quot;?"
        errorLine1="    &lt;string name=&quot;downloading_media&quot;>Laster ned media&lt;/string>"
        errorLine2="                                                ^">
        <location
            file="src/main/res/values-nb-rNO/strings.xml"
            line="101"
            column="49"/>
    </issue>

    <issue
        id="Typos"
        message="&quot;media&quot; is a common misspelling; did you mean &quot;medier&quot;?"
        errorLine1="    &lt;string name=&quot;send_media_to&quot;>Del media til…&lt;/string>"
        errorLine2="                                     ^">
        <location
            file="src/main/res/values-nb-rNO/strings.xml"
            line="104"
            column="38"/>
    </issue>

    <issue
        id="Typos"
        message="&quot;media&quot; is a common misspelling; did you mean &quot;medier&quot;?"
        errorLine1="    &lt;string name=&quot;dialog_title_finishing_media_upload&quot;>Opplasting av media er ferdig&lt;/string>"
        errorLine2="                                                                     ^">
        <location
            file="src/main/res/values-nb-rNO/strings.xml"
            line="119"
            column="70"/>
    </issue>

    <issue
        id="Typos"
        message="&quot;media&quot; is a common misspelling; did you mean &quot;medier&quot;?"
        errorLine1="    &lt;string name=&quot;pref_title_show_media_preview&quot;>Last ned forhåndsvisning av media&lt;/string>"
        errorLine2="                                                                             ^">
        <location
            file="src/main/res/values-nb-rNO/strings.xml"
            line="152"
            column="78"/>
    </issue>

    <issue
        id="Typos"
        message="&quot;media&quot; is a common misspelling; did you mean &quot;medier&quot;?"
        errorLine1="    &lt;string name=&quot;pref_default_media_sensitivity&quot;>Marker alltid media som sensitivt&lt;/string>"
        errorLine2="                                                                ^">
        <location
            file="src/main/res/values-nb-rNO/strings.xml"
            line="158"
            column="65"/>
    </issue>

    <issue
        id="Typos"
        message="&quot;Media&quot; is a common misspelling; did you mean &quot;Medier&quot;?"
        errorLine1="    &lt;string name=&quot;title_media&quot;>Media&lt;/string>"
        errorLine2="                               ^">
        <location
            file="src/main/res/values-nb-rNO/strings.xml"
            line="194"
            column="32"/>
    </issue>

    <issue
        id="Typos"
        message="&quot;Media&quot; is a common misspelling; did you mean &quot;Medier&quot;?"
        errorLine1="    &lt;string name=&quot;description_post_media&quot;>Media: %s&lt;/string>"
        errorLine2="                                          ^">
        <location
            file="src/main/res/values-nb-rNO/strings.xml"
            line="262"
            column="43"/>
    </issue>

    <issue
        id="Typos"
        message="&quot;media&quot; is a common misspelling; did you mean &quot;medier&quot;?"
        errorLine1="    &lt;string name=&quot;pref_title_gradient_for_media&quot;>Vis fargerike gradienter for skjult media&lt;/string>"
        errorLine2="                                                                                     ^">
        <location
            file="src/main/res/values-nb-rNO/strings.xml"
            line="385"
            column="86"/>
    </issue>

    <issue
        id="Typos"
        message="&quot;Media&quot; is a common misspelling; did you mean &quot;Medier&quot;?"
        errorLine1="    &lt;string name=&quot;hint_media_description_missing&quot;>Media bør ha en beskrivelse.&lt;/string>"
        errorLine2="                                                  ^">
        <location
            file="src/main/res/values-nb-rNO/strings.xml"
            line="501"
            column="51"/>
    </issue>

    <issue
        id="Typos"
        message="Repeated word &quot;til&quot; in message: possible typo"
        errorLine1="    &lt;string name=&quot;action_add_to_tab&quot;>Legg til til fane&lt;/string>"
        errorLine2="                                          ^">
        <location
            file="src/main/res/values-nb-rNO/strings.xml"
            line="629"
            column="43"/>
    </issue>

    <issue
        id="Typos"
        message="&quot;Media&quot; is a common misspelling; did you mean &quot;Medier&quot;?"
        errorLine1="    &lt;string name=&quot;search_operator_attachment_all&quot;>Media ▾&lt;/string>"
        errorLine2="                                                  ^">
        <location
            file="src/main/res/values-nb-rNO/strings.xml"
            line="721"
            column="51"/>
    </issue>

    <issue
        id="Typos"
        message="&quot;media&quot; is a common misspelling; did you mean &quot;medier&quot;?"
        errorLine1="    &lt;string name=&quot;search_operator_attachment_no_media_label&quot;>Ingen media&lt;/string>"
        errorLine2="                                                                   ^">
        <location
            file="src/main/res/values-nb-rNO/strings.xml"
            line="745"
            column="68"/>
    </issue>

    <issue
        id="ImpliedQuantity"
        message="The quantity `&apos;one&apos;` matches more than one specific number in this locale (0, 1), but the message did not include a formatting argument (such as `%d`). This is usually an internationalization error. See full issue explanation for more."
        errorLine1="        &lt;item quantity=&quot;one&quot;>برهم‌کنشی جدید&lt;/item>"
        errorLine2="        ~~~~~~~~~~~~~~~~~~~~~~~~~~~~~~~~~~~~~~~~~~">
        <location
            file="src/main/res/values-fa/strings.xml"
            line="167"
            column="9"/>
    </issue>

    <issue
        id="ImpliedQuantity"
        message="The quantity `&apos;one&apos;` matches more than one specific number in this locale (0, 1), but the message did not include a formatting argument (such as `%d`). This is usually an internationalization error. See full issue explanation for more."
        errorLine1="        &lt;item quantity=&quot;one&quot;>توصیف محتوا برای کم‌بینایان (کران ۱ نویسه)&lt;/item>"
        errorLine2="        ~~~~~~~~~~~~~~~~~~~~~~~~~~~~~~~~~~~~~~~~~~~~~~~~~~~~~~~~~~~~~~~~~~~~~~">
        <location
            file="src/main/res/values-fa/strings.xml"
            line="196"
            column="9"/>
    </issue>

    <issue
        id="PluralsCandidate"
        message="Formatting %d followed by words (&quot;posts&quot;): This should probably be a plural rather than a string"
        errorLine1="    &lt;string name=&quot;notification_summary_report_format&quot;>%s · %d posts attached&lt;/string>"
        errorLine2="    ~~~~~~~~~~~~~~~~~~~~~~~~~~~~~~~~~~~~~~~~~~~~~~~~~~~~~~~~~~~~~~~~~~~~~~~~~~~~~~~~~">
        <location
            file="src/main/res/values/strings.xml"
            line="100"
            column="5"/>
    </issue>

    <issue
        id="PluralsCandidate"
        message="Formatting %d followed by words (&quot;and&quot;): This should probably be a plural rather than a string"
        errorLine1="    &lt;string name=&quot;pref_title_http_proxy_port_message&quot;>Port should be between %d and %d&lt;/string>"
        errorLine2="    ~~~~~~~~~~~~~~~~~~~~~~~~~~~~~~~~~~~~~~~~~~~~~~~~~~~~~~~~~~~~~~~~~~~~~~~~~~~~~~~~~~~~~~~~~~~">
        <location
            file="src/main/res/values/strings.xml"
            line="278"
            column="5"/>
    </issue>

    <issue
        id="PluralsCandidate"
        message="Formatting %d followed by words (&quot;others&quot;): This should probably be a plural rather than a string"
        errorLine1="    &lt;string name=&quot;notification_summary_large&quot;>%1$s, %2$s, %3$s and %4$d others&lt;/string>"
        errorLine2="    ~~~~~~~~~~~~~~~~~~~~~~~~~~~~~~~~~~~~~~~~~~~~~~~~~~~~~~~~~~~~~~~~~~~~~~~~~~~~~~~~~~~">
        <location
            file="src/main/res/values/strings.xml"
            line="324"
            column="5"/>
    </issue>

    <issue
        id="PluralsCandidate"
        message="Formatting %d followed by words (&quot;more&quot;): This should probably be a plural rather than a string"
        errorLine1="    &lt;string name=&quot;conversation_more_recipients&quot;>%1$s, %2$s and %3$d more&lt;/string>"
        errorLine2="    ~~~~~~~~~~~~~~~~~~~~~~~~~~~~~~~~~~~~~~~~~~~~~~~~~~~~~~~~~~~~~~~~~~~~~~~~~~~~~">
        <location
            file="src/main/res/values/strings.xml"
            line="444"
            column="5"/>
    </issue>

    <issue
        id="PluralsCandidate"
        message="Formatting %d followed by words (&quot;people&quot;): This should probably be a plural rather than a string"
        errorLine1="    &lt;string name=&quot;accessibility_talking_about_tag&quot;>%1$d people are talking about hashtag %2$s&lt;/string>"
        errorLine2="    ~~~~~~~~~~~~~~~~~~~~~~~~~~~~~~~~~~~~~~~~~~~~~~~~~~~~~~~~~~~~~~~~~~~~~~~~~~~~~~~~~~~~~~~~~~~~~~~~~~">
        <location
            file="src/main/res/values/strings.xml"
            line="617"
            column="5"/>
    </issue>

    <issue
        id="UnusedTranslation"
        message="The language `ber (Berber languages)` is present in this project, but not declared in the `localeConfig` resource"
        errorLine1="        android:localeConfig=&quot;@xml/locales_config&quot;"
        errorLine2="                              ~~~~~~~~~~~~~~~~~~~">
        <location
            file="src/main/AndroidManifest.xml"
            line="25"
            column="31"/>
    </issue>

    <issue
        id="UnusedTranslation"
        message="The language `el (Greek)` is present in this project, but not declared in the `localeConfig` resource"
        errorLine1="        android:localeConfig=&quot;@xml/locales_config&quot;"
        errorLine2="                              ~~~~~~~~~~~~~~~~~~~">
        <location
            file="src/main/AndroidManifest.xml"
            line="25"
            column="31"/>
    </issue>

    <issue
        id="UnusedTranslation"
        message="The language `fi (Finnish)` is present in this project, but not declared in the `localeConfig` resource"
        errorLine1="        android:localeConfig=&quot;@xml/locales_config&quot;"
        errorLine2="                              ~~~~~~~~~~~~~~~~~~~">
        <location
            file="src/main/AndroidManifest.xml"
            line="25"
            column="31"/>
    </issue>

    <issue
        id="UnusedTranslation"
        message="The language `fy (Western Frisian)` is present in this project, but not declared in the `localeConfig` resource"
        errorLine1="        android:localeConfig=&quot;@xml/locales_config&quot;"
        errorLine2="                              ~~~~~~~~~~~~~~~~~~~">
        <location
            file="src/main/AndroidManifest.xml"
            line="25"
            column="31"/>
    </issue>

    <issue
        id="UnusedTranslation"
        message="The language `in (Indonesian)` is present in this project, but not declared in the `localeConfig` resource"
        errorLine1="        android:localeConfig=&quot;@xml/locales_config&quot;"
        errorLine2="                              ~~~~~~~~~~~~~~~~~~~">
        <location
            file="src/main/AndroidManifest.xml"
            line="25"
            column="31"/>
    </issue>

    <issue
        id="UnusedTranslation"
        message="The language `lv (Latvian)` is present in this project, but not declared in the `localeConfig` resource"
        errorLine1="        android:localeConfig=&quot;@xml/locales_config&quot;"
        errorLine2="                              ~~~~~~~~~~~~~~~~~~~">
        <location
            file="src/main/AndroidManifest.xml"
            line="25"
            column="31"/>
    </issue>

    <issue
        id="UnusedTranslation"
        message="The language `ml (Malayalam)` is present in this project, but not declared in the `localeConfig` resource"
        errorLine1="        android:localeConfig=&quot;@xml/locales_config&quot;"
        errorLine2="                              ~~~~~~~~~~~~~~~~~~~">
        <location
            file="src/main/AndroidManifest.xml"
            line="25"
            column="31"/>
    </issue>

    <issue
        id="UnusedTranslation"
        message="The language `si (Sinhala)` is present in this project, but not declared in the `localeConfig` resource"
        errorLine1="        android:localeConfig=&quot;@xml/locales_config&quot;"
        errorLine2="                              ~~~~~~~~~~~~~~~~~~~">
        <location
            file="src/main/AndroidManifest.xml"
            line="25"
            column="31"/>
    </issue>

    <issue
        id="UnusedTranslation"
        message="The language `sk (Slovak)` is present in this project, but not declared in the `localeConfig` resource"
        errorLine1="        android:localeConfig=&quot;@xml/locales_config&quot;"
        errorLine2="                              ~~~~~~~~~~~~~~~~~~~">
        <location
            file="src/main/AndroidManifest.xml"
            line="25"
            column="31"/>
    </issue>

    <issue
        id="DataExtractionRules"
        message="The attribute `android:allowBackup` is deprecated from Android 12 and higher and may be removed in future versions. Consider adding the attribute `android:dataExtractionRules` specifying an `@xml` resource which configures cloud backups and device transfers on Android 12 and higher."
        errorLine1="        android:allowBackup=&quot;false&quot;"
        errorLine2="                             ~~~~~">
        <location
            file="src/main/AndroidManifest.xml"
            line="19"
            column="30"/>
    </issue>

    <issue
        id="NotifyDataSetChanged"
        message="It will always be more efficient to use more specific change events if you can. Rely on `notifyDataSetChanged` as a last resort."
        errorLine1="        accountFieldAdapter.notifyDataSetChanged()"
        errorLine2="        ~~~~~~~~~~~~~~~~~~~~~~~~~~~~~~~~~~~~~~~~~~">
        <location
            file="src/main/java/app/pachli/components/account/AccountActivity.kt"
            line="515"
            column="9"/>
    </issue>

    <issue
        id="NotifyDataSetChanged"
        message="It will always be more efficient to use more specific change events if you can. Rely on `notifyDataSetChanged` as a last resort."
        errorLine1="        notifyDataSetChanged()"
        errorLine2="        ~~~~~~~~~~~~~~~~~~~~~~">
        <location
            file="src/main/java/app/pachli/components/accountlist/adapter/AccountAdapter.kt"
            line="81"
            column="9"/>
    </issue>

    <issue
        id="NotifyDataSetChanged"
        message="It will always be more efficient to use more specific change events if you can. Rely on `notifyDataSetChanged` as a last resort."
        errorLine1="        notifyDataSetChanged()"
        errorLine2="        ~~~~~~~~~~~~~~~~~~~~~~">
        <location
            file="src/main/java/app/pachli/adapter/AccountFieldEditAdapter.kt"
            line="49"
            column="9"/>
    </issue>

    <issue
        id="NotifyDataSetChanged"
        message="It will always be more efficient to use more specific change events if you can. Rely on `notifyDataSetChanged` as a last resort."
        errorLine1="        notifyDataSetChanged()"
        errorLine2="        ~~~~~~~~~~~~~~~~~~~~~~">
        <location
            file="src/main/java/app/pachli/adapter/AccountFieldEditAdapter.kt"
            line="55"
            column="9"/>
    </issue>

    <issue
        id="NotifyDataSetChanged"
        message="It will always be more efficient to use more specific change events if you can. Rely on `notifyDataSetChanged` as a last resort."
        errorLine1="        notifyDataSetChanged()"
        errorLine2="        ~~~~~~~~~~~~~~~~~~~~~~">
        <location
            file="src/main/java/app/pachli/components/announcements/AnnouncementAdapter.kt"
            line="169"
            column="9"/>
    </issue>

    <issue
        id="NotifyDataSetChanged"
        message="It will always be more efficient to use more specific change events if you can. Rely on `notifyDataSetChanged` as a last resort."
        errorLine1="        notifyDataSetChanged()"
        errorLine2="        ~~~~~~~~~~~~~~~~~~~~~~">
        <location
            file="src/main/java/app/pachli/components/accountlist/adapter/MutesAdapter.kt"
            line="109"
            column="9"/>
    </issue>

    <issue
        id="NotifyDataSetChanged"
        message="It will always be more efficient to use more specific change events if you can. Rely on `notifyDataSetChanged` as a last resort."
        errorLine1="        notifyDataSetChanged()"
        errorLine2="        ~~~~~~~~~~~~~~~~~~~~~~">
        <location
            file="src/main/java/app/pachli/adapter/PreviewPollOptionsAdapter.kt"
            line="36"
            column="9"/>
    </issue>

    <issue
        id="NotifyDataSetChanged"
        message="It will always be more efficient to use more specific change events if you can. Rely on `notifyDataSetChanged` as a last resort."
        errorLine1="        notifyDataSetChanged()"
        errorLine2="        ~~~~~~~~~~~~~~~~~~~~~~">
        <location
            file="src/main/java/app/pachli/adapter/TabAdapter.kt"
            line="53"
            column="9"/>
    </issue>

    <issue
        id="VectorPath"
        message="Very long vector path (2783 characters), which is bad for performance. Considering reducing precision, removing minor details or rasterizing vector."
        errorLine1="      android:pathData=&quot;M464.58,257.93c9,-0.87 16.14,-4.1 22.16,-9.94 0.35,-0.35 0.6,-0.8 0.9,-1.17 2.6,-3.1 4.94,-7.18 9.7,-6 8.63,2.17 9.46,19.48 8.04,27.45 -2.27,12.7 -15.7,28.74 -32.62,35.6 -12.25,4.96 -24.58,7.38 -37.55,7.56 -3.2,0.05 -5.85,1.06 -7.62,3.62 -11.13,16.1 -27.1,24.06 -45.85,27.12 -4.9,0.8 -6.02,2.84 -6.35,7.64 -1.16,16.88 4.23,31.18 14.22,44.6 7.1,9.5 12.35,20.34 19.04,30.18 10.18,14.96 17.16,31.45 23.9,48.05 2.45,6 3.75,12.48 5.46,18.75 2.57,9.45 -3.48,19.32 -14.44,25.83 -12.1,7.18 -25.26,10.55 -39.16,10.48 -5.64,-0.02 -9.43,3.12 -13.65,5.57 -3.18,1.85 -6,4.53 -8.57,7.23 -12.92,13.6 -28.9,20.17 -47.43,21.3 -8.83,0.53 -59.78,16.9 -123.24,8.78 -21.94,-2.82 -46.9,-7.1 -65.27,-15.48 -13.75,-6.3 -34.63,-21.73 -39.26,-36 -1.2,-3.7 -1.98,-3.43 -4.3,-2.18 -7.3,3.93 -15.16,4.83 -23.26,4.33 -14.96,-0.9 -26.27,-7.77 -33.72,-20.9 -5.6,-9.83 -9.05,-20.23 -8.48,-31.68 0.1,-2.2 -1.33,-2.7 -2.8,-3.43 -4.3,-2.08 -7.4,-5.33 -9.3,-9.68 -2.25,-5.15 -1.1,-8.83 3.95,-11.24 2.32,-1.1 2.5,-2.5 2.26,-4.65 -0.88,-8.4 2.67,-14.56 9.92,-18.62 6.56,-3.68 12.47,-1.43 14.5,5.84 1.18,4.23 2.5,6.9 7.75,6.54 4.86,-0.33 8.34,2.58 9.86,7.3 1.4,4.3 -1.13,10.6 -5.2,13.4 -1.88,1.28 -3.72,2.73 -5.8,3.6 -4.46,1.84 -4.5,5.17 -3.25,8.88 1.77,5.3 4.23,10.28 7.58,14.76 4.47,6 12.88,6.42 17.92,0.98 4.64,-5 5.95,-10.86 5.1,-17.6 -1.64,-13.3 -1.74,-26.68 0.23,-40 1.1,-7.43 3.4,-14.64 5.9,-21.7 7.34,-20.78 14.77,-41.55 30.63,-57.9 4.12,-4.24 8.4,-8.16 13.42,-11.32 1.3,-0.84 3.36,-1.62 0.95,-3.5 -6.4,-5.02 -7.04,-12.57 -8.6,-19.7 -0.43,-1.9 -0.85,-3.86 -0.8,-5.8 0.05,-3.8 -1,-6.2 -5.08,-7.56 -3.14,-1.04 -3.9,-4.64 -4,-7.85 -0.75,-23.95 4.8,-46.1 17.6,-66.64 10.64,-17.05 21.42,-33.95 33.88,-49.72 2.43,-3.07 5.1,-6.94 8.3,-9.25 2.47,-2.42 4.02,-5.3 3.25,-9.43 -2.45,-13.18 -4.05,-25.76 -2.9,-38.73 1.16,-12.8 12.96,-25.3 28.64,-18.68 2.1,0.88 3.03,-0.28 3.8,-1.85 5.56,-11.32 25.42,-26.14 35.6,-27.08 5.4,-0.5 11.06,3.56 12.63,10.08 1.06,4.38 2.12,6.15 7.37,4.7 5.6,-1.57 11.84,-1.57 15.74,4.57 1.37,2.14 2.5,4.48 1.77,6.92 -2.34,6.77 0.22,6.7 4.22,6.64 19.47,-0.34 36.57,11.34 52.55,22.58 4.43,3.12 7.88,7.36 11.35,11.43 9.5,11.2 18.47,22.87 29.36,32.8 8.34,7.58 17.73,13.18 29.46,13.54 1.8,0.06 3.6,0.16 5.38,0 9.7,-0.88 13.12,-7.9 8.15,-16.43 -3.77,-6.46 -9.08,-12 -11.58,-19.24 -3.07,-8.9 -4.93,-17.73 1.06,-26.2 1.36,-1.94 0.78,-3.72 0.17,-5.6 -1.98,-6.1 -0.9,-12.03 1.47,-17.67 1.57,-3.76 4.62,-6.53 9,-6.6 4.3,-0.04 8.12,1.35 10.13,5.58 1.33,2.8 2.57,5.65 3.64,8.55 1.63,4.44 5.64,6.35 9.57,3.78 2.73,-1.77 3.28,-4.88 5.76,-7 3.8,-3.24 7.8,-4.04 12.02,-1 4.23,3.04 6.86,7 6,12.5 -0.33,2.25 -0.96,4.45 -2.46,6.32 -3.24,4.02 -2.96,7.96 0.14,12.03 2.95,3.9 5.88,7.86 9,11.57C473.3,155 480.12,170 483.53,186.44c2.06,9.93 1.8,20.08 -0.46,30.13 -3.2,14.18 -8.4,27.4 -17.4,38.95 -0.37,0.48 -0.52,1.12 -1.1,2.4z&quot;"
        errorLine2="                        ~~~~~~~~~~~~~~~~~~~~~~~~~~~~~~~~~~~~~~~~~~~~~~~~~~~~~~~~~~~~~~~~~~~~~~~~~~~~~~~~~~~~~~~~~~~~~~~~~~~~~~~~~~~~~~~~~~~~~~~~~~~~~~~~~~~~~~~~~~~~~~~~~~~~~~~~~~~~~~~~~~~~~~~~~~~~~~~~~~~~~~~~~~~~~~~~~~~~~~~~~~~~~~~~~~~~~~~~~~~~~~~~~~~~~~~~~~~~~~~~~~~~~~~~~~~~~~~~~~~~~~~~~~~~~~~~~~~~~~~~~~~~~~~~~~~~~~~~~~~~~~~~~~~~~~~~~~~~~~~~~~~~~~~~~~~~~~~~~~~~~~~~~~~~~~~~~~~~~~~~~~~~~~~~~~~~~~~~~~~~~~~~~~~~~~~~~~~~~~~~~~~~~~~~~~~~~~~~~~~~~~~~~~~~~~~~~~~~~~~~~~~~~~~~~~~~~~~~~~~~~~~~~~~~~~~~~~~~~~~~~~~~~~~~~~~~~~~~~~~~~~~~~~~~~~~~~~~~~~~~~~~~~~~~~~~~~~~~~~~~~~~~~~~~~~~~~~~~~~~~~~~~~~~~~~~~~~~~~~~~~~~~~~~~~~~~~~~~~~~~~~~~~~~~~~~~~~~~~~~~~~~~~~~~~~~~~~~~~~~~~~~~~~~~~~~~~~~~~~~~~~~~~~~~~~~~~~~~~~~~~~~~~~~~~~~~~~~~~~~~~~~~~~~~~~~~~~~~~~~~~~~~~~~~~~~~~~~~~~~~~~~~~~~~~~~~~~~~~~~~~~~~~~~~~~~~~~~~~~~~~~~~~~~~~~~~~~~~~~~~~~~~~~~~~~~~~~~~~~~~~~~~~~~~~~~~~~~~~~~~~~~~~~~~~~~~~~~~~~~~~~~~~~~~~~~~~~~~~~~~~~~~~~~~~~~~~~~~~~~~~~~~~~~~~~~~~~~~~~~~~~~~~~~~~~~~~~~~~~~~~~~~~~~~~~~~~~~~~~~~~~~~~~~~~~~~~~~~~~~~~~~~~~~~~~~~~~~~~~~~~~~~~~~~~~~~~~~~~~~~~~~~~~~~~~~~~~~~~~~~~~~~~~~~~~~~~~~~~~~~~~~~~~~~~~~~~~~~~~~~~~~~~~~~~~~~~~~~~~~~~~~~~~~~~~~~~~~~~~~~~~~~~~~~~~~~~~~~~~~~~~~~~~~~~~~~~~~~~~~~~~~~~~~~~~~~~~~~~~~~~~~~~~~~~~~~~~~~~~~~~~~~~~~~~~~~~~~~~~~~~~~~~~~~~~~~~~~~~~~~~~~~~~~~~~~~~~~~~~~~~~~~~~~~~~~~~~~~~~~~~~~~~~~~~~~~~~~~~~~~~~~~~~~~~~~~~~~~~~~~~~~~~~~~~~~~~~~~~~~~~~~~~~~~~~~~~~~~~~~~~~~~~~~~~~~~~~~~~~~~~~~~~~~~~~~~~~~~~~~~~~~~~~~~~~~~~~~~~~~~~~~~~~~~~~~~~~~~~~~~~~~~~~~~~~~~~~~~~~~~~~~~~~~~~~~~~~~~~~~~~~~~~~~~~~~~~~~~~~~~~~~~~~~~~~~~~~~~~~~~~~~~~~~~~~~~~~~~~~~~~~~~~~~~~~~~~~~~~~~~~~~~~~~~~~~~~~~~~~~~~~~~~~~~~~~~~~~~~~~~~~~~~~~~~~~~~~~~~~~~~~~~~~~~~~~~~~~~~~~~~~~~~~~~~~~~~~~~~~~~~~~~~~~~~~~~~~~~~~~~~~~~~~~~~~~~~~~~~~~~~~~~~~~~~~~~~~~~~~~~~~~~~~~~~~~~~~~~~~~~~~~~~~~~~~~~~~~~~~~~~~~~~~~~~~~~~~~~~~~~~~~~~~~~~~~~~~~~~~~~~~~~~~~~~~~~~~~~~~~~~~~~~~~~~~~~~~~~~~~~~~~~~~~~~~~~~~~~~~~~~~~~~~~~~~~~~~~~~~~~~~~~~~~~~~~~~~~~~~~~~~~~~~~~~~~~~~~~~~~~~~~~~~~~~~~~~~~~~~~~~~~~~~~~~~~~~~~~~~~~~~~~~~~~~~~~~~~~~~~~~~~~~~~~~~~~~~~~~~~~~~~~~~~~~~~~~~~~~~~~~~~~~~~~~~~~~~~~~~~~~~~~~~~~~~~~~~~~~~~~~~~~~~~~~~~~~~~~~~~~~~~~~~~~~~~~~~~~~~~~~~~~~~~~~~~~~~~~~~~~~~~~~~~~~~~~~~~~~~~~~~~~~~~~~~~~~~~~~~~~~~~~~~~~~~~~~~~~~~~~~~~~~~~~~~~~~~~~~~~~~~~~~~~~~~~~~~~~~~~~~~~~~~~~~~~~~~~~~~~~~~~~~~~~~~~~~~~~~~~~~~~~~~~~~~~~~~~~~~~~~~~~~~~~~~~~~~~~~~~~~~~~~~~~~~~~~~~~~~~~~~~~~~~~~~~~~~~~~~~~~~~~~~~~~~~~~~~~~~~~~~~~~~~~~~~~~~~~~~~~~~~~~~~~~~~~~~~~~~~~~~~~~~~~~~~~~~~~~~~~~~~~~~~~~~~~~~~~~~~~~~~~~~~~~~~~~~~~~~~~~~~~~~~~~~~~~~~~~~~~~~~~~~~~~~~~~~~~~~~~~~~~~~~~~~~~~~~~~~~~~~~~~~~~~~~~~~~~~~~~~~~~~~~~~~~~~~~~~~~~~~~~~~~~~~~~~~~~~~~~~~~~~~~~~~~~~~~~~~~~~~~~~~~~~~~~~~~~~~~~~~~~~~~~~~~~~~~~~~~~~~~~~~~~~~~~~~~~~~~~~~~~~~~~~~~~~~~~~~~~~~~~~~~~~~~~~~~~~~~~~~~~~~~~~~~~~~~~~~~~~~~~~~~~~~~~~~~~~~~~~~~~~~~~~~~~~~~~~~~~~~~~~~~~~~~~~~~~~~~~~~~">
        <location
            file="src/main/res/drawable/elephant_friend.xml"
            line="7"
            column="25"/>
    </issue>

    <issue
        id="VectorPath"
        message="Very long vector path (1503 characters), which is bad for performance. Considering reducing precision, removing minor details or rasterizing vector."
        errorLine1="      android:pathData=&quot;M434.05,70.75c-4.33,1.58 -7.75,1.33 -10.1,-1.72 -2.36,-3.08 -2.15,-7.75 0.5,-10.18 2.44,-2.23 6.73,-3.17 6.73,-3.17s-5.97,-18.84 -7.52,-24.82c-0.6,-2.52 -0.92,-5.7 4.3,-8.72 7.68,-4.42 15.2,-7.8 24.1,-10.7 3.28,-1.06 7.05,-0.3 8.7,2.68 4.12,11.28 7,21.06 10.66,32.28 3.1,9.54 -1.33,10.92 -4.82,13 -2.74,1.63 -6.45,2.92 -9.94,0.64 -3,-1.96 -3.2,-6.7 -2.07,-9.67 1.95,-3.74 8.18,-5.2 8.18,-5.2s-2.03,-6.4 -3.1,-9.5c-4.27,-12.07 -4.44,-9.3 -16.1,-4.23 -10.4,4.52 -9.9,5.07 -6.54,15.98 0.76,2.48 2.74,7.93 3.74,11.88 2.02,7.9 -1.32,9.48 -6.73,11.45zM357.86,54.52c-0.06,-6.67 9.1,-15.55 15.24,-15.43 2.4,0.03 4.03,1.26 5.13,3.2 5.96,10.4 11.24,21.16 17.7,31.3 2.23,3.47 1.18,6.97 -1.84,10.06 -3.42,3.48 -6.68,4.82 -11,1.6 -7.96,-5.9 -25.96,-26.6 -25.24,-30.74zM506.52,73.77c0.53,2.86 -2.1,4.22 -6.44,6.7 -5.93,3.4 -14.07,6.7 -20.86,10.55 -3.48,1.98 -7.18,4.66 -10.96,0.57 -3.46,-3.75 -3.74,-11.26 -0.4,-14.8 8.26,-8.74 16.8,-17.2 26.12,-24.83 3.9,-3.2 6.88,-2.52 8.86,2.1 2.4,5.6 3.3,11.57 3.68,19.7zM485.48,119.2c-10.47,0.63 -11.15,0.1 -12.55,-10.14 -0.86,-6.2 0.57,-8.46 6.56,-9.66 9.93,-2 19.34,-5.8 29.12,-8.33 6.37,-1.65 8.36,-0.26 8.5,6.3 0.17,6.6 -2.64,12.2 -6.38,17.08 -3.2,4.18 -24.45,4.7 -25.26,4.75zM405.4,26.1c0.38,7.18 1.68,23.77 1.65,24.9 -0.1,3.47 -0.96,6.85 -4.7,7.7 -3.56,0.83 -5.83,-2.2 -7.2,-4.75 -3.84,-7.16 -6.7,-14.8 -8.8,-22.66 -0.68,-2.53 -1.16,-5.1 -1.98,-7.55 -2.1,-6.2 -1.5,-9.24 3.5,-13.36 2.86,-2.38 5.83,-4.8 9.43,-6 4.92,-1.64 7.73,0.03 8.03,5.1 0.33,5.52 0.08,11.07 0.08,16.6z&quot;"
        errorLine2="                        ~~~~~~~~~~~~~~~~~~~~~~~~~~~~~~~~~~~~~~~~~~~~~~~~~~~~~~~~~~~~~~~~~~~~~~~~~~~~~~~~~~~~~~~~~~~~~~~~~~~~~~~~~~~~~~~~~~~~~~~~~~~~~~~~~~~~~~~~~~~~~~~~~~~~~~~~~~~~~~~~~~~~~~~~~~~~~~~~~~~~~~~~~~~~~~~~~~~~~~~~~~~~~~~~~~~~~~~~~~~~~~~~~~~~~~~~~~~~~~~~~~~~~~~~~~~~~~~~~~~~~~~~~~~~~~~~~~~~~~~~~~~~~~~~~~~~~~~~~~~~~~~~~~~~~~~~~~~~~~~~~~~~~~~~~~~~~~~~~~~~~~~~~~~~~~~~~~~~~~~~~~~~~~~~~~~~~~~~~~~~~~~~~~~~~~~~~~~~~~~~~~~~~~~~~~~~~~~~~~~~~~~~~~~~~~~~~~~~~~~~~~~~~~~~~~~~~~~~~~~~~~~~~~~~~~~~~~~~~~~~~~~~~~~~~~~~~~~~~~~~~~~~~~~~~~~~~~~~~~~~~~~~~~~~~~~~~~~~~~~~~~~~~~~~~~~~~~~~~~~~~~~~~~~~~~~~~~~~~~~~~~~~~~~~~~~~~~~~~~~~~~~~~~~~~~~~~~~~~~~~~~~~~~~~~~~~~~~~~~~~~~~~~~~~~~~~~~~~~~~~~~~~~~~~~~~~~~~~~~~~~~~~~~~~~~~~~~~~~~~~~~~~~~~~~~~~~~~~~~~~~~~~~~~~~~~~~~~~~~~~~~~~~~~~~~~~~~~~~~~~~~~~~~~~~~~~~~~~~~~~~~~~~~~~~~~~~~~~~~~~~~~~~~~~~~~~~~~~~~~~~~~~~~~~~~~~~~~~~~~~~~~~~~~~~~~~~~~~~~~~~~~~~~~~~~~~~~~~~~~~~~~~~~~~~~~~~~~~~~~~~~~~~~~~~~~~~~~~~~~~~~~~~~~~~~~~~~~~~~~~~~~~~~~~~~~~~~~~~~~~~~~~~~~~~~~~~~~~~~~~~~~~~~~~~~~~~~~~~~~~~~~~~~~~~~~~~~~~~~~~~~~~~~~~~~~~~~~~~~~~~~~~~~~~~~~~~~~~~~~~~~~~~~~~~~~~~~~~~~~~~~~~~~~~~~~~~~~~~~~~~~~~~~~~~~~~~~~~~~~~~~~~~~~~~~~~~~~~~~~~~~~~~~~~~~~~~~~~~~~~~~~~~~~~~~~~~~~~~~~~~~~~~~~~~~~~~~~~~~~~~~~~~~~~~~~~~~~~~~~~~~~~~~~~~~~~~~~~~~~~~~~~~~~~~~~~~~~~~~~~~~~~~~~~~~~~~~~~~~~~~~~~~~~~~~~~~~~~~~~~~~~~~~~~~~~~~~~~~~~~~~~~~~~~~~~~~~~~~~~~~~~~~~~~~~~~~~~~~~~~~~~~~~~~~~~~~~~~~~~~~~~~~~~~~~~~~~~~~~~~~~~~~~~~~~~~~~~~~~~~~~~~~~~~~~~~~~~~~~~~~~~~~~~~~~~~~~~~~~~~~~~~~~~~~~~~~~~~~~~~~~~~~~~~~~~~~~~~~~~~~~~">
        <location
            file="src/main/res/drawable/elephant_friend.xml"
            line="11"
            column="25"/>
    </issue>

    <issue
        id="VectorPath"
        message="Very long vector path (5207 characters), which is bad for performance. Considering reducing precision, removing minor details or rasterizing vector."
        errorLine1="      android:pathData=&quot;M237.55,461.68c-3.74,-4.52 -5.68,-10.24 -9.82,-14.5 -8.22,-8.45 -18.98,-11.4 -29.97,-12.43 -13.3,-1.25 -25.84,2.5 -37.3,9.43 -1.23,0.75 -4.1,1 -2.96,3.46 1.12,2.44 3.37,1.07 5.2,0.6 0.63,-0.17 1.3,-0.3 1.84,-0.64 12.76,-7.84 26.86,-6.72 39.83,-2.92 12.03,3.52 22.96,10.7 28.42,23.56 7.16,16.86 10.88,34.32 10.7,52.63 0,2.65 -0.3,4.42 -3.3,5.6 -7.93,3.1 -10.82,10.33 -7.84,18.34 0.33,0.87 0.67,1.73 1,2.6 -1.97,0.64 -2.25,-0.7 -2.8,-1.58 -3.06,-4.83 -7.6,-6.5 -13.04,-5.87 -5.22,0.6 -7.82,4.27 -9.36,8.86 -1.05,3.13 -1.84,6.34 -1.14,9.63 0.37,1.73 0.28,2.84 -1.7,3.23 -1.8,0.35 -2.7,-0.2 -3.1,-2.07 -0.83,-3.67 -3.48,-6 -6.05,-8.6 -7.77,-7.88 -17.46,-2.88 -19.98,6.12 -0.96,3.38 -2.3,3.72 -5.05,2.9 -2.5,-0.72 -5.07,-1.22 -7.54,-2.04 -11.78,-3.97 -14.72,-13.16 -14.2,-24.34 0.17,-3.45 -0.14,-6.85 -1.16,-10.15 -0.4,-1.32 -1.14,-2.53 -2.7,-2.4 -1.6,0.16 -2.1,1.5 -2,2.9 0.28,3.7 -1.95,9.37 -7.6,10.37C121,537 97.3,525.3 92.73,505.8c-1.64,-1.5 -3.04,-1.64 -4.8,-0.98 -1.07,0.4 -2.16,0.86 -3.04,1.55 -9.6,7.47 -20.4,8.52 -32.02,6.66 -6.1,-0.98 -11.44,-3.3 -15.46,-7.65 -9.14,-9.86 -13.94,-21.8 -14.97,-35.23 -0.2,-2.55 0.46,-4.92 2.46,-6.64 2.48,-2.13 4.33,-2.62 6.5,1.02 3.45,5.8 3.97,12.56 7.33,18.4 7.13,12.36 22.7,17.5 35,2.98 4.64,-5.47 4.54,-10.5 3.78,-16.98 -2.33,-20.22 -1.35,-40.16 4.53,-60.02 5.46,-18.4 13.88,-35.12 23.95,-51.2 5.25,-8.37 12.45,-15.13 20.4,-20.88 4.24,-3.1 10.25,-2.7 14.76,-5.88 1.4,-1 2.28,0.94 2.98,1.85 4.92,6.36 11.94,8.28 19.36,9.05 9.7,1 15.67,-4.7 19.8,-12.45 2.16,-4.04 3.35,-4.27 6.72,-1.1 3.13,2.94 6.97,5.32 11.15,6.9 1.4,0.54 2.73,1.28 4.2,0.65 1.43,-0.6 3.6,-0.34 4,-2.33 0.44,-2.22 -1.8,-2.45 -3.1,-3.13 -5.34,-2.84 -10.44,-6.04 -15.34,-9.6 -1.9,-1.4 -2.3,-2.74 -1.52,-4.94 3.85,-10.7 2.88,-21.9 2.96,-32.94 0,-2.66 -1.03,-5.73 -4.37,-5.4 -3.42,0.34 -2.4,3.4 -2.48,5.83 -0.34,10.57 0.2,48.52 -20.4,51.8 -5.6,0.88 -11.72,-3.87 -14.97,-7.55 -1.05,-1.2 -1.6,-2.82 -2.3,-4.3 -1.9,-3.97 -4.7,-4.7 -8.32,-2.28 -1.6,1.1 -3.16,2.3 -4.77,3.42 -6.07,4.18 -11.02,2.55 -13,-4.62 -2.12,-7.58 -2.73,-15.4 -2.9,-23.25 -0.18,-7.1 -0.37,-7.44 -7.23,-7.38 -3.63,0.02 -3.4,-2.65 -3.34,-4.76 0.3,-7.84 1.16,-15.63 3.16,-23.24 5.44,-20.78 15.25,-39.46 27.34,-57.06 9.98,-14.53 20.6,-28.52 32.6,-41.46 1.35,-1.46 2.53,-3.08 1.88,-5.25 -3.8,-12.62 -4.97,-25.52 -4.34,-38.64 0.18,-3.68 1.14,-7.06 3.14,-10.16 4.82,-7.47 11.9,-8.46 18.45,-2.54 4.23,3.82 5.38,3.75 7.42,-1.7 4.34,-11.62 13.95,-18.16 23.3,-25 1.14,-0.85 2.63,-1.3 4.03,-1.74 8.2,-2.65 11.25,-0.47 11.25,8.02 0,1.15 -0.07,2.3 -0.03,3.43 0.13,4.47 1.23,5.28 5.4,3.6 3.7,-1.5 7.53,-2.1 11.46,-2.12 2.42,0 5.3,-0.08 6.36,2.63 1,2.62 -0.22,5.13 -1.9,7.25 -1.02,1.28 -2.27,2.37 -3.23,3.67 -1.26,1.72 -1.58,3.66 -0.2,5.45 1.3,1.7 3.07,1.46 4.9,0.9 2.35,-0.7 4.7,-1.3 7.08,-1.85 5.5,-1.3 10.67,-0.84 16.25,0.93 22.57,7.14 39.55,21.56 53.67,39.85 10.63,13.77 21.63,27.04 37.92,34.54 8.35,3.85 16.9,6.37 26.37,6.2 15.5,-0.27 22.1,-14.73 14.75,-28.12 -2.35,-4.27 -5.4,-8.16 -8.04,-12.27 -3.88,-6 -10.2,-16.04 -5.6,-23.58 3.3,-5.45 5.37,-11.58 2.52,-18.9 -0.08,-1.6 -0.05,-3.35 0.46,-4.83 1.42,-4.12 5.42,-4.9 8.47,-1.8 1.54,1.56 2.3,3.5 2.8,5.62 0.98,4.25 2.27,8.28 7.44,9.2 5.6,0.97 10.84,0.58 14.68,-4.23 1.48,-1.85 3.28,-3.16 5.2,-4.4 1.44,-0.92 2.98,-1.45 4.56,-0.33 1.6,1.12 1.42,2.82 1.23,4.46 -0.2,1.65 -0.9,3.1 -1.9,4.44 -5.77,7.8 -5.23,16.43 2.02,22.87 23.06,20.5 30.33,46.86 26.25,76.12 -2.65,18.97 -11.78,35.84 -25.73,49.58 -2.2,2.18 -4.45,4.3 -6.68,6.46 -2.33,2.23 -3.93,2.15 -4.3,-1.4 -0.36,-3.5 -1.98,-6.5 -3.52,-9.58 -2.34,-4.65 -6.03,-6.72 -11.1,-6.17 -3.3,0.34 -8.26,5.75 -9.05,9.47 -3.08,14.45 -13.34,23.87 -27.43,26.86 -15.9,3.36 -30.32,1.14 -43.77,-8.18 -3.5,-2.43 -7,-4.17 -9.73,-8 -5.08,-7.13 -16.4,-6.98 -23.1,-0.75 -0.6,0.56 -1.48,1 -1.12,1.93 0.48,1.22 1.7,0.8 2.55,0.65 0.94,-0.16 1.8,-0.77 2.72,-1.1 5.43,-1.83 7.9,-1.44 13.27,2.3 -3.13,1.38 -6.1,2.42 -8.8,3.9 -15.9,8.8 -23.13,20.6 -18.48,36.6 1.56,5.37 3.22,10.8 8.85,13.87 3.24,1.77 2.84,3.92 -0.62,5.42 -3.44,1.5 -6.83,3.12 -10.25,4.65 -0.87,0.4 -2.22,0.47 -2.1,1.67 0.17,1.43 1.6,1.47 2.7,1.43 5.6,-0.17 11,-1.56 16.26,-3.22 3.9,-1.24 7.4,-1.2 11.37,0 12.8,3.8 23.85,4.72 37.07,3.7 4.57,-0.36 5.7,-1.85 5.04,6.07 -1.6,11.56 0.48,21.77 5.14,32.76 1.3,5.25 1.8,10.5 0.6,15.88 -0.85,3.8 -1.32,7.7 -1.27,11.6 0.03,2.27 -0.54,4.24 -3.2,4.77 -2.78,0.83 -2.32,3.13 -2.37,5.22 -0.17,7.17 -4.74,22.1 -8.8,28.5 -2.3,-2.82 -2.4,-6.32 -3.54,-9.36 -1.73,-4.62 -3.83,-9 -6.77,-12.94 -0.88,-1.17 -2.2,-2.94 -4.04,-1.66 -1.7,1.18 -0.24,2.68 0.23,3.94 9.64,25.54 15.33,51.83 14.55,79.25 -0.1,4.02 -1.04,8.04 -1.04,12.12 0,1.86 -0.92,2.67 -2.87,3.2 -11.3,3.13 -14.4,8.67 -11.5,20.46 0.5,1.98 -0.13,2.68 -1.68,3.32 -1.76,0.73 -2.25,-0.3 -2.74,-1.7 -0.43,-1.2 -1,-2.42 -1.74,-3.48 -3.22,-4.67 -8.8,-6.6 -13.74,-4.87 -5.05,1.8 -8.96,7.98 -8.8,14.03 0.02,1.28 0.7,3.1 0.1,3.75 -1.44,1.55 -3.4,1.9 -4.72,-0.53 -0.85,-1.58 -1.54,-3.24 -2.5,-4.73 -5.35,-8.23 -16.2,-9.3 -21.15,-0.74 -2.25,3.88 -3.3,5.1 -7.07,3.8 -5.44,-1.85 -10,-4.88 -13.63,-9.14 -3.86,-4.55 -2.3,-10.3 -2.3,-15.55 0.1,-20.53 1.55,-41.06 -0.07,-61.6 -0.5,-6.54 -2.04,-12.88 -3.3,-19.27 -0.45,-2.2 -0.6,-5.1 -3.8,-4.7 -3.36,0.44 -2.14,3.43 -2.3,5.55 -0.04,0.48 0.06,0.97 0.1,1.46 -1.97,6.44 -11.3,12.66 -17.7,11.78z&quot;"
        errorLine2="                        ~~~~~~~~~~~~~~~~~~~~~~~~~~~~~~~~~~~~~~~~~~~~~~~~~~~~~~~~~~~~~~~~~~~~~~~~~~~~~~~~~~~~~~~~~~~~~~~~~~~~~~~~~~~~~~~~~~~~~~~~~~~~~~~~~~~~~~~~~~~~~~~~~~~~~~~~~~~~~~~~~~~~~~~~~~~~~~~~~~~~~~~~~~~~~~~~~~~~~~~~~~~~~~~~~~~~~~~~~~~~~~~~~~~~~~~~~~~~~~~~~~~~~~~~~~~~~~~~~~~~~~~~~~~~~~~~~~~~~~~~~~~~~~~~~~~~~~~~~~~~~~~~~~~~~~~~~~~~~~~~~~~~~~~~~~~~~~~~~~~~~~~~~~~~~~~~~~~~~~~~~~~~~~~~~~~~~~~~~~~~~~~~~~~~~~~~~~~~~~~~~~~~~~~~~~~~~~~~~~~~~~~~~~~~~~~~~~~~~~~~~~~~~~~~~~~~~~~~~~~~~~~~~~~~~~~~~~~~~~~~~~~~~~~~~~~~~~~~~~~~~~~~~~~~~~~~~~~~~~~~~~~~~~~~~~~~~~~~~~~~~~~~~~~~~~~~~~~~~~~~~~~~~~~~~~~~~~~~~~~~~~~~~~~~~~~~~~~~~~~~~~~~~~~~~~~~~~~~~~~~~~~~~~~~~~~~~~~~~~~~~~~~~~~~~~~~~~~~~~~~~~~~~~~~~~~~~~~~~~~~~~~~~~~~~~~~~~~~~~~~~~~~~~~~~~~~~~~~~~~~~~~~~~~~~~~~~~~~~~~~~~~~~~~~~~~~~~~~~~~~~~~~~~~~~~~~~~~~~~~~~~~~~~~~~~~~~~~~~~~~~~~~~~~~~~~~~~~~~~~~~~~~~~~~~~~~~~~~~~~~~~~~~~~~~~~~~~~~~~~~~~~~~~~~~~~~~~~~~~~~~~~~~~~~~~~~~~~~~~~~~~~~~~~~~~~~~~~~~~~~~~~~~~~~~~~~~~~~~~~~~~~~~~~~~~~~~~~~~~~~~~~~~~~~~~~~~~~~~~~~~~~~~~~~~~~~~~~~~~~~~~~~~~~~~~~~~~~~~~~~~~~~~~~~~~~~~~~~~~~~~~~~~~~~~~~~~~~~~~~~~~~~~~~~~~~~~~~~~~~~~~~~~~~~~~~~~~~~~~~~~~~~~~~~~~~~~~~~~~~~~~~~~~~~~~~~~~~~~~~~~~~~~~~~~~~~~~~~~~~~~~~~~~~~~~~~~~~~~~~~~~~~~~~~~~~~~~~~~~~~~~~~~~~~~~~~~~~~~~~~~~~~~~~~~~~~~~~~~~~~~~~~~~~~~~~~~~~~~~~~~~~~~~~~~~~~~~~~~~~~~~~~~~~~~~~~~~~~~~~~~~~~~~~~~~~~~~~~~~~~~~~~~~~~~~~~~~~~~~~~~~~~~~~~~~~~~~~~~~~~~~~~~~~~~~~~~~~~~~~~~~~~~~~~~~~~~~~~~~~~~~~~~~~~~~~~~~~~~~~~~~~~~~~~~~~~~~~~~~~~~~~~~~~~~~~~~~~~~~~~~~~~~~~~~~~~~~~~~~~~~~~~~~~~~~~~~~~~~~~~~~~~~~~~~~~~~~~~~~~~~~~~~~~~~~~~~~~~~~~~~~~~~~~~~~~~~~~~~~~~~~~~~~~~~~~~~~~~~~~~~~~~~~~~~~~~~~~~~~~~~~~~~~~~~~~~~~~~~~~~~~~~~~~~~~~~~~~~~~~~~~~~~~~~~~~~~~~~~~~~~~~~~~~~~~~~~~~~~~~~~~~~~~~~~~~~~~~~~~~~~~~~~~~~~~~~~~~~~~~~~~~~~~~~~~~~~~~~~~~~~~~~~~~~~~~~~~~~~~~~~~~~~~~~~~~~~~~~~~~~~~~~~~~~~~~~~~~~~~~~~~~~~~~~~~~~~~~~~~~~~~~~~~~~~~~~~~~~~~~~~~~~~~~~~~~~~~~~~~~~~~~~~~~~~~~~~~~~~~~~~~~~~~~~~~~~~~~~~~~~~~~~~~~~~~~~~~~~~~~~~~~~~~~~~~~~~~~~~~~~~~~~~~~~~~~~~~~~~~~~~~~~~~~~~~~~~~~~~~~~~~~~~~~~~~~~~~~~~~~~~~~~~~~~~~~~~~~~~~~~~~~~~~~~~~~~~~~~~~~~~~~~~~~~~~~~~~~~~~~~~~~~~~~~~~~~~~~~~~~~~~~~~~~~~~~~~~~~~~~~~~~~~~~~~~~~~~~~~~~~~~~~~~~~~~~~~~~~~~~~~~~~~~~~~~~~~~~~~~~~~~~~~~~~~~~~~~~~~~~~~~~~~~~~~~~~~~~~~~~~~~~~~~~~~~~~~~~~~~~~~~~~~~~~~~~~~~~~~~~~~~~~~~~~~~~~~~~~~~~~~~~~~~~~~~~~~~~~~~~~~~~~~~~~~~~~~~~~~~~~~~~~~~~~~~~~~~~~~~~~~~~~~~~~~~~~~~~~~~~~~~~~~~~~~~~~~~~~~~~~~~~~~~~~~~~~~~~~~~~~~~~~~~~~~~~~~~~~~~~~~~~~~~~~~~~~~~~~~~~~~~~~~~~~~~~~~~~~~~~~~~~~~~~~~~~~~~~~~~~~~~~~~~~~~~~~~~~~~~~~~~~~~~~~~~~~~~~~~~~~~~~~~~~~~~~~~~~~~~~~~~~~~~~~~~~~~~~~~~~~~~~~~~~~~~~~~~~~~~~~~~~~~~~~~~~~~~~~~~~~~~~~~~~~~~~~~~~~~~~~~~~~~~~~~~~~~~~~~~~~~~~~~~~~~~~~~~~~~~~~~~~~~~~~~~~~~~~~~~~~~~~~~~~~~~~~~~~~~~~~~~~~~~~~~~~~~~~~~~~~~~~~~~~~~~~~~~~~~~~~~~~~~~~~~~~~~~~~~~~~~~~~~~~~~~~~~~~~~~~~~~~~~~~~~~~~~~~~~~~~~~~~~~~~~~~~~~~~~~~~~~~~~~~~~~~~~~~~~~~~~~~~~~~~~~~~~~~~~~~~~~~~~~~~~~~~~~~~~~~~~~~~~~~~~~~~~~~~~~~~~~~~~~~~~~~~~~~~~~~~~~~~~~~~~~~~~~~~~~~~~~~~~~~~~~~~~~~~~~~~~~~~~~~~~~~~~~~~~~~~~~~~~~~~~~~~~~~~~~~~~~~~~~~~~~~~~~~~~~~~~~~~~~~~~~~~~~~~~~~~~~~~~~~~~~~~~~~~~~~~~~~~~~~~~~~~~~~~~~~~~~~~~~~~~~~~~~~~~~~~~~~~~~~~~~~~~~~~~~~~~~~~~~~~~~~~~~~~~~~~~~~~~~~~~~~~~~~~~~~~~~~~~~~~~~~~~~~~~~~~~~~~~~~~~~~~~~~~~~~~~~~~~~~~~~~~~~~~~~~~~~~~~~~~~~~~~~~~~~~~~~~~~~~~~~~~~~~~~~~~~~~~~~~~~~~~~~~~~~~~~~~~~~~~~~~~~~~~~~~~~~~~~~~~~~~~~~~~~~~~~~~~~~~~~~~~~~~~~~~~~~~~~~~~~~~~~~~~~~~~~~~~~~~~~~~~~~~~~~~~~~~~~~~~~~~~~~~~~~~~~~~~~~~~~~~~~~~~~~~~~~~~~~~~~~~~~~~~~~~~~~~~~~~~~~~~~~~~~~~~~~~~~~~~~~~~~~~~~~~~~~~~~~~~~~~~~~~~~~~~~~~~~~~~~~~~~~~~~~~~~~~~~~~~~~~~~~~~~~~~~~~~~~~~~~~~~~~~~~~~~~~~~~~~~~~~~~~~~~~~~~~~~~~~~~~~~~~~~~~~~~~~~~~~~~~~~~~~~~~~~~~~~~~~~~~~~~~~~~~~~~~~~~~~~~~~~~~~~~~~~~~~~~~~~~~~~~~~~~~~~~~~~~~~~~~~~~~~~~~~~~~~~~~~~~~~~~~~~~~~~~~~~~~~~~~~~~~~~~~~~~~~~~~~~~~~~~~~~~~~~~~~~~~~~~~~~~~~~~~~~~~~~~~~~~~~~~~~~~~~~~~~~~~~~~~~~~~~~~~~~~~~~~~~~~~~~~~~~~~~~~~~~~~~~~~~~~~~~~~~~~~~~~~~~~~~~~~~~~~~~~~~~~~~~~~~~~~~~~~~~~~~~~~~~~~~~~~~~~~~~~~~~~~~~~~~~~~~~~~~~~~~~~~~~~~~~~~~~~~~~~~~~~~~~~~~~~~~~~~~~~~~~~~~~~~~~~~~~~~~~~~~~~~~~~~~~~~~~~~~~~~~~~~~~~~~~~~~~~~~~~~~~~~~~~~~~~~~~~~~~~~~~~~~~~~~~~~~~~~~~~~~~~~~~~~~~~~~~~~~~~~~~~~~~~~~~~~~~~~~~~~~~~~~~~~~~~~~~~~~~~~~~~~~~~~~~~~~~~~~~~~~~~~~~~~~~~~~~~~~~~~~~~~~~~~~~~~~~~~~~~~~~~~~~~~~~~~~~~~~~~~~~~~~~~~~~~~~~~~~~~~~~~~~~~~~~~~~~~~~~~~~~~~~~~~~~~~~~~~~~~~~~~~~~~~~~~~~~~~~~~~~~~~~~~~~~~~~~~~~~~~~~~~~~~~~~~~~~~~~~~~~~~~~~~~~~~~~~~~~~~~~~~~~~~~~~~~~~~~~~~~~~~~~~~~~~~~~~~~~~~~~~~~~~~~~~~~~~~~~~~~~~~~~~~~~~~~~~~~~~~~~~~~~~~~~~~~~~~~~~~~~~~~~~~~~~~~~~~~~~~~~~~~~~~~~~~~~~~~~~~~~~~~~~~~~~~~~~~~~~~~~~~~~~~~~~~~~~~~~~~~~~~~~~~~~~~~~~~~~~~~~~~~~~~~~~~~~~~~~~~~~~~~~~~~~~~~~~~~~~~~~~~~~~~~~~~~~~~~~~~~~~~~~~~~~~~~~~~~~~~~~~~~~~~~~~~~~~~~~~~~~~~~~~~~~~~~~~~~~~~~~~~~~~~~~~~~~~~~~~~~~~~~~~~~~~~~~~~~~~~~~~~~~~~~~~~~~~~~~~~~~~~~~~~~~~~~~~~~~~~~~~~~~~~~~~~~~~~~~~~~~~~~~~~~~~~~~~~~~~~~~~~~~~~~~~~~~~~~~~~~~~~~~~~~~~~~~~~~~~~~~~~~~~~~~~~~~~~~~~~~~~~~~~~~~~~~~~~~~~~~~~~~~~~~~~~~~~~~~~~~~~~~~~~~~~~~~~~~~~~~~~~~~~~~~~~~~~~~~~~~~~~~~~~~~~~~~~~~~~~~~~~~~~~~~~~~~~~~~~~~~~~~~~~~~~~~~~~~~~~~~~~~~~~~~~~~~~~~~~~~~~~~~~~~~~~~~~~~~~~~~~~~~~~~~~~~~~~~~~~~~~~~~~~~~~~~~~~~~~~~~~~~~~~~~~~~~~~~~~~~~~~~~~~~~~~~~~~~~~~~~~~~~~~~~~~~~~~~~~~~~~~~~~~~~~~~~~~~~~~~~~~~~~~~~~~~~~~~~~~~~~~~~~~~~~~~~~~~~~~~~~~~~~~~~~~~~~~~~~~~~~~~">
        <location
            file="src/main/res/drawable/elephant_friend.xml"
            line="15"
            column="25"/>
    </issue>

    <issue
        id="VectorPath"
        message="Very long vector path (1229 characters), which is bad for performance. Considering reducing precision, removing minor details or rasterizing vector."
        errorLine1="      android:pathData=&quot;M320.74,552.86c0,-3.62 1.58,-6.17 3.95,-8.34 1.97,-1.8 4.1,-1.73 6.32,-0.54 2.6,1.4 3.5,4.16 3.66,6.55 0.17,2.4 -2.78,2.16 -4.55,2.68 -2.18,0.65 -4.42,1.1 -6.62,1.7 -2.04,0.53 -3.18,0.08 -2.76,-2.04zM211.12,555.75c0.62,-7.63 5.97,-12.05 11,-9.22 1.87,1.04 3.73,2.48 3.63,4.83 -0.1,2.32 -9,5.34 -11.57,6.4 -2,0.8 -3.7,0.78 -3.06,-2zM190.44,562.93c-1.76,-0.23 -10.18,0.22 -10.6,-2.52 -0.35,-2.33 1.4,-4.48 3.5,-6 2.27,-1.65 4.47,-1.77 6.75,-0.26 1.06,0.7 2.23,1.4 3.02,2.37 1.1,1.33 3.2,2.64 2.36,4.47 -0.8,1.78 -2.98,2.23 -5.04,1.96zM391.17,519.44c2.04,-6.24 7,-9.52 11.73,-8.35 2.15,0.53 3.55,2.03 3.88,3.9 0.42,2.34 -2.14,1.87 -3.42,2.47 -3.73,1.76 -7.83,1.28 -12.2,1.97zM302.64,557.6c-3.28,-0.47 -11.57,-0.97 -11.9,-2.4 -0.42,-1.8 1.33,-3.16 2.75,-4.2 4.6,-3.4 8.78,-2.1 10.7,3.23 1,2.82 0.55,3.43 -1.56,3.36zM420.1,510.42c-1.2,-5.6 0.16,-9.25 4.92,-11.44 1.9,-0.88 3.66,-0.63 4.82,0.74 1.2,1.43 -0.37,2.67 -1.28,3.7 -2.34,2.63 -4.96,4.94 -8.47,7zM356.97,530.9c-0.27,4.6 -2,7.9 -5.37,10.37 -0.64,0.46 -1.24,1.42 -2,0.94 -0.53,-0.33 -0.82,-1.35 -0.9,-2.1 -0.38,-4.45 3.08,-8.4 8.27,-9.2zM242.28,535.5c-0.73,3.33 -1.4,6.46 -4.55,7.58 -0.62,0.22 -0.98,-2.36 -0.68,-3.82 0.53,-2.58 1.12,-5.3 4.13,-5.85 1.8,-0.32 0.86,1.56 1.1,2.1z&quot;"
        errorLine2="                        ~~~~~~~~~~~~~~~~~~~~~~~~~~~~~~~~~~~~~~~~~~~~~~~~~~~~~~~~~~~~~~~~~~~~~~~~~~~~~~~~~~~~~~~~~~~~~~~~~~~~~~~~~~~~~~~~~~~~~~~~~~~~~~~~~~~~~~~~~~~~~~~~~~~~~~~~~~~~~~~~~~~~~~~~~~~~~~~~~~~~~~~~~~~~~~~~~~~~~~~~~~~~~~~~~~~~~~~~~~~~~~~~~~~~~~~~~~~~~~~~~~~~~~~~~~~~~~~~~~~~~~~~~~~~~~~~~~~~~~~~~~~~~~~~~~~~~~~~~~~~~~~~~~~~~~~~~~~~~~~~~~~~~~~~~~~~~~~~~~~~~~~~~~~~~~~~~~~~~~~~~~~~~~~~~~~~~~~~~~~~~~~~~~~~~~~~~~~~~~~~~~~~~~~~~~~~~~~~~~~~~~~~~~~~~~~~~~~~~~~~~~~~~~~~~~~~~~~~~~~~~~~~~~~~~~~~~~~~~~~~~~~~~~~~~~~~~~~~~~~~~~~~~~~~~~~~~~~~~~~~~~~~~~~~~~~~~~~~~~~~~~~~~~~~~~~~~~~~~~~~~~~~~~~~~~~~~~~~~~~~~~~~~~~~~~~~~~~~~~~~~~~~~~~~~~~~~~~~~~~~~~~~~~~~~~~~~~~~~~~~~~~~~~~~~~~~~~~~~~~~~~~~~~~~~~~~~~~~~~~~~~~~~~~~~~~~~~~~~~~~~~~~~~~~~~~~~~~~~~~~~~~~~~~~~~~~~~~~~~~~~~~~~~~~~~~~~~~~~~~~~~~~~~~~~~~~~~~~~~~~~~~~~~~~~~~~~~~~~~~~~~~~~~~~~~~~~~~~~~~~~~~~~~~~~~~~~~~~~~~~~~~~~~~~~~~~~~~~~~~~~~~~~~~~~~~~~~~~~~~~~~~~~~~~~~~~~~~~~~~~~~~~~~~~~~~~~~~~~~~~~~~~~~~~~~~~~~~~~~~~~~~~~~~~~~~~~~~~~~~~~~~~~~~~~~~~~~~~~~~~~~~~~~~~~~~~~~~~~~~~~~~~~~~~~~~~~~~~~~~~~~~~~~~~~~~~~~~~~~~~~~~~~~~~~~~~~~~~~~~~~~~~~~~~~~~~~~~~~~~~~~~~~~~~~~~~~~~~~~~~~~~~~~~~~~~~~~~~~~~~~~~~~~~~~~~~~~~~~~~~~~~~~~~~~~~~~~~~~~~~~~~~~~~~~~~~~~~~~~~~~~~~~~~~~~~~~~~~~~~~~~~~~~~~~~~~~~~~~~~~~~~~~~~~~">
        <location
            file="src/main/res/drawable/elephant_friend.xml"
            line="35"
            column="25"/>
    </issue>

    <issue
        id="VectorPath"
        message="Very long vector path (1455 characters), which is bad for performance. Considering reducing precision, removing minor details or rasterizing vector."
        errorLine1="      android:pathData=&quot;M369.34,395.2c-0.36,10.82 -7.26,15.35 -17.1,11.05 -1.5,-0.65 -2.08,-0.66 -3.2,0.53 -7.24,7.7 -14.98,6.93 -20.1,-2.23 -1.5,-2.67 -2.45,-3.12 -5.43,-1.97 -7.26,2.82 -11.64,-0.6 -11.53,-8.5 0.06,-4.7 1.6,-8.96 4.12,-12.87 0.8,-1.26 2,-2.45 3.64,-1.64 1.92,0.95 0.28,2.3 -0.08,3.3 -1.25,3.6 -2.2,7.2 -2.02,11 0.18,3.53 2.2,3.96 4.5,2.1 2.1,-1.7 3.7,-4.08 5.5,-6.2 0.75,-0.88 1.4,-1.87 2.8,-1.45 1.32,0.4 1.52,1.5 1.67,2.7 0.63,4.87 2.5,9.06 6.5,12.16 2.58,2 4.4,1.93 5.47,-1.45 0.74,-2.32 1.6,-4.6 2.26,-6.96 0.8,-2.9 2.17,-3.03 4,-0.92 2.32,2.68 5.2,5.96 8.57,3.67 3.46,-2.35 1.47,-6.54 0.3,-9.9 -0.9,-2.64 -2.05,-5.16 -4,-7.24 -0.8,-0.84 -1.68,-1.75 -0.73,-2.96 0.7,-0.9 1.7,-0.6 2.7,-0.43 4.32,0.73 7.47,2.7 9.14,7.06 1.4,3.65 3.27,7.1 3.04,11.17zM257.8,234.95c0,3.1 0.06,5.4 -0.03,7.67 -0.05,1.25 -0.75,2.13 -2.06,2.38 -1.4,0.27 -2.43,-0.06 -3.33,-1.34 -8.95,-12.77 -2.18,-30.7 12.84,-33.9 7.24,-1.53 18.57,3.32 22.34,9.53 1.63,2.66 0.77,5.45 -0.96,7.1 -2.03,1.94 -3.08,-1.2 -4.62,-2.1 -3.3,-1.95 -6.58,-4.33 -10.2,-5.3 -6.54,-1.75 -12.92,3.24 -13.6,9.93 -0.24,2.27 -0.28,4.56 -0.36,6.02zM335.63,182.77c-0.4,3.9 0.7,6.67 1.5,9.5 0.5,1.72 0.1,3.34 -1.5,4.28 -1.32,0.8 -2.77,0.04 -3.48,-0.96 -3.8,-5.36 -6.13,-11.28 -4.57,-17.9 1.37,-5.78 5.48,-9.1 11.26,-10.22 7.58,-1.47 16.86,5.04 17.3,12.13 0.1,1.34 0.82,3.13 -1.05,3.9 -1.44,0.58 -2.48,-0.47 -3.45,-1.34 -1.58,-1.4 -3,-3.04 -4.72,-4.25 -2.7,-1.88 -5.8,-2.27 -8.88,-1.06 -3.2,1.27 -2.16,4.37 -2.42,5.93z&quot;"
        errorLine2="                        ~~~~~~~~~~~~~~~~~~~~~~~~~~~~~~~~~~~~~~~~~~~~~~~~~~~~~~~~~~~~~~~~~~~~~~~~~~~~~~~~~~~~~~~~~~~~~~~~~~~~~~~~~~~~~~~~~~~~~~~~~~~~~~~~~~~~~~~~~~~~~~~~~~~~~~~~~~~~~~~~~~~~~~~~~~~~~~~~~~~~~~~~~~~~~~~~~~~~~~~~~~~~~~~~~~~~~~~~~~~~~~~~~~~~~~~~~~~~~~~~~~~~~~~~~~~~~~~~~~~~~~~~~~~~~~~~~~~~~~~~~~~~~~~~~~~~~~~~~~~~~~~~~~~~~~~~~~~~~~~~~~~~~~~~~~~~~~~~~~~~~~~~~~~~~~~~~~~~~~~~~~~~~~~~~~~~~~~~~~~~~~~~~~~~~~~~~~~~~~~~~~~~~~~~~~~~~~~~~~~~~~~~~~~~~~~~~~~~~~~~~~~~~~~~~~~~~~~~~~~~~~~~~~~~~~~~~~~~~~~~~~~~~~~~~~~~~~~~~~~~~~~~~~~~~~~~~~~~~~~~~~~~~~~~~~~~~~~~~~~~~~~~~~~~~~~~~~~~~~~~~~~~~~~~~~~~~~~~~~~~~~~~~~~~~~~~~~~~~~~~~~~~~~~~~~~~~~~~~~~~~~~~~~~~~~~~~~~~~~~~~~~~~~~~~~~~~~~~~~~~~~~~~~~~~~~~~~~~~~~~~~~~~~~~~~~~~~~~~~~~~~~~~~~~~~~~~~~~~~~~~~~~~~~~~~~~~~~~~~~~~~~~~~~~~~~~~~~~~~~~~~~~~~~~~~~~~~~~~~~~~~~~~~~~~~~~~~~~~~~~~~~~~~~~~~~~~~~~~~~~~~~~~~~~~~~~~~~~~~~~~~~~~~~~~~~~~~~~~~~~~~~~~~~~~~~~~~~~~~~~~~~~~~~~~~~~~~~~~~~~~~~~~~~~~~~~~~~~~~~~~~~~~~~~~~~~~~~~~~~~~~~~~~~~~~~~~~~~~~~~~~~~~~~~~~~~~~~~~~~~~~~~~~~~~~~~~~~~~~~~~~~~~~~~~~~~~~~~~~~~~~~~~~~~~~~~~~~~~~~~~~~~~~~~~~~~~~~~~~~~~~~~~~~~~~~~~~~~~~~~~~~~~~~~~~~~~~~~~~~~~~~~~~~~~~~~~~~~~~~~~~~~~~~~~~~~~~~~~~~~~~~~~~~~~~~~~~~~~~~~~~~~~~~~~~~~~~~~~~~~~~~~~~~~~~~~~~~~~~~~~~~~~~~~~~~~~~~~~~~~~~~~~~~~~~~~~~~~~~~~~~~~~~~~~~~~~~~~~~~~~~~~~~~~~~~~~~~~~~~~~~~~~~~~~~~~~~~~~~~~~~~~~~~~~~~~~~~~~~~~~~~~~~~~~~~~~~~~~~~~~~~~~~~~~~~~~~~~~~~~~~~~~~~~~~~~~~~~~~~~~~~~~~~~~~~~~~~~~~~~~~~~~~~~~~~~~~~~~~~~~~~~~~~~~~~~~~~~~~~~~~~~~~~~~~~~~~~">
        <location
            file="src/main/res/drawable/elephant_friend.xml"
            line="39"
            column="25"/>
    </issue>

    <issue
        id="VectorPath"
        message="Very long vector path (1421 characters), which is bad for performance. Considering reducing precision, removing minor details or rasterizing vector."
        errorLine1="      android:pathData=&quot;M334.32,456.65c0.4,3.22 -0.48,5.42 -2.9,6.2 -2.62,0.85 -4.6,-1 -5.16,-3.3 -1.23,-5.03 -2.02,-10.18 -2.83,-15.3 -0.3,-1.87 0.14,-3.75 2.42,-4.15 2.12,-0.36 3.48,1 4.1,2.76 1.63,4.77 3.06,9.6 4.38,13.8zM346.88,497.52c-0.37,3.22 -1.74,5.15 -4.26,5.35 -2.76,0.2 -4.25,-2.07 -4.25,-4.42 -0.02,-5.18 0.42,-10.37 0.83,-15.55 0.15,-1.88 1,-3.6 3.32,-3.45 2.14,0.14 3.16,1.77 3.33,3.64 0.48,5 0.73,10.04 1.03,14.42zM111.33,405.23c-1.5,2.88 -3.47,4.2 -5.9,3.47 -2.64,-0.8 -3.22,-3.44 -2.4,-5.64 1.85,-4.85 4.12,-9.54 6.35,-14.23 0.82,-1.7 2.23,-3 4.34,-2.03 1.95,0.9 2.3,2.78 1.8,4.6 -1.34,4.84 -2.9,9.64 -4.2,13.83zM125.06,433.6c-1.18,3.04 -3,4.56 -5.47,4.1 -2.74,-0.5 -3.6,-3.06 -3,-5.34 1.28,-5.02 3.02,-9.93 4.73,-14.83 0.62,-1.78 1.9,-3.23 4.1,-2.5 2.03,0.68 2.6,2.52 2.3,4.37 -0.82,4.97 -1.85,9.9 -2.67,14.22zM318.95,487.36c-0.07,3.25 -1.26,5.3 -3.74,5.72 -2.73,0.47 -4.42,-1.66 -4.64,-4 -0.5,-5.16 -0.55,-10.37 -0.6,-15.56 -0.04,-1.88 0.65,-3.68 2.97,-3.74 2.15,-0.07 3.3,1.47 3.66,3.3 0.92,4.96 1.65,9.95 2.35,14.28zM220.34,466.9c2.03,2.55 2.43,4.9 0.8,6.8 -1.8,2.1 -4.47,1.56 -6.14,-0.1 -3.7,-3.63 -7.06,-7.6 -10.44,-11.54 -1.23,-1.44 -1.85,-3.26 -0.1,-4.8 1.6,-1.42 3.47,-0.98 4.92,0.2 3.9,3.2 7.65,6.58 10.96,9.45zM218.05,505.25c0.7,3.18 0.02,5.45 -2.3,6.45 -2.54,1.1 -4.7,-0.58 -5.46,-2.8 -1.7,-4.9 -2.98,-9.95 -4.26,-14.98 -0.47,-1.83 -0.22,-3.74 2.02,-4.34 2.07,-0.57 3.56,0.65 4.33,2.36 2.07,4.6 3.94,9.27 5.65,13.3z&quot;"
        errorLine2="                        ~~~~~~~~~~~~~~~~~~~~~~~~~~~~~~~~~~~~~~~~~~~~~~~~~~~~~~~~~~~~~~~~~~~~~~~~~~~~~~~~~~~~~~~~~~~~~~~~~~~~~~~~~~~~~~~~~~~~~~~~~~~~~~~~~~~~~~~~~~~~~~~~~~~~~~~~~~~~~~~~~~~~~~~~~~~~~~~~~~~~~~~~~~~~~~~~~~~~~~~~~~~~~~~~~~~~~~~~~~~~~~~~~~~~~~~~~~~~~~~~~~~~~~~~~~~~~~~~~~~~~~~~~~~~~~~~~~~~~~~~~~~~~~~~~~~~~~~~~~~~~~~~~~~~~~~~~~~~~~~~~~~~~~~~~~~~~~~~~~~~~~~~~~~~~~~~~~~~~~~~~~~~~~~~~~~~~~~~~~~~~~~~~~~~~~~~~~~~~~~~~~~~~~~~~~~~~~~~~~~~~~~~~~~~~~~~~~~~~~~~~~~~~~~~~~~~~~~~~~~~~~~~~~~~~~~~~~~~~~~~~~~~~~~~~~~~~~~~~~~~~~~~~~~~~~~~~~~~~~~~~~~~~~~~~~~~~~~~~~~~~~~~~~~~~~~~~~~~~~~~~~~~~~~~~~~~~~~~~~~~~~~~~~~~~~~~~~~~~~~~~~~~~~~~~~~~~~~~~~~~~~~~~~~~~~~~~~~~~~~~~~~~~~~~~~~~~~~~~~~~~~~~~~~~~~~~~~~~~~~~~~~~~~~~~~~~~~~~~~~~~~~~~~~~~~~~~~~~~~~~~~~~~~~~~~~~~~~~~~~~~~~~~~~~~~~~~~~~~~~~~~~~~~~~~~~~~~~~~~~~~~~~~~~~~~~~~~~~~~~~~~~~~~~~~~~~~~~~~~~~~~~~~~~~~~~~~~~~~~~~~~~~~~~~~~~~~~~~~~~~~~~~~~~~~~~~~~~~~~~~~~~~~~~~~~~~~~~~~~~~~~~~~~~~~~~~~~~~~~~~~~~~~~~~~~~~~~~~~~~~~~~~~~~~~~~~~~~~~~~~~~~~~~~~~~~~~~~~~~~~~~~~~~~~~~~~~~~~~~~~~~~~~~~~~~~~~~~~~~~~~~~~~~~~~~~~~~~~~~~~~~~~~~~~~~~~~~~~~~~~~~~~~~~~~~~~~~~~~~~~~~~~~~~~~~~~~~~~~~~~~~~~~~~~~~~~~~~~~~~~~~~~~~~~~~~~~~~~~~~~~~~~~~~~~~~~~~~~~~~~~~~~~~~~~~~~~~~~~~~~~~~~~~~~~~~~~~~~~~~~~~~~~~~~~~~~~~~~~~~~~~~~~~~~~~~~~~~~~~~~~~~~~~~~~~~~~~~~~~~~~~~~~~~~~~~~~~~~~~~~~~~~~~~~~~~~~~~~~~~~~~~~~~~~~~~~~~~~~~~~~~~~~~~~~~~~~~~~~~~~~~~~~~~~~~~~~~~~~~~~~~~~~~~~~~~~~~~~~~~~~~~~~~~~~~~~~~~~~~~~~~~~~~~~~~~~~~~~~~~~~">
        <location
            file="src/main/res/drawable/elephant_friend.xml"
            line="43"
            column="25"/>
    </issue>

    <issue
        id="VectorPath"
        message="Very long vector path (1757 characters), which is bad for performance. Considering reducing precision, removing minor details or rasterizing vector."
        errorLine1="        android:pathData=&quot;M8.9987,3.9987C6.7925,3.9987 5,5.7913 5,7.9975C5,10.21 6.7925,12.0025 8.9987,12.0025C11.2113,12.0025 12.9975,10.21 12.9975,7.9975C12.9975,5.7913 11.2113,3.9987 8.9987,3.9987ZM8.9987,13.9987C6.3288,13.9987 1.0013,15.3325 1.0013,17.9975L1.0013,20L12.08,20C12.0262,19.6675 12.0025,19.3362 12.0025,18.9988C12.0025,17.485 12.495,16.0113 13.4087,14.8C11.88,14.2775 10.1813,13.9987 8.9987,13.9987ZM17.9887,13.9987C17.8712,13.9987 17.7588,14.0912 17.7388,14.2087L17.5487,15.5275C17.2512,15.6588 16.9575,15.82 16.6988,16.02L15.4587,15.5175C15.3512,15.4787 15.22,15.5225 15.1512,15.63L14.15,17.3587C14.0913,17.4713 14.1112,17.5975 14.2087,17.6812L15.2688,18.5113C15.2487,18.6712 15.2388,18.8275 15.2388,18.9988C15.2388,19.17 15.2487,19.3312 15.2688,19.4925L14.2087,20.3225C14.1212,20.4 14.0913,20.5325 14.15,20.64L15.1512,22.3687C15.21,22.48 15.3413,22.52 15.4587,22.48L16.6988,21.9825C16.9575,22.1825 17.2412,22.3488 17.5487,22.4713L17.7388,23.7888C17.7588,23.9113 17.8612,23.9988 17.9887,23.9988L19.99,23.9988C20.1123,23.9988 20.22,23.9113 20.2393,23.7888L20.4297,22.4713C20.7275,22.3387 21.0205,22.1825 21.27,21.9825L22.52,22.48C22.6312,22.52 22.7588,22.48 22.8325,22.3687L23.8288,20.64C23.8913,20.5325 23.8575,20.4 23.77,20.3225L22.7002,19.4925C22.72,19.3312 22.7393,19.17 22.7393,18.9988C22.7393,18.8275 22.7295,18.6712 22.7002,18.5113L23.76,17.6812C23.8475,17.5975 23.8812,17.4713 23.8188,17.3587L22.8225,15.63C22.7588,15.5225 22.6312,15.4787 22.51,15.5175L21.27,16.02C21.0107,15.82 20.7275,15.65 20.42,15.5275L20.2295,14.2087C20.22,14.0912 20.1123,13.9987 19.99,13.9987M18.9888,17.5C19.8188,17.5 20.4888,18.1687 20.4888,18.9988C20.4888,19.8288 19.8188,20.4975 18.9888,20.4975C18.1588,20.4975 17.49,19.8288 17.49,18.9988C17.49,18.1687 18.1588,17.5 18.9888,17.5Z&quot;"
        errorLine2="                          ~~~~~~~~~~~~~~~~~~~~~~~~~~~~~~~~~~~~~~~~~~~~~~~~~~~~~~~~~~~~~~~~~~~~~~~~~~~~~~~~~~~~~~~~~~~~~~~~~~~~~~~~~~~~~~~~~~~~~~~~~~~~~~~~~~~~~~~~~~~~~~~~~~~~~~~~~~~~~~~~~~~~~~~~~~~~~~~~~~~~~~~~~~~~~~~~~~~~~~~~~~~~~~~~~~~~~~~~~~~~~~~~~~~~~~~~~~~~~~~~~~~~~~~~~~~~~~~~~~~~~~~~~~~~~~~~~~~~~~~~~~~~~~~~~~~~~~~~~~~~~~~~~~~~~~~~~~~~~~~~~~~~~~~~~~~~~~~~~~~~~~~~~~~~~~~~~~~~~~~~~~~~~~~~~~~~~~~~~~~~~~~~~~~~~~~~~~~~~~~~~~~~~~~~~~~~~~~~~~~~~~~~~~~~~~~~~~~~~~~~~~~~~~~~~~~~~~~~~~~~~~~~~~~~~~~~~~~~~~~~~~~~~~~~~~~~~~~~~~~~~~~~~~~~~~~~~~~~~~~~~~~~~~~~~~~~~~~~~~~~~~~~~~~~~~~~~~~~~~~~~~~~~~~~~~~~~~~~~~~~~~~~~~~~~~~~~~~~~~~~~~~~~~~~~~~~~~~~~~~~~~~~~~~~~~~~~~~~~~~~~~~~~~~~~~~~~~~~~~~~~~~~~~~~~~~~~~~~~~~~~~~~~~~~~~~~~~~~~~~~~~~~~~~~~~~~~~~~~~~~~~~~~~~~~~~~~~~~~~~~~~~~~~~~~~~~~~~~~~~~~~~~~~~~~~~~~~~~~~~~~~~~~~~~~~~~~~~~~~~~~~~~~~~~~~~~~~~~~~~~~~~~~~~~~~~~~~~~~~~~~~~~~~~~~~~~~~~~~~~~~~~~~~~~~~~~~~~~~~~~~~~~~~~~~~~~~~~~~~~~~~~~~~~~~~~~~~~~~~~~~~~~~~~~~~~~~~~~~~~~~~~~~~~~~~~~~~~~~~~~~~~~~~~~~~~~~~~~~~~~~~~~~~~~~~~~~~~~~~~~~~~~~~~~~~~~~~~~~~~~~~~~~~~~~~~~~~~~~~~~~~~~~~~~~~~~~~~~~~~~~~~~~~~~~~~~~~~~~~~~~~~~~~~~~~~~~~~~~~~~~~~~~~~~~~~~~~~~~~~~~~~~~~~~~~~~~~~~~~~~~~~~~~~~~~~~~~~~~~~~~~~~~~~~~~~~~~~~~~~~~~~~~~~~~~~~~~~~~~~~~~~~~~~~~~~~~~~~~~~~~~~~~~~~~~~~~~~~~~~~~~~~~~~~~~~~~~~~~~~~~~~~~~~~~~~~~~~~~~~~~~~~~~~~~~~~~~~~~~~~~~~~~~~~~~~~~~~~~~~~~~~~~~~~~~~~~~~~~~~~~~~~~~~~~~~~~~~~~~~~~~~~~~~~~~~~~~~~~~~~~~~~~~~~~~~~~~~~~~~~~~~~~~~~~~~~~~~~~~~~~~~~~~~~~~~~~~~~~~~~~~~~~~~~~~~~~~~~~~~~~~~~~~~~~~~~~~~~~~~~~~~~~~~~~~~~~~~~~~~~~~~~~~~~~~~~~~~~~~~~~~~~~~~~~~~~~~~~~~~~~~~~~~~~~~~~~~~~~~~~~~~~~~~~~~~~~~~~~~~~~~~~~~~~~~~~~~~~~~~~~~~~~~~~~~~~~~~~~~~~~~~~~~~~~~~~~~~~~~~~~~~~~~~~~~~~~~~~~~~~~~~~~~~~~~~~~~~~~~~~~~~~~~~~~~~~~~~~~~~~~~~~~~~~~~~~~~~~~~~~~~~~~~~~~~~~~~~~~~~~~~~~~~~~~~~~~~~~~">
        <location
            file="src/main/res/drawable/ic_account_settings.xml"
            line="10"
            column="27"/>
    </issue>

    <issue
        id="Overdraw"
        message="Possible overdraw: Root element paints background `@color/black` with a theme that also paints a background (inferred theme is `@style/AppTheme`)"
        errorLine1="    android:background=&quot;@color/black&quot;"
        errorLine2="    ~~~~~~~~~~~~~~~~~~~~~~~~~~~~~~~~~">
        <location
            file="src/main/res/layout/activity_view_media.xml"
            line="6"
            column="5"/>
    </issue>

    <issue
        id="UnusedResources"
        message="The resource `R.menu.activity_scheduled_status` appears to be unused"
        errorLine1="&lt;menu xmlns:android=&quot;http://schemas.android.com/apk/res/android&quot;"
        errorLine2="^">
        <location
            file="src/main/res/menu/activity_scheduled_status.xml"
            line="19"
            column="1"/>
    </issue>

    <issue
        id="UnusedResources"
        message="The resource `R.array.app_theme_values` appears to be unused"
        errorLine1="    &lt;string-array name=&quot;app_theme_values&quot;>"
        errorLine2="                  ~~~~~~~~~~~~~~~~~~~~~~~">
        <location
            file="src/main/res/values/donottranslate.xml"
            line="47"
            column="19"/>
    </issue>

    <issue
        id="UnusedResources"
        message="The resource `R.array.filter_action_values` appears to be unused"
        errorLine1="    &lt;string-array name=&quot;filter_action_values&quot;>"
        errorLine2="                  ~~~~~~~~~~~~~~~~~~~~~~~~~~~">
        <location
            file="src/main/res/values/donottranslate.xml"
            line="259"
            column="19"/>
    </issue>

    <issue
        id="UnusedResources"
        message="The resource `R.array.filter_context_values` appears to be unused"
        errorLine1="    &lt;string-array name=&quot;filter_context_values&quot;>"
        errorLine2="                  ~~~~~~~~~~~~~~~~~~~~~~~~~~~~">
        <location
            file="src/main/res/values/donottranslate.xml"
            line="264"
            column="19"/>
    </issue>

    <issue
        id="UnusedResources"
        message="The resource `R.drawable.elephant_friend` appears to be unused"
        errorLine1="&lt;vector xmlns:android=&quot;http://schemas.android.com/apk/res/android&quot;"
        errorLine2="^">
        <location
            file="src/main/res/drawable/elephant_friend.xml"
            line="1"
            column="1"/>
    </issue>

    <issue
        id="UnusedResources"
        message="The resource `R.menu.fragment_search` appears to be unused"
        errorLine1="&lt;menu xmlns:android=&quot;http://schemas.android.com/apk/res/android&quot;"
        errorLine2="^">
        <location
            file="src/main/res/menu/fragment_search.xml"
            line="19"
            column="1"/>
    </issue>

    <issue
        id="UnusedResources"
        message="The resource `R.drawable.ic_notifications_off_24dp` appears to be unused"
        errorLine1="&lt;vector xmlns:android=&quot;http://schemas.android.com/apk/res/android&quot;"
        errorLine2="^">
        <location
            file="src/main/res/drawable/ic_notifications_off_24dp.xml"
            line="1"
            column="1"/>
    </issue>

    <issue
        id="UnusedResources"
        message="The resource `R.drawable.ic_notoemoji` appears to be unused"
        errorLine1="&lt;vector android:height=&quot;34dp&quot;"
        errorLine2="^">
        <location
            file="src/main/res/drawable-v24/ic_notoemoji.xml"
            line="1"
            column="1"/>
    </issue>

    <issue
        id="UnusedResources"
        message="The resource `R.color.launcher_shadow_gradient` appears to be unused"
        errorLine1="&lt;gradient xmlns:android=&quot;http://schemas.android.com/apk/res/android&quot;"
        errorLine2="^">
        <location
            file="src/main/res/color-v24/launcher_shadow_gradient.xml"
            line="2"
            column="1"/>
    </issue>

    <issue
        id="UnusedResources"
        message="The resource `R.layout.material_drawer_header` appears to be unused"
        errorLine1="&lt;merge xmlns:android=&quot;http://schemas.android.com/apk/res/android&quot;"
        errorLine2="^">
        <location
            file="src/main/res/layout/material_drawer_header.xml"
            line="2"
            column="1"/>
    </issue>

    <issue
        id="UnusedResources"
        message="The resource `R.string.error_no_web_browser_found` appears to be unused"
        errorLine1="    &lt;string name=&quot;error_no_web_browser_found&quot;>Couldn\&apos;t find a web browser to use.&lt;/string>"
        errorLine2="            ~~~~~~~~~~~~~~~~~~~~~~~~~~~~~~~~~">
        <location
            file="src/main/res/values/strings.xml"
            line="21"
            column="13"/>
    </issue>

    <issue
        id="UnusedResources"
        message="The resource `R.string.error_media_upload_type` appears to be unused"
        errorLine1="    &lt;string name=&quot;error_media_upload_type&quot;>That type of file cannot be uploaded.&lt;/string>"
        errorLine2="            ~~~~~~~~~~~~~~~~~~~~~~~~~~~~~~">
        <location
            file="src/main/res/values/strings.xml"
            line="24"
            column="13"/>
    </issue>

    <issue
        id="UnusedResources"
        message="The resource `R.string.error_following_hashtags_unsupported` appears to be unused"
        errorLine1="    &lt;string name=&quot;error_following_hashtags_unsupported&quot;>This instance does not support following hashtags.&lt;/string>"
        errorLine2="            ~~~~~~~~~~~~~~~~~~~~~~~~~~~~~~~~~~~~~~~~~~~">
        <location
            file="src/main/res/values/strings.xml"
            line="33"
            column="13"/>
    </issue>

    <issue
        id="UnusedResources"
        message="The resource `R.string.post_sensitive_media_directions` appears to be unused"
        errorLine1="    &lt;string name=&quot;post_sensitive_media_directions&quot;>Click to view&lt;/string>"
        errorLine2="            ~~~~~~~~~~~~~~~~~~~~~~~~~~~~~~~~~~~~~~">
        <location
            file="src/main/res/values/strings.xml"
            line="75"
            column="13"/>
    </issue>

    <issue
        id="UnusedResources"
        message="The resource `R.string.footer_empty` appears to be unused"
        errorLine1="    &lt;string name=&quot;footer_empty&quot;>Nothing here. Pull down to refresh!&lt;/string>"
        errorLine2="            ~~~~~~~~~~~~~~~~~~~">
        <location
            file="src/main/res/values/strings.xml"
            line="81"
            column="13"/>
    </issue>

    <issue
        id="UnusedResources"
        message="The resource `R.string.report_comment_hint` appears to be unused"
        errorLine1="    &lt;string name=&quot;report_comment_hint&quot;>Additional comments?&lt;/string>"
        errorLine2="            ~~~~~~~~~~~~~~~~~~~~~~~~~~">
        <location
            file="src/main/res/values/strings.xml"
            line="102"
            column="13"/>
    </issue>

    <issue
        id="UnusedResources"
        message="The resource `R.string.action_unbookmark` appears to be unused"
        errorLine1="    &lt;string name=&quot;action_unbookmark&quot;>Remove bookmark&lt;/string>"
        errorLine2="            ~~~~~~~~~~~~~~~~~~~~~~~~">
        <location
            file="src/main/res/values/strings.xml"
            line="110"
            column="13"/>
    </issue>

    <issue
        id="UnusedResources"
        message="The resource `R.string.action_view_domain_mutes` appears to be unused"
        errorLine1="    &lt;string name=&quot;action_view_domain_mutes&quot;>Hidden domains&lt;/string>"
        errorLine2="            ~~~~~~~~~~~~~~~~~~~~~~~~~~~~~~~">
        <location
            file="src/main/res/values/strings.xml"
            line="144"
            column="13"/>
    </issue>

    <issue
        id="UnusedResources"
        message="The resource `R.string.confirmation_reported` appears to be unused"
        errorLine1="    &lt;string name=&quot;confirmation_reported&quot;>Sent!&lt;/string>"
        errorLine2="            ~~~~~~~~~~~~~~~~~~~~~~~~~~~~">
        <location
            file="src/main/res/values/strings.xml"
            line="198"
            column="13"/>
    </issue>

    <issue
        id="UnusedResources"
        message="The resource `R.string.dialog_title_finishing_media_upload` appears to be unused"
        errorLine1="    &lt;string name=&quot;dialog_title_finishing_media_upload&quot;>Finishing Media Upload&lt;/string>"
        errorLine2="            ~~~~~~~~~~~~~~~~~~~~~~~~~~~~~~~~~~~~~~~~~~">
        <location
            file="src/main/res/values/strings.xml"
            line="219"
            column="13"/>
    </issue>

    <issue
        id="UnusedResources"
        message="The resource `R.string.dialog_message_uploading_media` appears to be unused"
        errorLine1="    &lt;string name=&quot;dialog_message_uploading_media&quot;>Uploading…&lt;/string>"
        errorLine2="            ~~~~~~~~~~~~~~~~~~~~~~~~~~~~~~~~~~~~~">
        <location
            file="src/main/res/values/strings.xml"
            line="220"
            column="13"/>
    </issue>

    <issue
        id="UnusedResources"
        message="The resource `R.string.pref_title_notification_filter_mentions` appears to be unused"
        errorLine1="    &lt;string name=&quot;pref_title_notification_filter_mentions&quot;>mentioned&lt;/string>"
        errorLine2="            ~~~~~~~~~~~~~~~~~~~~~~~~~~~~~~~~~~~~~~~~~~~~~~">
        <location
            file="src/main/res/values/strings.xml"
            line="243"
            column="13"/>
    </issue>

    <issue
        id="UnusedResources"
        message="The resource `R.string.pref_title_post_filter` appears to be unused"
        errorLine1="    &lt;string name=&quot;pref_title_post_filter&quot;>Timeline filtering&lt;/string>"
        errorLine2="            ~~~~~~~~~~~~~~~~~~~~~~~~~~~~~">
        <location
            file="src/main/res/values/strings.xml"
            line="268"
            column="13"/>
    </issue>

    <issue
        id="UnusedResources"
        message="The resource `R.string.about_pachli_version` appears to be unused"
        errorLine1="    &lt;string name=&quot;about_pachli_version&quot;>Pachli %s&lt;/string>"
        errorLine2="            ~~~~~~~~~~~~~~~~~~~~~~~~~~~">
        <location
            file="src/main/res/values/strings.xml"
            line="334"
            column="13"/>
    </issue>

    <issue
        id="UnusedResources"
        message="The resource `R.string.filter_dialog_remove_button` appears to be unused"
        errorLine1="    &lt;string name=&quot;filter_dialog_remove_button&quot;>Remove&lt;/string>"
        errorLine2="            ~~~~~~~~~~~~~~~~~~~~~~~~~~~~~~~~~~">
        <location
            file="src/main/res/values/strings.xml"
            line="374"
<<<<<<< HEAD
            column="13"/>
    </issue>

    <issue
        id="UnusedResources"
        message="The resource `R.string.title_lists_loading` appears to be unused"
        errorLine1="    &lt;string name=&quot;title_lists_loading&quot;>Lists - loading…&lt;/string>"
        errorLine2="            ~~~~~~~~~~~~~~~~~~~~~~~~~~">
        <location
            file="src/main/res/values/strings.xml"
            line="382"
            column="13"/>
    </issue>

    <issue
        id="UnusedResources"
        message="The resource `R.string.title_lists_failed` appears to be unused"
        errorLine1="    &lt;string name=&quot;title_lists_failed&quot;>Lists - failed to load&lt;/string>"
        errorLine2="            ~~~~~~~~~~~~~~~~~~~~~~~~~">
        <location
            file="src/main/res/values/strings.xml"
            line="383"
=======
>>>>>>> 6b18bd8a
            column="13"/>
    </issue>

    <issue
        id="UnusedResources"
        message="The resource `R.string.download_fonts` appears to be unused"
        errorLine1="    &lt;string name=&quot;download_fonts&quot;>You\&apos;ll need to download these emoji sets first&lt;/string>"
        errorLine2="            ~~~~~~~~~~~~~~~~~~~~~">
        <location
            file="src/main/res/values/strings.xml"
            line="410"
            column="13"/>
    </issue>

    <issue
        id="UnusedResources"
        message="The resource `R.string.restart_required` appears to be unused"
        errorLine1="    &lt;string name=&quot;restart_required&quot;>App restart required&lt;/string>"
        errorLine2="            ~~~~~~~~~~~~~~~~~~~~~~~">
        <location
            file="src/main/res/values/strings.xml"
            line="413"
            column="13"/>
    </issue>

    <issue
        id="UnusedResources"
        message="The resource `R.string.restart_emoji` appears to be unused"
        errorLine1="    &lt;string name=&quot;restart_emoji&quot;>You\&apos;ll need to restart Pachli in order to apply these changes&lt;/string>"
        errorLine2="            ~~~~~~~~~~~~~~~~~~~~">
        <location
            file="src/main/res/values/strings.xml"
            line="414"
            column="13"/>
    </issue>

    <issue
        id="UnusedResources"
        message="The resource `R.string.later` appears to be unused"
        errorLine1="    &lt;string name=&quot;later&quot;>Later&lt;/string>"
        errorLine2="            ~~~~~~~~~~~~">
        <location
            file="src/main/res/values/strings.xml"
            line="415"
            column="13"/>
    </issue>

    <issue
        id="UnusedResources"
        message="The resource `R.string.download_failed` appears to be unused"
        errorLine1="    &lt;string name=&quot;download_failed&quot;>Download failed&lt;/string>"
        errorLine2="            ~~~~~~~~~~~~~~~~~~~~~~">
        <location
            file="src/main/res/values/strings.xml"
            line="417"
            column="13"/>
    </issue>

    <issue
        id="UnusedResources"
        message="The resource `R.string.failed_to_pin` appears to be unused"
        errorLine1="    &lt;string name=&quot;failed_to_pin&quot;>Failed to Pin&lt;/string>"
        errorLine2="            ~~~~~~~~~~~~~~~~~~~~">
        <location
            file="src/main/res/values/strings.xml"
            line="429"
            column="13"/>
    </issue>

    <issue
        id="UnusedResources"
        message="The resource `R.string.failed_to_unpin` appears to be unused"
        errorLine1="    &lt;string name=&quot;failed_to_unpin&quot;>Failed to Unpin&lt;/string>"
        errorLine2="            ~~~~~~~~~~~~~~~~~~~~~~">
        <location
            file="src/main/res/values/strings.xml"
            line="430"
            column="13"/>
    </issue>

    <issue
        id="UnusedResources"
        message="The resource `R.string.description_login` appears to be unused"
        errorLine1="    &lt;string name=&quot;description_login&quot;>Works in most cases. No data is leaked to other apps.&lt;/string>"
        errorLine2="            ~~~~~~~~~~~~~~~~~~~~~~~~">
        <location
            file="src/main/res/values/strings.xml"
            line="482"
            column="13"/>
    </issue>

    <issue
        id="UnusedResources"
        message="The resource `R.string.description_browser_login` appears to be unused"
        errorLine1="    &lt;string name=&quot;description_browser_login&quot;>May support additional authentication methods, but requires a supported browser.&lt;/string>"
        errorLine2="            ~~~~~~~~~~~~~~~~~~~~~~~~~~~~~~~~">
        <location
            file="src/main/res/values/strings.xml"
            line="483"
<<<<<<< HEAD
            column="13"/>
    </issue>

    <issue
        id="UnusedResources"
        message="The resource `R.string.error_list_load` appears to be unused"
        errorLine1="    &lt;string name=&quot;error_list_load&quot;>Error loading lists&lt;/string>"
        errorLine2="            ~~~~~~~~~~~~~~~~~~~~~~">
        <location
            file="src/main/res/values/strings.xml"
            line="490"
=======
>>>>>>> 6b18bd8a
            column="13"/>
    </issue>

    <issue
        id="UnusedResources"
        message="The resource `R.string.filter_apply` appears to be unused"
        errorLine1="    &lt;string name=&quot;filter_apply&quot;>Apply&lt;/string>"
        errorLine2="            ~~~~~~~~~~~~~~~~~~~">
        <location
            file="src/main/res/values/strings.xml"
            line="494"
            column="13"/>
    </issue>

    <issue
        id="UnusedResources"
        message="The resource `R.string.compose_shortcut_long_label` appears to be unused"
        errorLine1="    &lt;string name=&quot;compose_shortcut_long_label&quot;>Compose post&lt;/string>"
        errorLine2="            ~~~~~~~~~~~~~~~~~~~~~~~~~~~~~~~~~~">
        <location
            file="src/main/res/values/strings.xml"
            line="495"
            column="13"/>
    </issue>

    <issue
        id="UnusedResources"
        message="The resource `R.string.compose_shortcut_short_label` appears to be unused"
        errorLine1="    &lt;string name=&quot;compose_shortcut_short_label&quot;>Compose&lt;/string>"
        errorLine2="            ~~~~~~~~~~~~~~~~~~~~~~~~~~~~~~~~~~~">
        <location
            file="src/main/res/values/strings.xml"
            line="496"
            column="13"/>
    </issue>

    <issue
        id="UnusedResources"
        message="The resource `R.string.compose_preview_image_description` appears to be unused"
        errorLine1="    &lt;string name=&quot;compose_preview_image_description&quot;>Actions for image %s&lt;/string>"
        errorLine2="            ~~~~~~~~~~~~~~~~~~~~~~~~~~~~~~~~~~~~~~~~">
        <location
            file="src/main/res/values/strings.xml"
            line="499"
            column="13"/>
    </issue>

    <issue
        id="UnusedResources"
        message="The resource `R.string.failed_report` appears to be unused"
        errorLine1="    &lt;string name=&quot;failed_report&quot;>Failed to report&lt;/string>"
        errorLine2="            ~~~~~~~~~~~~~~~~~~~~">
        <location
            file="src/main/res/values/strings.xml"
            line="537"
            column="13"/>
    </issue>

    <issue
        id="UnusedResources"
        message="The resource `R.string.wellbeing_mode_notice` appears to be unused"
        errorLine1="    &lt;string name=&quot;wellbeing_mode_notice&quot;>Some information that might affect your mental wellbeing will be hidden. This includes:\n\n"
        errorLine2="            ~~~~~~~~~~~~~~~~~~~~~~~~~~~~">
        <location
            file="src/main/res/values/strings.xml"
            line="579"
            column="13"/>
    </issue>

    <issue
        id="UnusedResources"
        message="The resource `R.string.review_notifications` appears to be unused"
        errorLine1="    &lt;string name=&quot;review_notifications&quot;>Review Notifications&lt;/string>"
        errorLine2="            ~~~~~~~~~~~~~~~~~~~~~~~~~~~">
        <location
            file="src/main/res/values/strings.xml"
            line="585"
            column="13"/>
    </issue>

    <issue
        id="UnusedResources"
        message="The resource `R.string.action_unfollow_hashtag_format` appears to be unused"
        errorLine1="    &lt;string name=&quot;action_unfollow_hashtag_format&quot;>Unfollow #%s?&lt;/string>"
        errorLine2="            ~~~~~~~~~~~~~~~~~~~~~~~~~~~~~~~~~~~~~">
        <location
            file="src/main/res/values/strings.xml"
            line="609"
            column="13"/>
    </issue>

    <issue
        id="UnusedResources"
        message="The resource `R.string.hint_filter_title` appears to be unused"
        errorLine1="    &lt;string name=&quot;hint_filter_title&quot;>My filter&lt;/string>"
        errorLine2="            ~~~~~~~~~~~~~~~~~~~~~~~~">
        <location
            file="src/main/res/values/strings.xml"
            line="635"
<<<<<<< HEAD
            column="13"/>
    </issue>

    <issue
        id="UnusedResources"
        message="The resource `R.string.main_activity_error_set_active_account_does_not_exist_dialog_title` appears to be unused"
        errorLine1="    &lt;string name=&quot;main_activity_error_set_active_account_does_not_exist_dialog_title&quot;>Cannot log in to account&lt;/string>"
        errorLine2="            ~~~~~~~~~~~~~~~~~~~~~~~~~~~~~~~~~~~~~~~~~~~~~~~~~~~~~~~~~~~~~~~~~~~~~~~~~">
        <location
            file="src/main/res/values/strings.xml"
            line="858"
=======
>>>>>>> 6b18bd8a
            column="13"/>
    </issue>

    <issue
        id="ConvertToWebp"
        message="One or more images in this project can be converted to the WebP format which typically results in smaller file sizes, even for lossless conversion">
        <location
            file="src/main/res/drawable-xxhdpi/ic_notify.png"/>
    </issue>

    <issue
        id="SelectableText"
        message="Consider making the text value selectable by specifying `android:textIsSelectable=&quot;true&quot;`"
        errorLine1="                    &lt;TextView"
        errorLine2="                     ~~~~~~~~">
        <location
            file="src/main/res/layout/activity_account.xml"
            line="117"
            column="22"/>
    </issue>

    <issue
        id="SelectableText"
        message="Consider making the text value selectable by specifying `android:textIsSelectable=&quot;true&quot;`"
        errorLine1="                    &lt;TextView"
        errorLine2="                     ~~~~~~~~">
        <location
            file="src/main/res/layout/activity_account.xml"
            line="129"
            column="22"/>
    </issue>

    <issue
        id="SelectableText"
        message="Consider making the text value selectable by specifying `android:textIsSelectable=&quot;true&quot;`"
        errorLine1="                    &lt;TextView"
        errorLine2="                     ~~~~~~~~">
        <location
            file="src/main/res/layout/activity_account.xml"
            line="243"
            column="22"/>
    </issue>

    <issue
        id="SelectableText"
        message="Consider making the text value selectable by specifying `android:textIsSelectable=&quot;true&quot;`"
        errorLine1="                        &lt;TextView"
        errorLine2="                         ~~~~~~~~">
        <location
            file="src/main/res/layout/activity_account.xml"
            line="279"
            column="26"/>
    </issue>

    <issue
        id="SelectableText"
        message="Consider making the text value selectable by specifying `android:textIsSelectable=&quot;true&quot;`"
        errorLine1="                        &lt;TextView"
        errorLine2="                         ~~~~~~~~">
        <location
            file="src/main/res/layout/activity_account.xml"
            line="306"
            column="26"/>
    </issue>

    <issue
        id="SelectableText"
        message="Consider making the text value selectable by specifying `android:textIsSelectable=&quot;true&quot;`"
        errorLine1="                        &lt;TextView"
        errorLine2="                         ~~~~~~~~">
        <location
            file="src/main/res/layout/activity_account.xml"
            line="321"
            column="26"/>
    </issue>

    <issue
        id="SelectableText"
        message="Consider making the text value selectable by specifying `android:textIsSelectable=&quot;true&quot;`"
        errorLine1="                        &lt;TextView"
        errorLine2="                         ~~~~~~~~">
        <location
            file="src/main/res/layout/activity_account.xml"
            line="348"
            column="26"/>
    </issue>

    <issue
        id="SelectableText"
        message="Consider making the text value selectable by specifying `android:textIsSelectable=&quot;true&quot;`"
        errorLine1="                        &lt;TextView"
        errorLine2="                         ~~~~~~~~">
        <location
            file="src/main/res/layout/activity_account.xml"
            line="379"
            column="26"/>
    </issue>

    <issue
        id="SelectableText"
        message="Consider making the text value selectable by specifying `android:textIsSelectable=&quot;true&quot;`"
        errorLine1="                        &lt;TextView"
        errorLine2="                         ~~~~~~~~">
        <location
            file="src/main/res/layout/activity_account.xml"
            line="409"
            column="26"/>
    </issue>

    <issue
        id="SelectableText"
        message="Consider making the text value selectable by specifying `android:textIsSelectable=&quot;true&quot;`"
        errorLine1="        &lt;TextView"
        errorLine2="         ~~~~~~~~">
        <location
            file="src/main/res/layout/activity_compose.xml"
            line="368"
            column="10"/>
    </issue>

    <issue
        id="SelectableText"
        message="Consider making the text value selectable by specifying `android:textIsSelectable=&quot;true&quot;`"
        errorLine1="    &lt;TextView android:id=&quot;@+id/warning&quot;"
        errorLine2="     ~~~~~~~~">
        <location
            file="src/main/res/layout/dialog_mute_account.xml"
            line="12"
            column="6"/>
    </issue>

    <issue
        id="SelectableText"
        message="Consider making the text value selectable by specifying `android:textIsSelectable=&quot;true&quot;`"
        errorLine1="    &lt;TextView"
        errorLine2="     ~~~~~~~~">
        <location
            file="src/main/res/layout-land/fragment_report_done.xml"
            line="35"
            column="6"/>
    </issue>

    <issue
        id="SelectableText"
        message="Consider making the text value selectable by specifying `android:textIsSelectable=&quot;true&quot;`"
        errorLine1="    &lt;TextView"
        errorLine2="     ~~~~~~~~">
        <location
            file="src/main/res/layout/fragment_report_done.xml"
            line="35"
            column="6"/>
    </issue>

    <issue
        id="SelectableText"
        message="Consider making the text value selectable by specifying `android:textIsSelectable=&quot;true&quot;`"
        errorLine1="    &lt;TextView"
        errorLine2="     ~~~~~~~~">
        <location
            file="src/main/res/layout/fragment_view_video.xml"
            line="11"
            column="6"/>
    </issue>

    <issue
        id="SelectableText"
        message="Consider making the text value selectable by specifying `android:textIsSelectable=&quot;true&quot;`"
        errorLine1="    &lt;TextView"
        errorLine2="     ~~~~~~~~">
        <location
            file="src/main/res/layout/item_account.xml"
            line="37"
            column="6"/>
    </issue>

    <issue
        id="SelectableText"
        message="Consider making the text value selectable by specifying `android:textIsSelectable=&quot;true&quot;`"
        errorLine1="    &lt;TextView"
        errorLine2="     ~~~~~~~~">
        <location
            file="src/main/res/layout/item_account.xml"
            line="53"
            column="6"/>
    </issue>

    <issue
        id="SelectableText"
        message="Consider making the text value selectable by specifying `android:textIsSelectable=&quot;true&quot;`"
        errorLine1="    &lt;TextView"
        errorLine2="     ~~~~~~~~">
        <location
            file="src/main/res/layout/item_account_field.xml"
            line="10"
            column="6"/>
    </issue>

    <issue
        id="SelectableText"
        message="Consider making the text value selectable by specifying `android:textIsSelectable=&quot;true&quot;`"
        errorLine1="    &lt;TextView"
        errorLine2="     ~~~~~~~~">
        <location
            file="src/main/res/layout/item_autocomplete_emoji.xml"
            line="19"
            column="6"/>
    </issue>

    <issue
        id="SelectableText"
        message="Consider making the text value selectable by specifying `android:textIsSelectable=&quot;true&quot;`"
        errorLine1="    &lt;TextView"
        errorLine2="     ~~~~~~~~">
        <location
            file="src/main/res/layout/item_blocked_user.xml"
            line="30"
            column="6"/>
    </issue>

    <issue
        id="SelectableText"
        message="Consider making the text value selectable by specifying `android:textIsSelectable=&quot;true&quot;`"
        errorLine1="    &lt;TextView"
        errorLine2="     ~~~~~~~~">
        <location
            file="src/main/res/layout/item_blocked_user.xml"
            line="46"
            column="6"/>
    </issue>

    <issue
        id="SelectableText"
        message="Consider making the text value selectable by specifying `android:textIsSelectable=&quot;true&quot;`"
        errorLine1="    &lt;TextView"
        errorLine2="     ~~~~~~~~">
        <location
            file="src/main/res/layout/item_conversation.xml"
            line="14"
            column="6"/>
    </issue>

    <issue
        id="SelectableText"
        message="Consider making the text value selectable by specifying `android:textIsSelectable=&quot;true&quot;`"
        errorLine1="    &lt;TextView"
        errorLine2="     ~~~~~~~~">
        <location
            file="src/main/res/layout/item_conversation.xml"
            line="81"
            column="6"/>
    </issue>

    <issue
        id="SelectableText"
        message="Consider making the text value selectable by specifying `android:textIsSelectable=&quot;true&quot;`"
        errorLine1="    &lt;TextView"
        errorLine2="     ~~~~~~~~">
        <location
            file="src/main/res/layout/item_conversation.xml"
            line="99"
            column="6"/>
    </issue>

    <issue
        id="SelectableText"
        message="Consider making the text value selectable by specifying `android:textIsSelectable=&quot;true&quot;`"
        errorLine1="    &lt;TextView"
        errorLine2="     ~~~~~~~~">
        <location
            file="src/main/res/layout/item_conversation.xml"
            line="111"
            column="6"/>
    </issue>

    <issue
        id="SelectableText"
        message="Consider making the text value selectable by specifying `android:textIsSelectable=&quot;true&quot;`"
        errorLine1="    &lt;TextView"
        errorLine2="     ~~~~~~~~">
        <location
            file="src/main/res/layout/item_draft.xml"
            line="31"
            column="6"/>
    </issue>

    <issue
        id="SelectableText"
        message="Consider making the text value selectable by specifying `android:textIsSelectable=&quot;true&quot;`"
        errorLine1="    &lt;TextView"
        errorLine2="     ~~~~~~~~">
        <location
            file="src/main/res/layout/item_draft.xml"
            line="45"
            column="6"/>
    </issue>

    <issue
        id="SelectableText"
        message="Consider making the text value selectable by specifying `android:textIsSelectable=&quot;true&quot;`"
        errorLine1="    &lt;TextView"
        errorLine2="     ~~~~~~~~">
        <location
            file="src/main/res/layout/item_follow.xml"
            line="12"
            column="6"/>
    </issue>

    <issue
        id="SelectableText"
        message="Consider making the text value selectable by specifying `android:textIsSelectable=&quot;true&quot;`"
        errorLine1="    &lt;TextView"
        errorLine2="     ~~~~~~~~">
        <location
            file="src/main/res/layout/item_follow.xml"
            line="41"
            column="6"/>
    </issue>

    <issue
        id="SelectableText"
        message="Consider making the text value selectable by specifying `android:textIsSelectable=&quot;true&quot;`"
        errorLine1="    &lt;TextView"
        errorLine2="     ~~~~~~~~">
        <location
            file="src/main/res/layout/item_follow.xml"
            line="57"
            column="6"/>
    </issue>

    <issue
        id="SelectableText"
        message="Consider making the text value selectable by specifying `android:textIsSelectable=&quot;true&quot;`"
        errorLine1="    &lt;TextView"
        errorLine2="     ~~~~~~~~">
        <location
            file="src/main/res/layout/item_follow_request.xml"
            line="11"
            column="6"/>
    </issue>

    <issue
        id="SelectableText"
        message="Consider making the text value selectable by specifying `android:textIsSelectable=&quot;true&quot;`"
        errorLine1="    &lt;TextView"
        errorLine2="     ~~~~~~~~">
        <location
            file="src/main/res/layout/item_follow_request.xml"
            line="49"
            column="6"/>
    </issue>

    <issue
        id="SelectableText"
        message="Consider making the text value selectable by specifying `android:textIsSelectable=&quot;true&quot;`"
        errorLine1="    &lt;TextView"
        errorLine2="     ~~~~~~~~">
        <location
            file="src/main/res/layout/item_follow_request.xml"
            line="65"
            column="6"/>
    </issue>

    <issue
        id="SelectableText"
        message="Consider making the text value selectable by specifying `android:textIsSelectable=&quot;true&quot;`"
        errorLine1="    &lt;TextView"
        errorLine2="     ~~~~~~~~">
        <location
            file="src/main/res/layout/item_followed_hashtag.xml"
            line="14"
            column="6"/>
    </issue>

    <issue
        id="SelectableText"
        message="Consider making the text value selectable by specifying `android:textIsSelectable=&quot;true&quot;`"
        errorLine1="    &lt;TextView"
        errorLine2="     ~~~~~~~~">
        <location
            file="src/main/res/layout/item_load_state_footer_view.xml"
            line="30"
            column="6"/>
    </issue>

    <issue
        id="SelectableText"
        message="Consider making the text value selectable by specifying `android:textIsSelectable=&quot;true&quot;`"
        errorLine1="    &lt;TextView"
        errorLine2="     ~~~~~~~~">
        <location
            file="src/main/res/layout/item_muted_domain.xml"
            line="27"
            column="6"/>
    </issue>

    <issue
        id="SelectableText"
        message="Consider making the text value selectable by specifying `android:textIsSelectable=&quot;true&quot;`"
        errorLine1="    &lt;TextView"
        errorLine2="     ~~~~~~~~">
        <location
            file="src/main/res/layout/item_muted_user.xml"
            line="31"
            column="6"/>
    </issue>

    <issue
        id="SelectableText"
        message="Consider making the text value selectable by specifying `android:textIsSelectable=&quot;true&quot;`"
        errorLine1="    &lt;TextView"
        errorLine2="     ~~~~~~~~">
        <location
            file="src/main/res/layout/item_muted_user.xml"
            line="48"
            column="6"/>
    </issue>

    <issue
        id="SelectableText"
        message="Consider making the text value selectable by specifying `android:textIsSelectable=&quot;true&quot;`"
        errorLine1="    &lt;TextView"
        errorLine2="     ~~~~~~~~">
        <location
            file="src/main/res/layout/item_network_state.xml"
            line="8"
            column="6"/>
    </issue>

    <issue
        id="SelectableText"
        message="Consider making the text value selectable by specifying `android:textIsSelectable=&quot;true&quot;`"
        errorLine1="    &lt;TextView"
        errorLine2="     ~~~~~~~~">
        <location
            file="src/main/res/layout/item_poll.xml"
            line="8"
            column="6"/>
    </issue>

    <issue
        id="SelectableText"
        message="Consider making the text value selectable by specifying `android:textIsSelectable=&quot;true&quot;`"
        errorLine1="    &lt;TextView"
        errorLine2="     ~~~~~~~~">
        <location
            file="src/main/res/layout/item_removable.xml"
            line="9"
            column="6"/>
    </issue>

    <issue
        id="SelectableText"
        message="Consider making the text value selectable by specifying `android:textIsSelectable=&quot;true&quot;`"
        errorLine1="    &lt;TextView"
        errorLine2="     ~~~~~~~~">
        <location
            file="src/main/res/layout/item_removable.xml"
            line="23"
            column="6"/>
    </issue>

    <issue
        id="SelectableText"
        message="Consider making the text value selectable by specifying `android:textIsSelectable=&quot;true&quot;`"
        errorLine1="    &lt;TextView"
        errorLine2="     ~~~~~~~~">
        <location
            file="src/main/res/layout/item_report_notification.xml"
            line="12"
            column="6"/>
    </issue>

    <issue
        id="SelectableText"
        message="Consider making the text value selectable by specifying `android:textIsSelectable=&quot;true&quot;`"
        errorLine1="    &lt;TextView"
        errorLine2="     ~~~~~~~~">
        <location
            file="src/main/res/layout/item_report_notification.xml"
            line="50"
            column="6"/>
    </issue>

    <issue
        id="SelectableText"
        message="Consider making the text value selectable by specifying `android:textIsSelectable=&quot;true&quot;`"
        errorLine1="    &lt;TextView"
        errorLine2="     ~~~~~~~~">
        <location
            file="src/main/res/layout/item_report_notification.xml"
            line="65"
            column="6"/>
    </issue>

    <issue
        id="SelectableText"
        message="Consider making the text value selectable by specifying `android:textIsSelectable=&quot;true&quot;`"
        errorLine1="    &lt;TextView"
        errorLine2="     ~~~~~~~~">
        <location
            file="src/main/res/layout/item_report_status.xml"
            line="52"
            column="6"/>
    </issue>

    <issue
        id="SelectableText"
        message="Consider making the text value selectable by specifying `android:textIsSelectable=&quot;true&quot;`"
        errorLine1="    &lt;TextView"
        errorLine2="     ~~~~~~~~">
        <location
            file="src/main/res/layout/item_report_status.xml"
            line="241"
            column="6"/>
    </issue>

    <issue
        id="SelectableText"
        message="Consider making the text value selectable by specifying `android:textIsSelectable=&quot;true&quot;`"
        errorLine1="    &lt;TextView"
        errorLine2="     ~~~~~~~~">
        <location
            file="src/main/res/layout/item_report_status.xml"
            line="261"
            column="6"/>
    </issue>

    <issue
        id="SelectableText"
        message="Consider making the text value selectable by specifying `android:textIsSelectable=&quot;true&quot;`"
        errorLine1="    &lt;TextView"
        errorLine2="     ~~~~~~~~">
        <location
            file="src/main/res/layout/item_report_status.xml"
            line="281"
            column="6"/>
    </issue>

    <issue
        id="SelectableText"
        message="Consider making the text value selectable by specifying `android:textIsSelectable=&quot;true&quot;`"
        errorLine1="    &lt;TextView"
        errorLine2="     ~~~~~~~~">
        <location
            file="src/main/res/layout/item_report_status.xml"
            line="301"
            column="6"/>
    </issue>

    <issue
        id="SelectableText"
        message="Consider making the text value selectable by specifying `android:textIsSelectable=&quot;true&quot;`"
        errorLine1="    &lt;TextView"
        errorLine2="     ~~~~~~~~">
        <location
            file="src/main/res/layout/item_report_status.xml"
            line="321"
            column="6"/>
    </issue>

    <issue
        id="SelectableText"
        message="Consider making the text value selectable by specifying `android:textIsSelectable=&quot;true&quot;`"
        errorLine1="    &lt;TextView"
        errorLine2="     ~~~~~~~~">
        <location
            file="src/main/res/layout/item_report_status.xml"
            line="340"
            column="6"/>
    </issue>

    <issue
        id="SelectableText"
        message="Consider making the text value selectable by specifying `android:textIsSelectable=&quot;true&quot;`"
        errorLine1="    &lt;TextView"
        errorLine2="     ~~~~~~~~">
        <location
            file="src/main/res/layout/item_scheduled_status.xml"
            line="24"
            column="6"/>
    </issue>

    <issue
        id="SelectableText"
        message="Consider making the text value selectable by specifying `android:textIsSelectable=&quot;true&quot;`"
        errorLine1="    &lt;TextView"
        errorLine2="     ~~~~~~~~">
        <location
            file="src/main/res/layout/item_status.xml"
            line="13"
            column="6"/>
    </issue>

    <issue
        id="SelectableText"
        message="Consider making the text value selectable by specifying `android:textIsSelectable=&quot;true&quot;`"
        errorLine1="    &lt;TextView"
        errorLine2="     ~~~~~~~~">
        <location
            file="src/main/res/layout/item_status.xml"
            line="58"
            column="6"/>
    </issue>

    <issue
        id="SelectableText"
        message="Consider making the text value selectable by specifying `android:textIsSelectable=&quot;true&quot;`"
        errorLine1="    &lt;TextView"
        errorLine2="     ~~~~~~~~">
        <location
            file="src/main/res/layout/item_status.xml"
            line="77"
            column="6"/>
    </issue>

    <issue
        id="SelectableText"
        message="Consider making the text value selectable by specifying `android:textIsSelectable=&quot;true&quot;`"
        errorLine1="    &lt;TextView"
        errorLine2="     ~~~~~~~~">
        <location
            file="src/main/res/layout/item_status.xml"
            line="90"
            column="6"/>
    </issue>

    <issue
        id="SelectableText"
        message="Consider making the text value selectable by specifying `android:textIsSelectable=&quot;true&quot;`"
        errorLine1="    &lt;TextView"
        errorLine2="     ~~~~~~~~">
        <location
            file="src/main/res/layout/item_status.xml"
            line="246"
            column="6"/>
    </issue>

    <issue
        id="SelectableText"
        message="Consider making the text value selectable by specifying `android:textIsSelectable=&quot;true&quot;`"
        errorLine1="    &lt;TextView"
        errorLine2="     ~~~~~~~~">
        <location
            file="src/main/res/layout/item_status.xml"
            line="274"
            column="6"/>
    </issue>

    <issue
        id="SelectableText"
        message="Consider making the text value selectable by specifying `android:textIsSelectable=&quot;true&quot;`"
        errorLine1="    &lt;TextView"
        errorLine2="     ~~~~~~~~">
        <location
            file="src/main/res/layout/item_status.xml"
            line="302"
            column="6"/>
    </issue>

    <issue
        id="SelectableText"
        message="Consider making the text value selectable by specifying `android:textIsSelectable=&quot;true&quot;`"
        errorLine1="    &lt;TextView"
        errorLine2="     ~~~~~~~~">
        <location
            file="src/main/res/layout/item_status_detailed.xml"
            line="38"
            column="6"/>
    </issue>

    <issue
        id="SelectableText"
        message="Consider making the text value selectable by specifying `android:textIsSelectable=&quot;true&quot;`"
        errorLine1="    &lt;TextView"
        errorLine2="     ~~~~~~~~">
        <location
            file="src/main/res/layout/item_status_detailed.xml"
            line="61"
            column="6"/>
    </issue>

    <issue
        id="SelectableText"
        message="Consider making the text value selectable by specifying `android:textIsSelectable=&quot;true&quot;`"
        errorLine1="    &lt;TextView"
        errorLine2="     ~~~~~~~~">
        <location
            file="src/main/res/layout/item_status_detailed.xml"
            line="194"
            column="6"/>
    </issue>

    <issue
        id="SelectableText"
        message="Consider making the text value selectable by specifying `android:textIsSelectable=&quot;true&quot;`"
        errorLine1="    &lt;TextView"
        errorLine2="     ~~~~~~~~">
        <location
            file="src/main/res/layout/item_status_detailed.xml"
            line="223"
            column="6"/>
    </issue>

    <issue
        id="SelectableText"
        message="Consider making the text value selectable by specifying `android:textIsSelectable=&quot;true&quot;`"
        errorLine1="    &lt;TextView"
        errorLine2="     ~~~~~~~~">
        <location
            file="src/main/res/layout/item_status_detailed.xml"
            line="237"
            column="6"/>
    </issue>

    <issue
        id="SelectableText"
        message="Consider making the text value selectable by specifying `android:textIsSelectable=&quot;true&quot;`"
        errorLine1="    &lt;TextView"
        errorLine2="     ~~~~~~~~">
        <location
            file="src/main/res/layout/item_status_edit.xml"
            line="13"
            column="6"/>
    </issue>

    <issue
        id="SelectableText"
        message="Consider making the text value selectable by specifying `android:textIsSelectable=&quot;true&quot;`"
        errorLine1="    &lt;TextView"
        errorLine2="     ~~~~~~~~">
        <location
            file="src/main/res/layout/item_status_edit.xml"
            line="55"
            column="6"/>
    </issue>

    <issue
        id="SelectableText"
        message="Consider making the text value selectable by specifying `android:textIsSelectable=&quot;true&quot;`"
        errorLine1="    &lt;TextView"
        errorLine2="     ~~~~~~~~">
        <location
            file="src/main/res/layout/item_status_notification.xml"
            line="12"
            column="6"/>
    </issue>

    <issue
        id="SelectableText"
        message="Consider making the text value selectable by specifying `android:textIsSelectable=&quot;true&quot;`"
        errorLine1="    &lt;TextView"
        errorLine2="     ~~~~~~~~">
        <location
            file="src/main/res/layout/item_status_notification.xml"
            line="50"
            column="6"/>
    </issue>

    <issue
        id="SelectableText"
        message="Consider making the text value selectable by specifying `android:textIsSelectable=&quot;true&quot;`"
        errorLine1="    &lt;TextView"
        errorLine2="     ~~~~~~~~">
        <location
            file="src/main/res/layout/item_status_notification.xml"
            line="71"
            column="6"/>
    </issue>

    <issue
        id="SelectableText"
        message="Consider making the text value selectable by specifying `android:textIsSelectable=&quot;true&quot;`"
        errorLine1="    &lt;TextView"
        errorLine2="     ~~~~~~~~">
        <location
            file="src/main/res/layout/item_status_notification.xml"
            line="85"
            column="6"/>
    </issue>

    <issue
        id="SelectableText"
        message="Consider making the text value selectable by specifying `android:textIsSelectable=&quot;true&quot;`"
        errorLine1="    &lt;TextView"
        errorLine2="     ~~~~~~~~">
        <location
            file="src/main/res/layout/item_tab_preference.xml"
            line="28"
            column="6"/>
    </issue>

    <issue
        id="SelectableText"
        message="Consider making the text value selectable by specifying `android:textIsSelectable=&quot;true&quot;`"
        errorLine1="&lt;TextView xmlns:android=&quot;http://schemas.android.com/apk/res/android&quot;"
        errorLine2=" ~~~~~~~~">
        <location
            file="src/main/res/layout/item_tab_preference_small.xml"
            line="2"
            column="2"/>
    </issue>

    <issue
        id="SelectableText"
        message="Consider making the text value selectable by specifying `android:textIsSelectable=&quot;true&quot;`"
        errorLine1="        &lt;TextView"
        errorLine2="         ~~~~~~~~">
        <location
            file="src/main/res/layout-land/item_trending_cell.xml"
            line="41"
            column="10"/>
    </issue>

    <issue
        id="SelectableText"
        message="Consider making the text value selectable by specifying `android:textIsSelectable=&quot;true&quot;`"
        errorLine1="        &lt;TextView"
        errorLine2="         ~~~~~~~~">
        <location
            file="src/main/res/layout/item_trending_cell.xml"
            line="41"
            column="10"/>
    </issue>

    <issue
        id="SelectableText"
        message="Consider making the text value selectable by specifying `android:textIsSelectable=&quot;true&quot;`"
        errorLine1="        &lt;TextView"
        errorLine2="         ~~~~~~~~">
        <location
            file="src/main/res/layout-land/item_trending_cell.xml"
            line="56"
            column="10"/>
    </issue>

    <issue
        id="SelectableText"
        message="Consider making the text value selectable by specifying `android:textIsSelectable=&quot;true&quot;`"
        errorLine1="        &lt;TextView"
        errorLine2="         ~~~~~~~~">
        <location
            file="src/main/res/layout/item_trending_cell.xml"
            line="56"
            column="10"/>
    </issue>

    <issue
        id="SelectableText"
        message="Consider making the text value selectable by specifying `android:textIsSelectable=&quot;true&quot;`"
        errorLine1="        &lt;TextView"
        errorLine2="         ~~~~~~~~">
        <location
            file="src/main/res/layout-land/item_trending_cell.xml"
            line="87"
            column="10"/>
    </issue>

    <issue
        id="SelectableText"
        message="Consider making the text value selectable by specifying `android:textIsSelectable=&quot;true&quot;`"
        errorLine1="        &lt;TextView"
        errorLine2="         ~~~~~~~~">
        <location
            file="src/main/res/layout/item_trending_cell.xml"
            line="88"
            column="10"/>
    </issue>

    <issue
        id="SelectableText"
        message="Consider making the text value selectable by specifying `android:textIsSelectable=&quot;true&quot;`"
        errorLine1="&lt;TextView xmlns:android=&quot;http://schemas.android.com/apk/res/android&quot;"
        errorLine2=" ~~~~~~~~">
        <location
            file="src/main/res/layout/item_trending_date.xml"
            line="2"
            column="2"/>
    </issue>

    <issue
        id="SelectableText"
        message="Consider making the text value selectable by specifying `android:textIsSelectable=&quot;true&quot;`"
        errorLine1="&lt;TextView xmlns:android=&quot;http://schemas.android.com/apk/res/android&quot;"
        errorLine2=" ~~~~~~~~">
        <location
            file="src/main/res/layout/simple_list_item_1.xml"
            line="19"
            column="2"/>
    </issue>

    <issue
        id="SelectableText"
        message="Consider making the text value selectable by specifying `android:textIsSelectable=&quot;true&quot;`"
        errorLine1="    &lt;TextView"
        errorLine2="     ~~~~~~~~">
        <location
            file="src/main/res/layout/view_compose_schedule.xml"
            line="16"
            column="6"/>
    </issue>

    <issue
        id="SelectableText"
        message="Consider making the text value selectable by specifying `android:textIsSelectable=&quot;true&quot;`"
        errorLine1="    &lt;TextView"
        errorLine2="     ~~~~~~~~">
        <location
            file="src/main/res/layout/view_poll_preview.xml"
            line="30"
            column="6"/>
    </issue>

    <issue
        id="BackButton"
        message="Back buttons are not standard on Android; see design guide&apos;s navigation section"
        errorLine1="    &lt;Button"
        errorLine2="     ~~~~~~">
        <location
            file="src/main/res/layout/fragment_report_note.xml"
            line="108"
            column="6"/>
    </issue>

    <issue
        id="TextFields"
        message="This text field does not specify an `inputType`"
        errorLine1="    &lt;EditText"
        errorLine2="     ~~~~~~~~">
        <location
            file="src/main/res/layout/dialog_filter.xml"
            line="9"
            column="6"/>
    </issue>

    <issue
        id="NegativeMargin"
        message="Margin values should not be negative"
        errorLine1="        android:layout_marginTop=&quot;-4dp&quot;"
        errorLine2="        ~~~~~~~~~~~~~~~~~~~~~~~~~~~~~~~">
        <location
            file="src/main/res/layout/item_report_notification.xml"
            line="54"
            column="9"/>
    </issue>

    <issue
        id="NegativeMargin"
        message="Margin values should not be negative"
        errorLine1="        android:layout_marginStart=&quot;-14dp&quot;"
        errorLine2="        ~~~~~~~~~~~~~~~~~~~~~~~~~~~~~~~~~~">
        <location
            file="src/main/res/layout/item_status.xml"
            line="236"
            column="9"/>
    </issue>

    <issue
        id="Autofill"
        message="Missing `autofillHints` attribute"
        errorLine1="    &lt;EditText"
        errorLine2="     ~~~~~~~~">
        <location
            file="src/main/res/layout/dialog_filter.xml"
            line="9"
            column="6"/>
    </issue>

    <issue
        id="ReportShortcutUsage"
        message="Calling this method indicates use of dynamic shortcuts, but there are no calls to methods that track shortcut usage, such as `pushDynamicShortcut` or `reportShortcutUsed`. Calling these methods is recommended, as they track shortcut usage and allow launchers to adjust which shortcuts appear based on activation history. Please see https://developer.android.com/develop/ui/views/launch/shortcuts/managing-shortcuts#track-usage"
        errorLine1="        ShortcutManagerCompat.setDynamicShortcuts(context, shortcuts)"
        errorLine2="        ~~~~~~~~~~~~~~~~~~~~~~~~~~~~~~~~~~~~~~~~~~~~~~~~~~~~~~~~~~~~~">
        <location
            file="src/main/java/app/pachli/util/UpdateShortCutsUseCase.kt"
            line="106"
            column="9"/>
    </issue>

    <issue
        id="KeyboardInaccessibleWidget"
        message="&apos;clickable&apos; attribute found, please also add &apos;focusable&apos;"
        errorLine1="    android:clickable=&quot;true&quot;"
        errorLine2="    ~~~~~~~~~~~~~~~~~~~~~~~~">
        <location
            file="src/main/res/layout/material_drawer_header.xml"
            line="8"
            column="5"/>
    </issue>

    <issue
        id="RtlSymmetry"
        message="When you define `paddingStart` you should probably also define `paddingEnd` for right-to-left symmetry"
        errorLine1="                    android:paddingStart=&quot;8dp&quot;"
        errorLine2="                    ~~~~~~~~~~~~~~~~~~~~">
        <location
            file="src/main/res/layout/activity_edit_profile.xml"
            line="118"
            column="21"/>
    </issue>

    <issue
        id="RtlSymmetry"
        message="When you define `paddingStart` you should probably also define `paddingEnd` for right-to-left symmetry"
        errorLine1="                    android:paddingStart=&quot;40dp&quot;"
        errorLine2="                    ~~~~~~~~~~~~~~~~~~~~">
        <location
            file="src/main/res/layout/activity_edit_profile.xml"
            line="129"
            column="21"/>
    </issue>

    <issue
        id="RtlSymmetry"
        message="When you define `paddingEnd` you should probably also define `paddingStart` for right-to-left symmetry"
        errorLine1="        android:paddingEnd=&quot;@dimen/status_display_name_padding_end&quot;"
        errorLine2="        ~~~~~~~~~~~~~~~~~~">
        <location
            file="src/main/res/layout/item_conversation.xml"
            line="89"
            column="9"/>
    </issue>

    <issue
        id="RtlSymmetry"
        message="When you define `paddingStart` you should probably also define `paddingEnd` for right-to-left symmetry"
        errorLine1="        android:paddingStart=&quot;28dp&quot;"
        errorLine2="        ~~~~~~~~~~~~~~~~~~~~">
        <location
            file="src/main/res/layout/item_follow.xml"
            line="22"
            column="9"/>
    </issue>

    <issue
        id="RtlSymmetry"
        message="When you define `paddingEnd` you should probably also define `paddingStart` for right-to-left symmetry"
        errorLine1="        android:paddingEnd=&quot;6dp&quot;"
        errorLine2="        ~~~~~~~~~~~~~~~~~~">
        <location
            file="src/main/res/layout/item_poll.xml"
            line="37"
            column="9"/>
    </issue>

    <issue
        id="RtlSymmetry"
        message="When you define `paddingStart` you should probably also define `paddingEnd` for right-to-left symmetry"
        errorLine1="        android:paddingStart=&quot;28dp&quot;"
        errorLine2="        ~~~~~~~~~~~~~~~~~~~~">
        <location
            file="src/main/res/layout/item_report_notification.xml"
            line="23"
            column="9"/>
    </issue>

    <issue
        id="RtlSymmetry"
        message="When you define `paddingEnd` you should probably also define `paddingStart` for right-to-left symmetry"
        errorLine1="        android:paddingEnd=&quot;@dimen/status_display_name_padding_end&quot;"
        errorLine2="        ~~~~~~~~~~~~~~~~~~">
        <location
            file="src/main/res/layout/item_status.xml"
            line="67"
            column="9"/>
    </issue>

    <issue
        id="RtlSymmetry"
        message="When you define `paddingStart` you should probably also define `paddingEnd` for right-to-left symmetry"
        errorLine1="        android:paddingStart=&quot;28dp&quot;"
        errorLine2="        ~~~~~~~~~~~~~~~~~~~~">
        <location
            file="src/main/res/layout/item_status_notification.xml"
            line="22"
            column="9"/>
    </issue>

    <issue
        id="RtlSymmetry"
        message="When you define `paddingStart` you should probably also define `paddingEnd` for right-to-left symmetry"
        errorLine1="        android:paddingStart=&quot;4dp&quot;"
        errorLine2="        ~~~~~~~~~~~~~~~~~~~~">
        <location
            file="src/main/res/layout/view_compose_schedule.xml"
            line="21"
            column="9"/>
    </issue>

    <issue
        id="RtlSymmetry"
        message="When you define `paddingStart` you should probably also define `paddingEnd` for right-to-left symmetry"
        errorLine1="        android:paddingStart=&quot;4dp&quot;"
        errorLine2="        ~~~~~~~~~~~~~~~~~~~~">
        <location
            file="src/main/res/layout/view_compose_schedule.xml"
            line="38"
            column="9"/>
    </issue>

</issues><|MERGE_RESOLUTION|>--- conflicted
+++ resolved
@@ -1,9 +1,5 @@
 <?xml version="1.0" encoding="UTF-8"?>
-<<<<<<< HEAD
-<issues format="6" by="lint 8.7.0" type="baseline" client="gradle" dependencies="false" name="AGP (8.7.0)" variant="all" version="8.7.0">
-=======
-<issues format="6" by="lint 8.7.1" type="baseline" client="gradle" dependencies="false" name="AGP (8.7.1)" variant="all" version="8.7.1">
->>>>>>> 6b18bd8a
+<issues format="6" by="lint 8.7.2" type="baseline" client="gradle" dependencies="false" name="AGP (8.7.2)" variant="all" version="8.7.2">
 
     <issue
         id="InvalidPackage"
@@ -1134,7 +1130,7 @@
         errorLine2="                  ~~~~~~~~~~~~~~~~~~~~~~~~~~~">
         <location
             file="src/main/res/values/donottranslate.xml"
-            line="259"
+            line="263"
             column="19"/>
     </issue>
 
@@ -1145,7 +1141,7 @@
         errorLine2="                  ~~~~~~~~~~~~~~~~~~~~~~~~~~~~">
         <location
             file="src/main/res/values/donottranslate.xml"
-            line="264"
+            line="268"
             column="19"/>
     </issue>
 
@@ -1377,7 +1373,6 @@
         <location
             file="src/main/res/values/strings.xml"
             line="374"
-<<<<<<< HEAD
             column="13"/>
     </issue>
 
@@ -1400,8 +1395,6 @@
         <location
             file="src/main/res/values/strings.xml"
             line="383"
-=======
->>>>>>> 6b18bd8a
             column="13"/>
     </issue>
 
@@ -1501,7 +1494,6 @@
         <location
             file="src/main/res/values/strings.xml"
             line="483"
-<<<<<<< HEAD
             column="13"/>
     </issue>
 
@@ -1513,8 +1505,6 @@
         <location
             file="src/main/res/values/strings.xml"
             line="490"
-=======
->>>>>>> 6b18bd8a
             column="13"/>
     </issue>
 
@@ -1614,7 +1604,6 @@
         <location
             file="src/main/res/values/strings.xml"
             line="635"
-<<<<<<< HEAD
             column="13"/>
     </issue>
 
@@ -1626,8 +1615,6 @@
         <location
             file="src/main/res/values/strings.xml"
             line="858"
-=======
->>>>>>> 6b18bd8a
             column="13"/>
     </issue>
 
