--- conflicted
+++ resolved
@@ -2489,7 +2489,7 @@
         errorLine2="                            ~~~~~~~">
         <location
             file="src/main/java/app/pachli/components/conversation/ConversationsFragment.kt"
-            line="152"
+            line="151"
             column="29"/>
     </issue>
 
@@ -2500,7 +2500,7 @@
         errorLine2="                                    ~~~~~~~">
         <location
             file="src/main/java/app/pachli/components/conversation/ConversationsFragment.kt"
-            line="154"
+            line="153"
             column="37"/>
     </issue>
 
@@ -3006,11 +3006,7 @@
         errorLine2="                ~~~~~~~~~~~~~~~~~">
         <location
             file="src/main/java/app/pachli/MainActivity.kt"
-<<<<<<< HEAD
-            line="558"
-=======
-            line="556"
->>>>>>> f8877909
+            line="557"
             column="17"/>
     </issue>
 
@@ -3021,11 +3017,7 @@
         errorLine2="                    ~~~~~~~">
         <location
             file="src/main/java/app/pachli/MainActivity.kt"
-<<<<<<< HEAD
-            line="561"
-=======
-            line="559"
->>>>>>> f8877909
+            line="560"
             column="21"/>
     </issue>
 
@@ -3036,11 +3028,7 @@
         errorLine2="                ~~~~~~~~~~~~~~~~~">
         <location
             file="src/main/java/app/pachli/MainActivity.kt"
-<<<<<<< HEAD
-            line="566"
-=======
-            line="564"
->>>>>>> f8877909
+            line="565"
             column="17"/>
     </issue>
 
@@ -3051,11 +3039,7 @@
         errorLine2="                    ~~~~~~~">
         <location
             file="src/main/java/app/pachli/MainActivity.kt"
-<<<<<<< HEAD
-            line="570"
-=======
-            line="568"
->>>>>>> f8877909
+            line="569"
             column="21"/>
     </issue>
 
@@ -3066,11 +3050,7 @@
         errorLine2="                ~~~~~~~~~~~~~~~~~">
         <location
             file="src/main/java/app/pachli/MainActivity.kt"
-<<<<<<< HEAD
-            line="575"
-=======
-            line="573"
->>>>>>> f8877909
+            line="574"
             column="17"/>
     </issue>
 
@@ -3081,11 +3061,7 @@
         errorLine2="                    ~~~~~~~">
         <location
             file="src/main/java/app/pachli/MainActivity.kt"
-<<<<<<< HEAD
-            line="578"
-=======
-            line="576"
->>>>>>> f8877909
+            line="577"
             column="21"/>
     </issue>
 
@@ -3096,11 +3072,7 @@
         errorLine2="                ~~~~~~~~~~~~~~~~~">
         <location
             file="src/main/java/app/pachli/MainActivity.kt"
-<<<<<<< HEAD
-            line="583"
-=======
-            line="581"
->>>>>>> f8877909
+            line="582"
             column="17"/>
     </issue>
 
@@ -3111,11 +3083,7 @@
         errorLine2="                    ~~~~~~~">
         <location
             file="src/main/java/app/pachli/MainActivity.kt"
-<<<<<<< HEAD
-            line="586"
-=======
-            line="584"
->>>>>>> f8877909
+            line="585"
             column="21"/>
     </issue>
 
@@ -3126,11 +3094,7 @@
         errorLine2="                ~~~~~~~~~~~~~~~~~">
         <location
             file="src/main/java/app/pachli/MainActivity.kt"
-<<<<<<< HEAD
-            line="591"
-=======
-            line="589"
->>>>>>> f8877909
+            line="590"
             column="17"/>
     </issue>
 
@@ -3141,11 +3105,7 @@
         errorLine2="                    ~~~~~~~">
         <location
             file="src/main/java/app/pachli/MainActivity.kt"
-<<<<<<< HEAD
-            line="594"
-=======
-            line="592"
->>>>>>> f8877909
+            line="593"
             column="21"/>
     </issue>
 
@@ -3156,11 +3116,7 @@
         errorLine2="                ~~~~~~~~~~~~~~~~~">
         <location
             file="src/main/java/app/pachli/MainActivity.kt"
-<<<<<<< HEAD
-            line="598"
-=======
-            line="596"
->>>>>>> f8877909
+            line="597"
             column="17"/>
     </issue>
 
@@ -3171,11 +3127,7 @@
         errorLine2="                    ~~~~~~~">
         <location
             file="src/main/java/app/pachli/MainActivity.kt"
-<<<<<<< HEAD
-            line="601"
-=======
-            line="599"
->>>>>>> f8877909
+            line="600"
             column="21"/>
     </issue>
 
@@ -3186,11 +3138,7 @@
         errorLine2="                ~~~~~~~~~~~~~~~~~">
         <location
             file="src/main/java/app/pachli/MainActivity.kt"
-<<<<<<< HEAD
-            line="606"
-=======
-            line="604"
->>>>>>> f8877909
+            line="605"
             column="17"/>
     </issue>
 
@@ -3201,11 +3149,7 @@
         errorLine2="                    ~~~~~~~">
         <location
             file="src/main/java/app/pachli/MainActivity.kt"
-<<<<<<< HEAD
-            line="609"
-=======
-            line="607"
->>>>>>> f8877909
+            line="608"
             column="21"/>
     </issue>
 
@@ -3216,11 +3160,7 @@
         errorLine2="                ~~~~~~~~~~~~~~~~~">
         <location
             file="src/main/java/app/pachli/MainActivity.kt"
-<<<<<<< HEAD
-            line="613"
-=======
-            line="611"
->>>>>>> f8877909
+            line="612"
             column="17"/>
     </issue>
 
@@ -3231,11 +3171,7 @@
         errorLine2="                    ~~~~~~~">
         <location
             file="src/main/java/app/pachli/MainActivity.kt"
-<<<<<<< HEAD
-            line="617"
-=======
-            line="615"
->>>>>>> f8877909
+            line="616"
             column="21"/>
     </issue>
 
@@ -3246,11 +3182,7 @@
         errorLine2="                ~~~~~~~~~~~~~~~~~~~">
         <location
             file="src/main/java/app/pachli/MainActivity.kt"
-<<<<<<< HEAD
-            line="626"
-=======
-            line="624"
->>>>>>> f8877909
+            line="625"
             column="17"/>
     </issue>
 
@@ -3261,11 +3193,7 @@
         errorLine2="                    ~~~~~~~">
         <location
             file="src/main/java/app/pachli/MainActivity.kt"
-<<<<<<< HEAD
-            line="629"
-=======
-            line="627"
->>>>>>> f8877909
+            line="628"
             column="21"/>
     </issue>
 
@@ -3276,11 +3204,7 @@
         errorLine2="                ~~~~~~~~~~~~~~~~~~~">
         <location
             file="src/main/java/app/pachli/MainActivity.kt"
-<<<<<<< HEAD
-            line="634"
-=======
-            line="632"
->>>>>>> f8877909
+            line="633"
             column="17"/>
     </issue>
 
@@ -3291,11 +3215,7 @@
         errorLine2="                    ~~~~~~~">
         <location
             file="src/main/java/app/pachli/MainActivity.kt"
-<<<<<<< HEAD
-            line="637"
-=======
-            line="635"
->>>>>>> f8877909
+            line="636"
             column="21"/>
     </issue>
 
@@ -3306,11 +3226,7 @@
         errorLine2="                ~~~~~~~~~~~~~~~~~~~">
         <location
             file="src/main/java/app/pachli/MainActivity.kt"
-<<<<<<< HEAD
-            line="642"
-=======
-            line="640"
->>>>>>> f8877909
+            line="641"
             column="17"/>
     </issue>
 
@@ -3321,11 +3237,7 @@
         errorLine2="                    ~~~~~~~">
         <location
             file="src/main/java/app/pachli/MainActivity.kt"
-<<<<<<< HEAD
-            line="645"
-=======
-            line="643"
->>>>>>> f8877909
+            line="644"
             column="21"/>
     </issue>
 
@@ -3336,11 +3248,7 @@
         errorLine2="                ~~~~~~~~~~~~~~~~~~~">
         <location
             file="src/main/java/app/pachli/MainActivity.kt"
-<<<<<<< HEAD
-            line="650"
-=======
-            line="648"
->>>>>>> f8877909
+            line="649"
             column="17"/>
     </issue>
 
@@ -3351,11 +3259,7 @@
         errorLine2="                    ~~~~~~~">
         <location
             file="src/main/java/app/pachli/MainActivity.kt"
-<<<<<<< HEAD
-            line="653"
-=======
-            line="651"
->>>>>>> f8877909
+            line="652"
             column="21"/>
     </issue>
 
@@ -3366,11 +3270,7 @@
         errorLine2="                    ~~~~~~~~~~~~~~~~~">
         <location
             file="src/main/java/app/pachli/MainActivity.kt"
-<<<<<<< HEAD
-            line="660"
-=======
-            line="658"
->>>>>>> f8877909
+            line="659"
             column="21"/>
     </issue>
 
@@ -3381,11 +3281,7 @@
         errorLine2="                        ~~~~~~~">
         <location
             file="src/main/java/app/pachli/MainActivity.kt"
-<<<<<<< HEAD
-            line="663"
-=======
-            line="661"
->>>>>>> f8877909
+            line="662"
             column="25"/>
     </issue>
 
@@ -3396,11 +3292,7 @@
         errorLine2="                ~~~~~~~~~~~~~~~~~">
         <location
             file="src/main/java/app/pachli/MainActivity.kt"
-<<<<<<< HEAD
-            line="672"
-=======
-            line="670"
->>>>>>> f8877909
+            line="671"
             column="17"/>
     </issue>
 
@@ -3411,11 +3303,7 @@
         errorLine2="                    ~~~~~~~">
         <location
             file="src/main/java/app/pachli/MainActivity.kt"
-<<<<<<< HEAD
-            line="675"
-=======
-            line="673"
->>>>>>> f8877909
+            line="674"
             column="21"/>
     </issue>
 
@@ -3426,11 +3314,7 @@
         errorLine2="                ~~~~~~~~~~~~~~~~~~~">
         <location
             file="src/main/java/app/pachli/MainActivity.kt"
-<<<<<<< HEAD
-            line="688"
-=======
-            line="686"
->>>>>>> f8877909
+            line="687"
             column="17"/>
     </issue>
 
@@ -3441,11 +3325,7 @@
         errorLine2="                    ~~~~~~~">
         <location
             file="src/main/java/app/pachli/MainActivity.kt"
-<<<<<<< HEAD
-            line="692"
-=======
-            line="690"
->>>>>>> f8877909
+            line="691"
             column="21"/>
     </issue>
 
@@ -3456,11 +3336,7 @@
         errorLine2="                ~~~~~~~">
         <location
             file="src/main/java/app/pachli/MainActivity.kt"
-<<<<<<< HEAD
-            line="813"
-=======
-            line="811"
->>>>>>> f8877909
+            line="812"
             column="17"/>
     </issue>
 
@@ -3471,11 +3347,7 @@
         errorLine2="                ~~~~~~~~~~~~~~~~~~~~~~~~~">
         <location
             file="src/main/java/app/pachli/MainActivity.kt"
-<<<<<<< HEAD
-            line="815"
-=======
-            line="813"
->>>>>>> f8877909
+            line="814"
             column="17"/>
     </issue>
 
@@ -3486,11 +3358,7 @@
         errorLine2="                ~~~~~~~~~~~~~~~~~~~~~~~~~">
         <location
             file="src/main/java/app/pachli/MainActivity.kt"
-<<<<<<< HEAD
-            line="826"
-=======
-            line="824"
->>>>>>> f8877909
+            line="825"
             column="17"/>
     </issue>
 
