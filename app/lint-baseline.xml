--- conflicted
+++ resolved
@@ -1,5 +1,5 @@
 <?xml version="1.0" encoding="UTF-8"?>
-<issues format="6" by="lint 8.1.2" type="baseline" client="gradle" dependencies="false" name="AGP (8.1.2)" variant="all" version="8.1.2">
+<issues format="6" by="lint 8.2.0" type="baseline" client="gradle" dependencies="false" name="AGP (8.2.0)" variant="all" version="8.2.0">
 
     <issue
         id="InvalidPackage"
@@ -2731,7 +2731,7 @@
         errorLine2="                    ~~~~~~~~~~~~~~">
         <location
             file="src/main/java/app/pachli/ListsActivity.kt"
-            line="269"
+            line="265"
             column="21"/>
     </issue>
 
@@ -2742,7 +2742,7 @@
         errorLine2="                    ~~~~~~">
         <location
             file="src/main/java/app/pachli/ListsActivity.kt"
-            line="271"
+            line="267"
             column="21"/>
     </issue>
 
@@ -2874,11 +2874,7 @@
         errorLine2="                                    ~~~~~~~~~~~~~~~~~~~~~~~~">
         <location
             file="src/main/java/app/pachli/MainActivity.kt"
-<<<<<<< HEAD
             line="245"
-=======
-            line="244"
->>>>>>> 02b17f41
             column="37"/>
     </issue>
 
@@ -2889,11 +2885,7 @@
         errorLine2="                                    ~~~~~~~~~~~~~">
         <location
             file="src/main/java/app/pachli/MainActivity.kt"
-<<<<<<< HEAD
             line="249"
-=======
-            line="248"
->>>>>>> 02b17f41
             column="37"/>
     </issue>
 
@@ -2904,11 +2896,7 @@
         errorLine2="                        ~~~~~~~">
         <location
             file="src/main/java/app/pachli/MainActivity.kt"
-<<<<<<< HEAD
             line="353"
-=======
-            line="352"
->>>>>>> 02b17f41
             column="25"/>
     </issue>
 
@@ -2919,11 +2907,7 @@
         errorLine2="                            ~~~~~~~">
         <location
             file="src/main/java/app/pachli/MainActivity.kt"
-<<<<<<< HEAD
             line="354"
-=======
-            line="353"
->>>>>>> 02b17f41
             column="29"/>
     </issue>
 
@@ -2934,11 +2918,7 @@
         errorLine2="                        ~~~~~~~">
         <location
             file="src/main/java/app/pachli/MainActivity.kt"
-<<<<<<< HEAD
             line="356"
-=======
-            line="355"
->>>>>>> 02b17f41
             column="25"/>
     </issue>
 
@@ -2949,11 +2929,7 @@
         errorLine2="                            ~~~~~~~">
         <location
             file="src/main/java/app/pachli/MainActivity.kt"
-<<<<<<< HEAD
             line="357"
-=======
-            line="356"
->>>>>>> 02b17f41
             column="29"/>
     </issue>
 
@@ -2964,11 +2940,7 @@
         errorLine2="                ~~~~~~~~~~~~~~~~~">
         <location
             file="src/main/java/app/pachli/MainActivity.kt"
-<<<<<<< HEAD
             line="639"
-=======
-            line="638"
->>>>>>> 02b17f41
             column="17"/>
     </issue>
 
@@ -2979,11 +2951,7 @@
         errorLine2="                    ~~~~~~~">
         <location
             file="src/main/java/app/pachli/MainActivity.kt"
-<<<<<<< HEAD
             line="642"
-=======
-            line="641"
->>>>>>> 02b17f41
             column="21"/>
     </issue>
 
@@ -2994,11 +2962,7 @@
         errorLine2="                ~~~~~~~~~~~~~~~~~">
         <location
             file="src/main/java/app/pachli/MainActivity.kt"
-<<<<<<< HEAD
             line="647"
-=======
-            line="646"
->>>>>>> 02b17f41
             column="17"/>
     </issue>
 
@@ -3009,11 +2973,7 @@
         errorLine2="                    ~~~~~~~">
         <location
             file="src/main/java/app/pachli/MainActivity.kt"
-<<<<<<< HEAD
             line="651"
-=======
-            line="650"
->>>>>>> 02b17f41
             column="21"/>
     </issue>
 
@@ -3024,11 +2984,7 @@
         errorLine2="                ~~~~~~~~~~~~~~~~~">
         <location
             file="src/main/java/app/pachli/MainActivity.kt"
-<<<<<<< HEAD
             line="656"
-=======
-            line="655"
->>>>>>> 02b17f41
             column="17"/>
     </issue>
 
@@ -3039,11 +2995,7 @@
         errorLine2="                    ~~~~~~~">
         <location
             file="src/main/java/app/pachli/MainActivity.kt"
-<<<<<<< HEAD
             line="659"
-=======
-            line="658"
->>>>>>> 02b17f41
             column="21"/>
     </issue>
 
@@ -3054,11 +3006,7 @@
         errorLine2="                ~~~~~~~~~~~~~~~~~">
         <location
             file="src/main/java/app/pachli/MainActivity.kt"
-<<<<<<< HEAD
             line="664"
-=======
-            line="663"
->>>>>>> 02b17f41
             column="17"/>
     </issue>
 
@@ -3069,11 +3017,7 @@
         errorLine2="                    ~~~~~~~">
         <location
             file="src/main/java/app/pachli/MainActivity.kt"
-<<<<<<< HEAD
             line="667"
-=======
-            line="666"
->>>>>>> 02b17f41
             column="21"/>
     </issue>
 
@@ -3084,11 +3028,7 @@
         errorLine2="                ~~~~~~~~~~~~~~~~~">
         <location
             file="src/main/java/app/pachli/MainActivity.kt"
-<<<<<<< HEAD
             line="672"
-=======
-            line="671"
->>>>>>> 02b17f41
             column="17"/>
     </issue>
 
@@ -3099,11 +3039,7 @@
         errorLine2="                    ~~~~~~~">
         <location
             file="src/main/java/app/pachli/MainActivity.kt"
-<<<<<<< HEAD
             line="675"
-=======
-            line="674"
->>>>>>> 02b17f41
             column="21"/>
     </issue>
 
@@ -3114,11 +3050,7 @@
         errorLine2="                ~~~~~~~~~~~~~~~~~">
         <location
             file="src/main/java/app/pachli/MainActivity.kt"
-<<<<<<< HEAD
             line="679"
-=======
-            line="678"
->>>>>>> 02b17f41
             column="17"/>
     </issue>
 
@@ -3129,11 +3061,7 @@
         errorLine2="                    ~~~~~~~">
         <location
             file="src/main/java/app/pachli/MainActivity.kt"
-<<<<<<< HEAD
             line="682"
-=======
-            line="681"
->>>>>>> 02b17f41
             column="21"/>
     </issue>
 
@@ -3144,11 +3072,7 @@
         errorLine2="                ~~~~~~~~~~~~~~~~~">
         <location
             file="src/main/java/app/pachli/MainActivity.kt"
-<<<<<<< HEAD
             line="687"
-=======
-            line="686"
->>>>>>> 02b17f41
             column="17"/>
     </issue>
 
@@ -3159,11 +3083,7 @@
         errorLine2="                    ~~~~~~~">
         <location
             file="src/main/java/app/pachli/MainActivity.kt"
-<<<<<<< HEAD
             line="690"
-=======
-            line="689"
->>>>>>> 02b17f41
             column="21"/>
     </issue>
 
@@ -3174,11 +3094,7 @@
         errorLine2="                ~~~~~~~~~~~~~~~~~">
         <location
             file="src/main/java/app/pachli/MainActivity.kt"
-<<<<<<< HEAD
             line="694"
-=======
-            line="693"
->>>>>>> 02b17f41
             column="17"/>
     </issue>
 
@@ -3189,11 +3105,7 @@
         errorLine2="                    ~~~~~~~">
         <location
             file="src/main/java/app/pachli/MainActivity.kt"
-<<<<<<< HEAD
             line="698"
-=======
-            line="697"
->>>>>>> 02b17f41
             column="21"/>
     </issue>
 
@@ -3204,11 +3116,7 @@
         errorLine2="                ~~~~~~~~~~~~~~~~~~~">
         <location
             file="src/main/java/app/pachli/MainActivity.kt"
-<<<<<<< HEAD
             line="707"
-=======
-            line="706"
->>>>>>> 02b17f41
             column="17"/>
     </issue>
 
@@ -3219,11 +3127,7 @@
         errorLine2="                    ~~~~~~~">
         <location
             file="src/main/java/app/pachli/MainActivity.kt"
-<<<<<<< HEAD
             line="710"
-=======
-            line="709"
->>>>>>> 02b17f41
             column="21"/>
     </issue>
 
@@ -3234,11 +3138,7 @@
         errorLine2="                ~~~~~~~~~~~~~~~~~~~">
         <location
             file="src/main/java/app/pachli/MainActivity.kt"
-<<<<<<< HEAD
             line="715"
-=======
-            line="714"
->>>>>>> 02b17f41
             column="17"/>
     </issue>
 
@@ -3249,11 +3149,7 @@
         errorLine2="                    ~~~~~~~">
         <location
             file="src/main/java/app/pachli/MainActivity.kt"
-<<<<<<< HEAD
             line="718"
-=======
-            line="717"
->>>>>>> 02b17f41
             column="21"/>
     </issue>
 
@@ -3264,11 +3160,7 @@
         errorLine2="                ~~~~~~~~~~~~~~~~~~~">
         <location
             file="src/main/java/app/pachli/MainActivity.kt"
-<<<<<<< HEAD
             line="723"
-=======
-            line="722"
->>>>>>> 02b17f41
             column="17"/>
     </issue>
 
@@ -3279,11 +3171,7 @@
         errorLine2="                    ~~~~~~~">
         <location
             file="src/main/java/app/pachli/MainActivity.kt"
-<<<<<<< HEAD
             line="726"
-=======
-            line="725"
->>>>>>> 02b17f41
             column="21"/>
     </issue>
 
@@ -3294,11 +3182,7 @@
         errorLine2="                ~~~~~~~~~~~~~~~~~~~">
         <location
             file="src/main/java/app/pachli/MainActivity.kt"
-<<<<<<< HEAD
             line="731"
-=======
-            line="730"
->>>>>>> 02b17f41
             column="17"/>
     </issue>
 
@@ -3309,11 +3193,7 @@
         errorLine2="                    ~~~~~~~">
         <location
             file="src/main/java/app/pachli/MainActivity.kt"
-<<<<<<< HEAD
             line="734"
-=======
-            line="733"
->>>>>>> 02b17f41
             column="21"/>
     </issue>
 
@@ -3324,11 +3204,7 @@
         errorLine2="                    ~~~~~~~~~~~~~~~~~">
         <location
             file="src/main/java/app/pachli/MainActivity.kt"
-<<<<<<< HEAD
             line="741"
-=======
-            line="740"
->>>>>>> 02b17f41
             column="21"/>
     </issue>
 
@@ -3339,11 +3215,7 @@
         errorLine2="                        ~~~~~~~">
         <location
             file="src/main/java/app/pachli/MainActivity.kt"
-<<<<<<< HEAD
             line="744"
-=======
-            line="743"
->>>>>>> 02b17f41
             column="25"/>
     </issue>
 
@@ -3354,11 +3226,7 @@
         errorLine2="                ~~~~~~~~~~~~~~~~~">
         <location
             file="src/main/java/app/pachli/MainActivity.kt"
-<<<<<<< HEAD
             line="753"
-=======
-            line="752"
->>>>>>> 02b17f41
             column="17"/>
     </issue>
 
@@ -3369,11 +3237,7 @@
         errorLine2="                    ~~~~~~~">
         <location
             file="src/main/java/app/pachli/MainActivity.kt"
-<<<<<<< HEAD
             line="756"
-=======
-            line="755"
->>>>>>> 02b17f41
             column="21"/>
     </issue>
 
@@ -3384,11 +3248,7 @@
         errorLine2="                ~~~~~~~~~~~~~~~~~~~">
         <location
             file="src/main/java/app/pachli/MainActivity.kt"
-<<<<<<< HEAD
             line="769"
-=======
-            line="768"
->>>>>>> 02b17f41
             column="17"/>
     </issue>
 
@@ -3399,11 +3259,7 @@
         errorLine2="                    ~~~~~~~">
         <location
             file="src/main/java/app/pachli/MainActivity.kt"
-<<<<<<< HEAD
             line="773"
-=======
-            line="772"
->>>>>>> 02b17f41
             column="21"/>
     </issue>
 
@@ -3414,11 +3270,7 @@
         errorLine2="                ~~~~~~~">
         <location
             file="src/main/java/app/pachli/MainActivity.kt"
-<<<<<<< HEAD
             line="898"
-=======
-            line="897"
->>>>>>> 02b17f41
             column="17"/>
     </issue>
 
@@ -3429,11 +3281,7 @@
         errorLine2="                ~~~~~~~~~~~~~~~~~~~~~~~~~">
         <location
             file="src/main/java/app/pachli/MainActivity.kt"
-<<<<<<< HEAD
             line="900"
-=======
-            line="899"
->>>>>>> 02b17f41
             column="17"/>
     </issue>
 
@@ -3444,11 +3292,7 @@
         errorLine2="                ~~~~~~~~~~~~~~~~~~~~~~~~~">
         <location
             file="src/main/java/app/pachli/MainActivity.kt"
-<<<<<<< HEAD
             line="911"
-=======
-            line="910"
->>>>>>> 02b17f41
             column="17"/>
     </issue>
 
