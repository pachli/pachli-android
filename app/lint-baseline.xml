<?xml version="1.0" encoding="UTF-8"?>
<issues format="6" by="lint 8.1.2" type="baseline" client="gradle" dependencies="false" name="AGP (8.1.2)" variant="all" version="8.1.2">

    <issue
        id="InvalidPackage"
        message="Invalid package reference in org.bouncycastle:bcprov-jdk15on; not included in Android: `javax.naming.directory`. Referenced from `org.bouncycastle.jce.provider.CrlCache`.">
        <location
            file="$GRADLE_USER_HOME/caches/modules-2/files-2.1/org.bouncycastle/bcprov-jdk15on/1.70/4636a0d01f74acaf28082fb62b317f1080118371/bcprov-jdk15on-1.70.jar"/>
    </issue>

    <issue
        id="InvalidPackage"
        message="Invalid package reference in org.bouncycastle:bcprov-jdk15on; not included in Android: `javax.naming`. Referenced from `org.bouncycastle.jce.provider.X509LDAPCertStoreSpi`.">
        <location
            file="$GRADLE_USER_HOME/caches/modules-2/files-2.1/org.bouncycastle/bcprov-jdk15on/1.70/4636a0d01f74acaf28082fb62b317f1080118371/bcprov-jdk15on-1.70.jar"/>
    </issue>

    <issue
        id="InvalidPackage"
        message="Invalid package reference in org.pageseeder.diffx:pso-diffx; not included in Android: `javax.xml.stream.events`. Referenced from `org.pageseeder.diffx.load.XMLEventLoader`.">
        <location
            file="$GRADLE_USER_HOME/caches/modules-2/files-2.1/org.pageseeder.diffx/pso-diffx/1.1.1/b655ebc87588a857a4f3d88cf98bcefa87a6105b/pso-diffx-1.1.1.jar"/>
    </issue>

    <issue
        id="InvalidPackage"
        message="Invalid package reference in org.pageseeder.diffx:pso-diffx; not included in Android: `javax.xml.stream`. Referenced from `org.pageseeder.diffx.format.StrictXMLDiffOutput`.">
        <location
            file="$GRADLE_USER_HOME/caches/modules-2/files-2.1/org.pageseeder.diffx/pso-diffx/1.1.1/b655ebc87588a857a4f3d88cf98bcefa87a6105b/pso-diffx-1.1.1.jar"/>
    </issue>

    <issue
        id="UnusedAttribute"
        message="Attribute `appCategory` is only used in API level 26 and higher (current min is 23)"
        errorLine1="        android:appCategory=&quot;social&quot;"
        errorLine2="        ~~~~~~~~~~~~~~~~~~~~~~~~~~~~">
        <location
            file="src/main/AndroidManifest.xml"
            line="17"
            column="9"/>
    </issue>

    <issue
        id="UnusedAttribute"
        message="Attribute `localeConfig` is only used in API level 33 and higher (current min is 23)"
        errorLine1="        android:localeConfig=&quot;@xml/locales_config&quot;>"
        errorLine2="        ~~~~~~~~~~~~~~~~~~~~~~~~~~~~~~~~~~~~~~~~~~">
        <location
            file="src/main/AndroidManifest.xml"
            line="24"
            column="9"/>
    </issue>

    <issue
        id="UseAppTint"
        message="Must use `app:tint` instead of `android:tint`"
        errorLine1="        android:tint=&quot;?colorPrimary&quot;"
        errorLine2="        ~~~~~~~~~~~~~~~~~~~~~~~~~~~~">
        <location
            file="src/main/res/layout/item_emoji_pref.xml"
            line="78"
            column="9"/>
    </issue>

    <issue
        id="MissingQuantity"
        message="For locale &quot;bn&quot; (Bangla) the following quantity should also be defined: `one` (e.g. &quot;সসে 1টি আপেল খেল, সেটা ভাল&quot;)"
        errorLine1="    &lt;plurals name=&quot;hint_describe_for_visually_impaired&quot;>"
        errorLine2="    ^">
        <location
            file="src/main/res/values-bn-rBD/strings.xml"
            line="55"
            column="5"/>
    </issue>

    <issue
        id="MissingQuantity"
        message="For locale &quot;bg&quot; (Bulgarian) the following quantity should also be defined: `one` (e.g. &quot;1 ден&quot;)"
        errorLine1="    &lt;plurals name=&quot;hint_describe_for_visually_impaired&quot;>"
        errorLine2="    ^">
        <location
            file="src/main/res/values-bg/strings.xml"
            line="131"
            column="5"/>
    </issue>

    <issue
        id="MissingQuantity"
        message="For locale &quot;ca&quot; (Catalan) the following quantity should also be defined: `many`"
        errorLine1="    &lt;plurals name=&quot;notification_title_summary&quot;>"
        errorLine2="    ^">
        <location
            file="src/main/res/values-ca/strings.xml"
            line="155"
            column="5"/>
    </issue>

    <issue
        id="MissingQuantity"
        message="For locale &quot;ta&quot; (Tamil) the following quantity should also be defined: `one` (e.g. &quot;1&quot;)"
        errorLine1="    &lt;plurals name=&quot;notification_title_summary&quot;>"
        errorLine2="    ^">
        <location
            file="src/main/res/values-ta/strings.xml"
            line="173"
            column="5"/>
    </issue>

    <issue
        id="MissingQuantity"
        message="For locale &quot;ga&quot; (Irish) the following quantities should also be defined: `few` (e.g. &quot;3 cinn, 3 huaire, 3 chat, 3 éan, 3 bhróg&quot;), `many` (e.g. &quot;7 gcinn, 7 n-uaire, 7 gcat, 7 n-éan, 7 mbróg&quot;), `one` (e.g. &quot;1 cheann, 1 uair, 1 chat, 1 éan, 1 bhróg&quot;), `two` (e.g. &quot;2 cheann, 2 uair, 2 chat, 2 éan, 2 bhróig&quot;)"
        errorLine1="    &lt;plurals name=&quot;notification_title_summary&quot;>"
        errorLine2="    ^">
        <location
            file="src/main/res/values-ga/strings.xml"
            line="188"
            column="5"/>
    </issue>

    <issue
        id="MissingQuantity"
        message="For locale &quot;bg&quot; (Bulgarian) the following quantity should also be defined: `one` (e.g. &quot;1 ден&quot;)"
        errorLine1="    &lt;plurals name=&quot;notification_title_summary&quot;>"
        errorLine2="    ^">
        <location
            file="src/main/res/values-bg/strings.xml"
            line="190"
            column="5"/>
    </issue>

    <issue
        id="MissingQuantity"
        message="For locale &quot;sl&quot; (Slovenian) the following quantities should also be defined: `few` (e.g. &quot;3 dnevi&quot;), `one` (e.g. &quot;1 dan&quot;), `two` (e.g. &quot;2 dneva&quot;)"
        errorLine1="    &lt;plurals name=&quot;notification_title_summary&quot;>"
        errorLine2="    ^">
        <location
            file="src/main/res/values-sl/strings.xml"
            line="205"
            column="5"/>
    </issue>

    <issue
        id="MissingQuantity"
        message="For locale &quot;cs&quot; (Czech) the following quantity should also be defined: `many` (e.g. &quot;10.0 dne&quot;)"
        errorLine1="    &lt;plurals name=&quot;notification_title_summary&quot;>"
        errorLine2="    ^">
        <location
            file="src/main/res/values-cs/strings.xml"
            line="221"
            column="5"/>
    </issue>

    <issue
        id="MissingQuantity"
        message="For locale &quot;bn&quot; (Bangla) the following quantity should also be defined: `one` (e.g. &quot;সসে 1টি আপেল খেল, সেটা ভাল&quot;)"
        errorLine1="    &lt;plurals name=&quot;notification_title_summary&quot;>"
        errorLine2="    ^">
        <location
            file="src/main/res/values-bn-rIN/strings.xml"
            line="226"
            column="5"/>
    </issue>

    <issue
        id="MissingQuantity"
        message="For locale &quot;eu&quot; (Basque) the following quantity should also be defined: `one` (e.g. &quot;1 lagun etorri da&quot;)"
        errorLine1="    &lt;plurals name=&quot;hint_describe_for_visually_impaired&quot;>"
        errorLine2="    ^">
        <location
            file="src/main/res/values-eu/strings.xml"
            line="236"
            column="5"/>
    </issue>

    <issue
        id="MissingQuantity"
        message="For locale &quot;sl&quot; (Slovenian) the following quantities should also be defined: `few` (e.g. &quot;3 dnevi&quot;), `one` (e.g. &quot;1 dan&quot;), `two` (e.g. &quot;2 dneva&quot;)"
        errorLine1="    &lt;plurals name=&quot;hint_describe_for_visually_impaired&quot;>"
        errorLine2="    ^">
        <location
            file="src/main/res/values-sl/strings.xml"
            line="257"
            column="5"/>
    </issue>

    <issue
        id="MissingQuantity"
        message="For locale &quot;bn&quot; (Bangla) the following quantity should also be defined: `one` (e.g. &quot;সসে 1টি আপেল খেল, সেটা ভাল&quot;)"
        errorLine1="    &lt;plurals name=&quot;hint_describe_for_visually_impaired&quot;>"
        errorLine2="    ^">
        <location
            file="src/main/res/values-bn-rIN/strings.xml"
            line="285"
            column="5"/>
    </issue>

    <issue
        id="MissingQuantity"
        message="For locale &quot;ca&quot; (Catalan) the following quantity should also be defined: `many`"
        errorLine1="    &lt;plurals name=&quot;hint_describe_for_visually_impaired&quot;>"
        errorLine2="    ^">
        <location
            file="src/main/res/values-ca/strings.xml"
            line="286"
            column="5"/>
    </issue>

    <issue
        id="MissingQuantity"
        message="For locale &quot;cs&quot; (Czech) the following quantity should also be defined: `many` (e.g. &quot;10.0 dne&quot;)"
        errorLine1="    &lt;plurals name=&quot;hint_describe_for_visually_impaired&quot;>"
        errorLine2="    ^">
        <location
            file="src/main/res/values-cs/strings.xml"
            line="286"
            column="5"/>
    </issue>

    <issue
        id="MissingQuantity"
        message="For locale &quot;hi&quot; (Hindi) the following quantity should also be defined: `one` (e.g. &quot;1 घंटा&quot;)"
        errorLine1="    &lt;plurals name=&quot;hint_describe_for_visually_impaired&quot;>"
        errorLine2="    ^">
        <location
            file="src/main/res/values-hi/strings.xml"
            line="302"
            column="5"/>
    </issue>

    <issue
        id="MissingQuantity"
        message="For locale &quot;ru&quot; (Russian) the following quantities should also be defined: `few` (e.g. &quot;из 2 книг за 2 дня&quot;), `many` (e.g. &quot;из 5 книг за 5 дней&quot;), `one` (e.g. &quot;из 1 книги за 1 день&quot;)"
        errorLine1="    &lt;plurals name=&quot;hint_describe_for_visually_impaired&quot;>"
        errorLine2="    ^">
        <location
            file="src/main/res/values-ru/strings.xml"
            line="306"
            column="5"/>
    </issue>

    <issue
        id="MissingQuantity"
        message="For locale &quot;ga&quot; (Irish) the following quantities should also be defined: `few` (e.g. &quot;3 cinn, 3 huaire, 3 chat, 3 éan, 3 bhróg&quot;), `many` (e.g. &quot;7 gcinn, 7 n-uaire, 7 gcat, 7 n-éan, 7 mbróg&quot;), `one` (e.g. &quot;1 cheann, 1 uair, 1 chat, 1 éan, 1 bhróg&quot;), `two` (e.g. &quot;2 cheann, 2 uair, 2 chat, 2 éan, 2 bhróig&quot;)"
        errorLine1="    &lt;plurals name=&quot;hint_describe_for_visually_impaired&quot;>"
        errorLine2="    ^">
        <location
            file="src/main/res/values-ga/strings.xml"
            line="314"
            column="5"/>
    </issue>

    <issue
        id="MissingQuantity"
        message="For locale &quot;ca&quot; (Catalan) the following quantity should also be defined: `many`"
        errorLine1="    &lt;plurals name=&quot;favs&quot;>"
        errorLine2="    ^">
        <location
            file="src/main/res/values-ca/strings.xml"
            line="329"
            column="5"/>
    </issue>

    <issue
        id="MissingQuantity"
        message="For locale &quot;ca&quot; (Catalan) the following quantity should also be defined: `many`"
        errorLine1="    &lt;plurals name=&quot;reblogs&quot;>"
        errorLine2="    ^">
        <location
            file="src/main/res/values-ca/strings.xml"
            line="333"
            column="5"/>
    </issue>

    <issue
        id="MissingQuantity"
        message="For locale &quot;cs&quot; (Czech) the following quantity should also be defined: `many` (e.g. &quot;10.0 dne&quot;)"
        errorLine1="    &lt;plurals name=&quot;favs&quot;>"
        errorLine2="    ^">
        <location
            file="src/main/res/values-cs/strings.xml"
            line="333"
            column="5"/>
    </issue>

    <issue
        id="MissingQuantity"
        message="For locale &quot;cs&quot; (Czech) the following quantity should also be defined: `many` (e.g. &quot;10.0 dne&quot;)"
        errorLine1="    &lt;plurals name=&quot;reblogs&quot;>"
        errorLine2="    ^">
        <location
            file="src/main/res/values-cs/strings.xml"
            line="338"
            column="5"/>
    </issue>

    <issue
        id="MissingQuantity"
        message="For locale &quot;ca&quot; (Catalan) the following quantity should also be defined: `many`"
        errorLine1="    &lt;plurals name=&quot;poll_info_votes&quot;>"
        errorLine2="    ^">
        <location
            file="src/main/res/values-ca/strings.xml"
            line="359"
            column="5"/>
    </issue>

    <issue
        id="MissingQuantity"
        message="For locale &quot;cs&quot; (Czech) the following quantity should also be defined: `many` (e.g. &quot;10.0 dne&quot;)"
        errorLine1="    &lt;plurals name=&quot;poll_info_votes&quot;>"
        errorLine2="    ^">
        <location
            file="src/main/res/values-cs/strings.xml"
            line="369"
            column="5"/>
    </issue>

    <issue
        id="MissingQuantity"
        message="For locale &quot;cs&quot; (Czech) the following quantity should also be defined: `many` (e.g. &quot;10.0 dne&quot;)"
        errorLine1="    &lt;plurals name=&quot;poll_timespan_days&quot;>"
        errorLine2="    ^">
        <location
            file="src/main/res/values-cs/strings.xml"
            line="383"
            column="5"/>
    </issue>

    <issue
        id="MissingQuantity"
        message="For locale &quot;cs&quot; (Czech) the following quantity should also be defined: `many` (e.g. &quot;10.0 dne&quot;)"
        errorLine1="    &lt;plurals name=&quot;poll_timespan_minutes&quot;>"
        errorLine2="    ^">
        <location
            file="src/main/res/values-cs/strings.xml"
            line="388"
            column="5"/>
    </issue>

    <issue
        id="MissingQuantity"
        message="For locale &quot;cs&quot; (Czech) the following quantity should also be defined: `many` (e.g. &quot;10.0 dne&quot;)"
        errorLine1="    &lt;plurals name=&quot;poll_timespan_seconds&quot;>"
        errorLine2="    ^">
        <location
            file="src/main/res/values-cs/strings.xml"
            line="393"
            column="5"/>
    </issue>

    <issue
        id="MissingQuantity"
        message="For locale &quot;bg&quot; (Bulgarian) the following quantity should also be defined: `one` (e.g. &quot;1 ден&quot;)"
        errorLine1="    &lt;plurals name=&quot;error_upload_max_media_reached&quot;>"
        errorLine2="    ^">
        <location
            file="src/main/res/values-bg/strings.xml"
            line="430"
            column="5"/>
    </issue>

    <issue
        id="MissingQuantity"
        message="For locale &quot;ca&quot; (Catalan) the following quantity should also be defined: `many`"
        errorLine1="    &lt;plurals name=&quot;poll_info_people&quot;>"
        errorLine2="    ^">
        <location
            file="src/main/res/values-ca/strings.xml"
            line="430"
            column="5"/>
    </issue>

    <issue
        id="MissingQuantity"
        message="For locale &quot;ca&quot; (Catalan) the following quantity should also be defined: `many`"
        errorLine1="    &lt;plurals name=&quot;poll_timespan_seconds&quot;>"
        errorLine2="    ^">
        <location
            file="src/main/res/values-ca/strings.xml"
            line="458"
            column="5"/>
    </issue>

    <issue
        id="MissingQuantity"
        message="For locale &quot;ca&quot; (Catalan) the following quantity should also be defined: `many`"
        errorLine1="    &lt;plurals name=&quot;poll_timespan_minutes&quot;>"
        errorLine2="    ^">
        <location
            file="src/main/res/values-ca/strings.xml"
            line="462"
            column="5"/>
    </issue>

    <issue
        id="MissingQuantity"
        message="For locale &quot;ca&quot; (Catalan) the following quantity should also be defined: `many`"
        errorLine1="    &lt;plurals name=&quot;poll_timespan_hours&quot;>"
        errorLine2="    ^">
        <location
            file="src/main/res/values-ca/strings.xml"
            line="466"
            column="5"/>
    </issue>

    <issue
        id="MissingQuantity"
        message="For locale &quot;ca&quot; (Catalan) the following quantity should also be defined: `many`"
        errorLine1="    &lt;plurals name=&quot;poll_timespan_days&quot;>"
        errorLine2="    ^">
        <location
            file="src/main/res/values-ca/strings.xml"
            line="470"
            column="5"/>
    </issue>

    <issue
        id="MissingQuantity"
        message="For locale &quot;cs&quot; (Czech) the following quantity should also be defined: `many` (e.g. &quot;10.0 dne&quot;)"
        errorLine1="    &lt;plurals name=&quot;poll_info_people&quot;>"
        errorLine2="    ^">
        <location
            file="src/main/res/values-cs/strings.xml"
            line="480"
            column="5"/>
    </issue>

    <issue
        id="MissingQuantity"
        message="For locale &quot;cs&quot; (Czech) the following quantity should also be defined: `many` (e.g. &quot;10.0 dne&quot;)"
        errorLine1="    &lt;plurals name=&quot;poll_timespan_hours&quot;>"
        errorLine2="    ^">
        <location
            file="src/main/res/values-cs/strings.xml"
            line="485"
            column="5"/>
    </issue>

    <issue
        id="MissingQuantity"
        message="For locale &quot;ca&quot; (Catalan) the following quantity should also be defined: `many`"
        errorLine1="    &lt;plurals name=&quot;error_upload_max_media_reached&quot;>"
        errorLine2="    ^">
        <location
            file="src/main/res/values-ca/strings.xml"
            line="487"
            column="5"/>
    </issue>

    <issue
        id="MissingQuantity"
        message="For locale &quot;cs&quot; (Czech) the following quantity should also be defined: `many` (e.g. &quot;10.0 dne&quot;)"
        errorLine1="    &lt;plurals name=&quot;error_upload_max_media_reached&quot;>"
        errorLine2="    ^">
        <location
            file="src/main/res/values-cs/strings.xml"
            line="490"
            column="5"/>
    </issue>

    <issue
        id="Typos"
        message="&quot;media&quot; is a common misspelling; did you mean &quot;medier&quot;?"
        errorLine1="    &lt;string name=&quot;error_media_upload_permission&quot;>Trenger tillatelse til å lese media.&lt;/string>"
        errorLine2="                                                                               ^">
        <location
            file="src/main/res/values-nb-rNO/strings.xml"
            line="15"
            column="80"/>
    </issue>

    <issue
        id="Typos"
        message="&quot;media&quot; is a common misspelling; did you mean &quot;medier&quot;?"
        errorLine1="    &lt;string name=&quot;error_media_download_permission&quot;>Trenger tillatelse for å lagre media.&lt;/string>"
        errorLine2="                                                                                  ^">
        <location
            file="src/main/res/values-nb-rNO/strings.xml"
            line="16"
            column="83"/>
    </issue>

    <issue
        id="Typos"
        message="&quot;Media&quot; is a common misspelling; did you mean &quot;Medier&quot;?"
        errorLine1="    &lt;string name=&quot;post_media_hidden_title&quot;>Media skjult&lt;/string>"
        errorLine2="                                           ^">
        <location
            file="src/main/res/values-nb-rNO/strings.xml"
            line="42"
            column="44"/>
    </issue>

    <issue
        id="Typos"
        message="&quot;birşey&quot; is a common misspelling; did you mean &quot;bir şey&quot;?"
        errorLine1="    &lt;string name=&quot;footer_empty&quot;>Burada henüz hiç birşey yok. Yenilemek için aşağıya çekin!&lt;/string>"
        errorLine2="                                                 ^">
        <location
            file="src/main/res/values-tr/strings.xml"
            line="49"
            column="50"/>
    </issue>

    <issue
        id="Typos"
        message="&quot;hiç birşey&quot; is a common misspelling; did you mean &quot;hiçbir şey&quot;?"
        errorLine1="    &lt;string name=&quot;footer_empty&quot;>Burada henüz hiç birşey yok. Yenilemek için aşağıya çekin!&lt;/string>"
        errorLine2="                                             ^">
        <location
            file="src/main/res/values-tr/strings.xml"
            line="49"
            column="46"/>
    </issue>

    <issue
        id="Typos"
        message="&quot;Media&quot; is a common misspelling; did you mean &quot;Medier&quot;?"
        errorLine1="    &lt;string name=&quot;action_view_media&quot;>Media&lt;/string>"
        errorLine2="                                     ^">
        <location
            file="src/main/res/values-nb-rNO/strings.xml"
            line="85"
            column="38"/>
    </issue>

    <issue
        id="Typos"
        message="&quot;media&quot; is a common misspelling; did you mean &quot;medier&quot;?"
        errorLine1="    &lt;string name=&quot;action_add_media&quot;>Legg til media&lt;/string>"
        errorLine2="                                             ^">
        <location
            file="src/main/res/values-nb-rNO/strings.xml"
            line="87"
            column="46"/>
    </issue>

    <issue
        id="Typos"
        message="&quot;media&quot; is a common misspelling; did you mean &quot;medier&quot;?"
        errorLine1="    &lt;string name=&quot;action_hide_media&quot;>Skjul media&lt;/string>"
        errorLine2="                                           ^">
        <location
            file="src/main/res/values-nb-rNO/strings.xml"
            line="93"
            column="44"/>
    </issue>

    <issue
        id="Typos"
        message="&quot;media&quot; is a common misspelling; did you mean &quot;medier&quot;?"
        errorLine1="    &lt;string name=&quot;action_open_media_n&quot;>Åpne media #%d&lt;/string>"
        errorLine2="                                            ^">
        <location
            file="src/main/res/values-nb-rNO/strings.xml"
            line="116"
            column="45"/>
    </issue>

    <issue
        id="Typos"
        message="&quot;media&quot; is a common misspelling; did you mean &quot;medier&quot;?"
        errorLine1="    &lt;string name=&quot;download_media&quot;>Last ned media&lt;/string>"
        errorLine2="                                           ^">
        <location
            file="src/main/res/values-nb-rNO/strings.xml"
            line="121"
            column="44"/>
    </issue>

    <issue
        id="Typos"
        message="&quot;media&quot; is a common misspelling; did you mean &quot;medier&quot;?"
        errorLine1="    &lt;string name=&quot;downloading_media&quot;>Laster ned media&lt;/string>"
        errorLine2="                                                ^">
        <location
            file="src/main/res/values-nb-rNO/strings.xml"
            line="122"
            column="49"/>
    </issue>

    <issue
        id="Typos"
        message="&quot;media&quot; is a common misspelling; did you mean &quot;medier&quot;?"
        errorLine1="    &lt;string name=&quot;send_media_to&quot;>Del media til…&lt;/string>"
        errorLine2="                                     ^">
        <location
            file="src/main/res/values-nb-rNO/strings.xml"
            line="125"
            column="38"/>
    </issue>

    <issue
        id="Typos"
        message="&quot;media&quot; is a common misspelling; did you mean &quot;medier&quot;?"
        errorLine1="    &lt;string name=&quot;dialog_title_finishing_media_upload&quot;>Opplasting av media er ferdig&lt;/string>"
        errorLine2="                                                                     ^">
        <location
            file="src/main/res/values-nb-rNO/strings.xml"
            line="150"
            column="70"/>
    </issue>

    <issue
        id="Typos"
        message="&quot;media&quot; is a common misspelling; did you mean &quot;medier&quot;?"
        errorLine1="    &lt;string name=&quot;pref_title_show_media_preview&quot;>Last ned forhåndsvisning av media&lt;/string>"
        errorLine2="                                                                             ^">
        <location
            file="src/main/res/values-nb-rNO/strings.xml"
            line="183"
            column="78"/>
    </issue>

    <issue
        id="Typos"
        message="&quot;media&quot; is a common misspelling; did you mean &quot;medier&quot;?"
        errorLine1="    &lt;string name=&quot;pref_default_media_sensitivity&quot;>Marker alltid media som sensitivt&lt;/string>"
        errorLine2="                                                                ^">
        <location
            file="src/main/res/values-nb-rNO/strings.xml"
            line="189"
            column="65"/>
    </issue>

    <issue
        id="Typos"
        message="&quot;Media&quot; is a common misspelling; did you mean &quot;Medier&quot;?"
        errorLine1="    &lt;string name=&quot;title_media&quot;>Media&lt;/string>"
        errorLine2="                               ^">
        <location
            file="src/main/res/values-nb-rNO/strings.xml"
            line="229"
            column="32"/>
    </issue>

    <issue
        id="Typos"
        message="&quot;caracter&quot; is a common misspelling; did you mean &quot;carácter&quot;?"
        errorLine1="\n(Límite de %d caracter)&lt;/item>"
        errorLine2="                ^">
        <location
            file="src/main/res/values-es/strings.xml"
            line="256"
            column="17"/>
    </issue>

    <issue
        id="Typos"
        message="&quot;Media&quot; is a common misspelling; did you mean &quot;Medier&quot;?"
        errorLine1="    &lt;string name=&quot;description_post_media&quot;>Media: %s&lt;/string>"
        errorLine2="                                          ^">
        <location
            file="src/main/res/values-nb-rNO/strings.xml"
            line="317"
            column="43"/>
    </issue>

    <issue
        id="Typos"
        message="&quot;perchè&quot; is a common misspelling; did you mean &quot;perché&quot;?"
        errorLine1="    &lt;string name=&quot;report_description_1&quot;>La segnalazione sarà inviata al moderatore del tuo server. Puoi spiegare perchè stai segnalando l\&apos;utente qui sotto:&lt;/string>"
        errorLine2="                                                                                                                 ^">
        <location
            file="src/main/res/values-it/strings.xml"
            line="429"
            column="114"/>
    </issue>

    <issue
        id="Typos"
        message="&quot;media&quot; is a common misspelling; did you mean &quot;medier&quot;?"
        errorLine1="    &lt;string name=&quot;pref_title_gradient_for_media&quot;>Vis fargerike gradienter for skjult media&lt;/string>"
        errorLine2="                                                                                     ^">
        <location
            file="src/main/res/values-nb-rNO/strings.xml"
            line="450"
            column="86"/>
    </issue>

    <issue
        id="Typos"
        message="Repeated word &quot;tek&quot; in message: possible typo"
        errorLine1="    &lt;string name=&quot;dialog_push_notification_migration_other_accounts&quot;>Pachli\&apos;ye bildirim aboneliği izni vermek için mevcut hesabınıza yeniden giriş yaptınız. Ancak, yine de bu şekilde geçirilmemiş başka hesaplarınız var. UnifiedPush bildirimleri desteğini etkinleştirmek için bunlara geçin ve tek tek yeniden giriş yapın.&lt;/string>"
        errorLine2="                                                                                                                                                                                                                                                                                                     ^">
        <location
            file="src/main/res/values-tr/strings.xml"
            line="568"
            column="294"/>
    </issue>

    <issue
        id="Typos"
        message="&quot;Media&quot; is a common misspelling; did you mean &quot;Medier&quot;?"
        errorLine1="    &lt;string name=&quot;hint_media_description_missing&quot;>Media bør ha en beskrivelse.&lt;/string>"
        errorLine2="                                                  ^">
        <location
            file="src/main/res/values-nb-rNO/strings.xml"
            line="591"
            column="51"/>
    </issue>

    <issue
        id="ImpliedQuantity"
        message="The quantity `&apos;one&apos;` matches more than one specific number in this locale (0, 1), but the message did not \&#xA;include a formatting argument (such as `%d`). This is usually an internationalization error. See full issue \&#xA;explanation for more."
        errorLine1="        &lt;item quantity=&quot;one&quot;>برهم‌کنشی جدید&lt;/item>"
        errorLine2="        ~~~~~~~~~~~~~~~~~~~~~~~~~~~~~~~~~~~~~~~~~~">
        <location
            file="src/main/res/values-fa/strings.xml"
            line="193"
            column="9"/>
    </issue>

    <issue
        id="ImpliedQuantity"
        message="The quantity `&apos;one&apos;` matches more than one specific number in this locale (0, 1), but the message did not \&#xA;include a formatting argument (such as `%d`). This is usually an internationalization error. See full issue \&#xA;explanation for more."
        errorLine1="        &lt;item quantity=&quot;one&quot;>توصیف محتوا برای کم‌بینایان (کران ۱ نویسه)&lt;/item>"
        errorLine2="        ~~~~~~~~~~~~~~~~~~~~~~~~~~~~~~~~~~~~~~~~~~~~~~~~~~~~~~~~~~~~~~~~~~~~~~">
        <location
            file="src/main/res/values-fa/strings.xml"
            line="230"
            column="9"/>
    </issue>

    <issue
        id="PluralsCandidate"
        message="Formatting %d followed by words (&quot;posts&quot;): This should probably be a plural rather than a string"
        errorLine1="    &lt;string name=&quot;notification_summary_report_format&quot;>%s · %d posts attached&lt;/string>"
        errorLine2="    ~~~~~~~~~~~~~~~~~~~~~~~~~~~~~~~~~~~~~~~~~~~~~~~~~~~~~~~~~~~~~~~~~~~~~~~~~~~~~~~~~">
        <location
            file="src/main/res/values/strings.xml"
            line="115"
            column="5"/>
    </issue>

    <issue
        id="PluralsCandidate"
        message="Formatting %d followed by words (&quot;and&quot;): This should probably be a plural rather than a string"
        errorLine1="    &lt;string name=&quot;pref_title_http_proxy_port_message&quot;>Port should be between %d and %d&lt;/string>"
        errorLine2="    ~~~~~~~~~~~~~~~~~~~~~~~~~~~~~~~~~~~~~~~~~~~~~~~~~~~~~~~~~~~~~~~~~~~~~~~~~~~~~~~~~~~~~~~~~~~">
        <location
            file="src/main/res/values/strings.xml"
            line="337"
            column="5"/>
    </issue>

    <issue
        id="PluralsCandidate"
        message="Formatting %d followed by words (&quot;others&quot;): This should probably be a plural rather than a string"
        errorLine1="    &lt;string name=&quot;notification_summary_large&quot;>%1$s, %2$s, %3$s and %4$d others&lt;/string>"
        errorLine2="    ~~~~~~~~~~~~~~~~~~~~~~~~~~~~~~~~~~~~~~~~~~~~~~~~~~~~~~~~~~~~~~~~~~~~~~~~~~~~~~~~~~~">
        <location
            file="src/main/res/values/strings.xml"
            line="394"
            column="5"/>
    </issue>

    <issue
        id="PluralsCandidate"
        message="Formatting %d followed by words (&quot;more&quot;): This should probably be a plural rather than a string"
        errorLine1="    &lt;string name=&quot;conversation_more_recipients&quot;>%1$s, %2$s and %3$d more&lt;/string>"
        errorLine2="    ~~~~~~~~~~~~~~~~~~~~~~~~~~~~~~~~~~~~~~~~~~~~~~~~~~~~~~~~~~~~~~~~~~~~~~~~~~~~~">
        <location
            file="src/main/res/values/strings.xml"
            line="567"
            column="5"/>
    </issue>

    <issue
        id="PluralsCandidate"
        message="Formatting %d followed by words (&quot;people&quot;): This should probably be a plural rather than a string"
        errorLine1="    &lt;string name=&quot;accessibility_talking_about_tag&quot;>%1$d people are talking about hashtag %2$s&lt;/string>"
        errorLine2="    ~~~~~~~~~~~~~~~~~~~~~~~~~~~~~~~~~~~~~~~~~~~~~~~~~~~~~~~~~~~~~~~~~~~~~~~~~~~~~~~~~~~~~~~~~~~~~~~~~~">
        <location
            file="src/main/res/values/strings.xml"
            line="782"
            column="5"/>
    </issue>

    <issue
        id="UnusedTranslation"
        message="The language `ber (Berber languages)` is present in this project, but not declared in the `localeConfig` resource"
        errorLine1="        android:localeConfig=&quot;@xml/locales_config&quot;>"
        errorLine2="                              ~~~~~~~~~~~~~~~~~~~">
        <location
            file="src/main/AndroidManifest.xml"
            line="24"
            column="31"/>
    </issue>

    <issue
        id="UnusedTranslation"
        message="The language `el (Greek)` is present in this project, but not declared in the `localeConfig` resource"
        errorLine1="        android:localeConfig=&quot;@xml/locales_config&quot;>"
        errorLine2="                              ~~~~~~~~~~~~~~~~~~~">
        <location
            file="src/main/AndroidManifest.xml"
            line="24"
            column="31"/>
    </issue>

    <issue
        id="UnusedTranslation"
        message="The language `fi (Finnish)` is present in this project, but not declared in the `localeConfig` resource"
        errorLine1="        android:localeConfig=&quot;@xml/locales_config&quot;>"
        errorLine2="                              ~~~~~~~~~~~~~~~~~~~">
        <location
            file="src/main/AndroidManifest.xml"
            line="24"
            column="31"/>
    </issue>

    <issue
        id="UnusedTranslation"
        message="The language `fy (Western Frisian)` is present in this project, but not declared in the `localeConfig` resource"
        errorLine1="        android:localeConfig=&quot;@xml/locales_config&quot;>"
        errorLine2="                              ~~~~~~~~~~~~~~~~~~~">
        <location
            file="src/main/AndroidManifest.xml"
            line="24"
            column="31"/>
    </issue>

    <issue
        id="UnusedTranslation"
        message="The language `in (Indonesian)` is present in this project, but not declared in the `localeConfig` resource"
        errorLine1="        android:localeConfig=&quot;@xml/locales_config&quot;>"
        errorLine2="                              ~~~~~~~~~~~~~~~~~~~">
        <location
            file="src/main/AndroidManifest.xml"
            line="24"
            column="31"/>
    </issue>

    <issue
        id="UnusedTranslation"
        message="The language `lv (Latvian)` is present in this project, but not declared in the `localeConfig` resource"
        errorLine1="        android:localeConfig=&quot;@xml/locales_config&quot;>"
        errorLine2="                              ~~~~~~~~~~~~~~~~~~~">
        <location
            file="src/main/AndroidManifest.xml"
            line="24"
            column="31"/>
    </issue>

    <issue
        id="UnusedTranslation"
        message="The language `ml (Malayalam)` is present in this project, but not declared in the `localeConfig` resource"
        errorLine1="        android:localeConfig=&quot;@xml/locales_config&quot;>"
        errorLine2="                              ~~~~~~~~~~~~~~~~~~~">
        <location
            file="src/main/AndroidManifest.xml"
            line="24"
            column="31"/>
    </issue>

    <issue
        id="UnusedTranslation"
        message="The language `si (Sinhala)` is present in this project, but not declared in the `localeConfig` resource"
        errorLine1="        android:localeConfig=&quot;@xml/locales_config&quot;>"
        errorLine2="                              ~~~~~~~~~~~~~~~~~~~">
        <location
            file="src/main/AndroidManifest.xml"
            line="24"
            column="31"/>
    </issue>

    <issue
        id="UnusedTranslation"
        message="The language `sk (Slovak)` is present in this project, but not declared in the `localeConfig` resource"
        errorLine1="        android:localeConfig=&quot;@xml/locales_config&quot;>"
        errorLine2="                              ~~~~~~~~~~~~~~~~~~~">
        <location
            file="src/main/AndroidManifest.xml"
            line="24"
            column="31"/>
    </issue>

    <issue
        id="DataExtractionRules"
        message="The attribute `android:allowBackup` is deprecated from Android 12 and higher and may be removed in future versions. Consider adding the attribute `android:dataExtractionRules` specifying an `@xml` resource which configures cloud backups and device transfers on Android 12 and higher."
        errorLine1="        android:allowBackup=&quot;false&quot;"
        errorLine2="                             ~~~~~">
        <location
            file="src/main/AndroidManifest.xml"
            line="18"
            column="30"/>
    </issue>

    <issue
        id="NotifyDataSetChanged"
        message="It will always be more efficient to use more specific change events if you can. Rely on `notifyDataSetChanged` as a last resort."
        errorLine1="        accountFieldAdapter.notifyDataSetChanged()"
        errorLine2="        ~~~~~~~~~~~~~~~~~~~~~~~~~~~~~~~~~~~~~~~~~~">
        <location
            file="src/main/java/app/pachli/components/account/AccountActivity.kt"
            line="470"
            column="9"/>
    </issue>

    <issue
        id="NotifyDataSetChanged"
        message="It will always be more efficient to use more specific change events if you can. Rely on `notifyDataSetChanged` as a last resort."
        errorLine1="        notifyDataSetChanged()"
        errorLine2="        ~~~~~~~~~~~~~~~~~~~~~~">
        <location
            file="src/main/java/app/pachli/components/accountlist/adapter/AccountAdapter.kt"
            line="81"
            column="9"/>
    </issue>

    <issue
        id="NotifyDataSetChanged"
        message="It will always be more efficient to use more specific change events if you can. Rely on `notifyDataSetChanged` as a last resort."
        errorLine1="        notifyDataSetChanged()"
        errorLine2="        ~~~~~~~~~~~~~~~~~~~~~~">
        <location
            file="src/main/java/app/pachli/adapter/AccountFieldEditAdapter.kt"
            line="44"
            column="9"/>
    </issue>

    <issue
        id="NotifyDataSetChanged"
        message="It will always be more efficient to use more specific change events if you can. Rely on `notifyDataSetChanged` as a last resort."
        errorLine1="        notifyDataSetChanged()"
        errorLine2="        ~~~~~~~~~~~~~~~~~~~~~~">
        <location
            file="src/main/java/app/pachli/adapter/AccountFieldEditAdapter.kt"
            line="50"
            column="9"/>
    </issue>

    <issue
        id="NotifyDataSetChanged"
        message="It will always be more efficient to use more specific change events if you can. Rely on `notifyDataSetChanged` as a last resort."
        errorLine1="        notifyDataSetChanged()"
        errorLine2="        ~~~~~~~~~~~~~~~~~~~~~~">
        <location
            file="src/main/java/app/pachli/components/announcements/AnnouncementAdapter.kt"
            line="163"
            column="9"/>
    </issue>

    <issue
        id="NotifyDataSetChanged"
        message="It will always be more efficient to use more specific change events if you can. Rely on `notifyDataSetChanged` as a last resort."
        errorLine1="        notifyDataSetChanged()"
        errorLine2="        ~~~~~~~~~~~~~~~~~~~~~~">
        <location
            file="src/main/java/app/pachli/components/accountlist/adapter/MutesAdapter.kt"
            line="108"
            column="9"/>
    </issue>

    <issue
        id="NotifyDataSetChanged"
        message="It will always be more efficient to use more specific change events if you can. Rely on `notifyDataSetChanged` as a last resort."
        errorLine1="        notifyDataSetChanged()"
        errorLine2="        ~~~~~~~~~~~~~~~~~~~~~~">
        <location
            file="src/main/java/app/pachli/adapter/PollAdapter.kt"
            line="68"
            column="9"/>
    </issue>

    <issue
        id="NotifyDataSetChanged"
        message="It will always be more efficient to use more specific change events if you can. Rely on `notifyDataSetChanged` as a last resort."
        errorLine1="        notifyDataSetChanged()"
        errorLine2="        ~~~~~~~~~~~~~~~~~~~~~~">
        <location
            file="src/main/java/app/pachli/adapter/PollAdapter.kt"
            line="68"
            column="9"/>
    </issue>

    <issue
        id="NotifyDataSetChanged"
        message="It will always be more efficient to use more specific change events if you can. Rely on `notifyDataSetChanged` as a last resort."
        errorLine1="        notifyDataSetChanged()"
        errorLine2="        ~~~~~~~~~~~~~~~~~~~~~~">
        <location
            file="src/main/java/app/pachli/adapter/PollAdapter.kt"
            line="68"
            column="9"/>
    </issue>

    <issue
        id="NotifyDataSetChanged"
        message="It will always be more efficient to use more specific change events if you can. Rely on `notifyDataSetChanged` as a last resort."
        errorLine1="        notifyDataSetChanged()"
        errorLine2="        ~~~~~~~~~~~~~~~~~~~~~~">
        <location
            file="src/main/java/app/pachli/adapter/PreviewPollOptionsAdapter.kt"
            line="36"
            column="9"/>
    </issue>

    <issue
        id="NotifyDataSetChanged"
        message="It will always be more efficient to use more specific change events if you can. Rely on `notifyDataSetChanged` as a last resort."
        errorLine1="        notifyDataSetChanged()"
        errorLine2="        ~~~~~~~~~~~~~~~~~~~~~~">
        <location
            file="src/main/java/app/pachli/adapter/TabAdapter.kt"
            line="55"
            column="9"/>
    </issue>

    <issue
        id="NotifyDataSetChanged"
        message="It will always be more efficient to use more specific change events if you can. Rely on `notifyDataSetChanged` as a last resort."
        errorLine1="            notifyDataSetChanged()"
        errorLine2="            ~~~~~~~~~~~~~~~~~~~~~~">
        <location
            file="src/main/java/app/pachli/adapter/TabAdapter.kt"
            line="158"
            column="13"/>
    </issue>

    <issue
        id="ObsoleteSdkInt"
        message="Unnecessary; SDK_INT is always >= 23"
        errorLine1="            return PendingIntent.FLAG_UPDATE_CURRENT | (Build.VERSION.SDK_INT >= Build.VERSION_CODES.M ? PendingIntent.FLAG_IMMUTABLE : 0);"
        errorLine2="                                                        ~~~~~~~~~~~~~~~~~~~~~~~~~~~~~~~~~~~~~~~~~~~~~~">
        <location
            file="src/main/java/app/pachli/components/notifications/NotificationHelper.java"
            line="866"
            column="57"/>
    </issue>

    <issue
        id="VectorPath"
        message="Very long vector path (802 characters), which is bad for performance. Considering reducing precision, removing minor details or rasterizing vector."
        errorLine1="        android:pathData=&quot;m12,3.1674a1.6059,1.6059 0,0 1,1.6059 1.6059c0,0.5942 -0.3212,1.1161 -0.803,1.3891v1.0198h0.803a5.6207,5.6207 0,0 1,5.6207 5.6207h0.803a0.803,0.803 0,0 1,0.803 0.803v2.4089a0.803,0.803 0,0 1,-0.803 0.803h-0.803v0.803a1.6059,1.6059 0,0 1,-1.6059 1.6059H6.3793A1.6059,1.6059 0,0 1,4.7733 17.6207V16.8178H3.9704A0.803,0.803 0,0 1,3.1674 16.0148V13.6059A0.803,0.803 0,0 1,3.9704 12.803H4.7733a5.6207,5.6207 0,0 1,5.6207 -5.6207h0.803V6.1625C10.7153,5.8894 10.3941,5.3675 10.3941,4.7733A1.6059,1.6059 0,0 1,12 3.1674M8.3867,12A2.0074,2.0074 0,0 0,6.3793 14.0074,2.0074 2.0074,0 0,0 8.3867,16.0148 2.0074,2.0074 0,0 0,10.3941 14.0074,2.0074 2.0074,0 0,0 8.3867,12m7.2267,0a2.0074,2.0074 0,0 0,-2.0074 2.0074,2.0074 2.0074,0 0,0 2.0074,2.0074 2.0074,2.0074 0,0 0,2.0074 -2.0074A2.0074,2.0074 0,0 0,15.6133 12Z&quot; />"
        errorLine2="                          ~~~~~~~~~~~~~~~~~~~~~~~~~~~~~~~~~~~~~~~~~~~~~~~~~~~~~~~~~~~~~~~~~~~~~~~~~~~~~~~~~~~~~~~~~~~~~~~~~~~~~~~~~~~~~~~~~~~~~~~~~~~~~~~~~~~~~~~~~~~~~~~~~~~~~~~~~~~~~~~~~~~~~~~~~~~~~~~~~~~~~~~~~~~~~~~~~~~~~~~~~~~~~~~~~~~~~~~~~~~~~~~~~~~~~~~~~~~~~~~~~~~~~~~~~~~~~~~~~~~~~~~~~~~~~~~~~~~~~~~~~~~~~~~~~~~~~~~~~~~~~~~~~~~~~~~~~~~~~~~~~~~~~~~~~~~~~~~~~~~~~~~~~~~~~~~~~~~~~~~~~~~~~~~~~~~~~~~~~~~~~~~~~~~~~~~~~~~~~~~~~~~~~~~~~~~~~~~~~~~~~~~~~~~~~~~~~~~~~~~~~~~~~~~~~~~~~~~~~~~~~~~~~~~~~~~~~~~~~~~~~~~~~~~~~~~~~~~~~~~~~~~~~~~~~~~~~~~~~~~~~~~~~~~~~~~~~~~~~~~~~~~~~~~~~~~~~~~~~~~~~~~~~~~~~~~~~~~~~~~~~~~~~~~~~~~~~~~~~~~~~~~~~~~~~~~~~~~~~~~~~~~~~~~~~~~~~~~~~~~~~~~~~~~~~~~~~~~~~~~~~~~~~~~~~~~~~~~~~~~~~~~~~~~~~~~~~~~~~~~~~~~~~~~~~~~~~~~~~~~~~~~~~~~~~~~~~~~~~~~~~~~~~~~~~~~~~~~~~~~~~~~~~~~~~~~~~~~~~~~~~~~~~~~~~~~~~~~~~~~~~~">
        <location
            file="src/main/res/drawable/bot_badge.xml"
            line="12"
            column="27"/>
    </issue>

    <issue
        id="VectorPath"
        message="Very long vector path (2783 characters), which is bad for performance. Considering reducing precision, removing minor details or rasterizing vector."
        errorLine1="      android:pathData=&quot;M464.58,257.93c9,-0.87 16.14,-4.1 22.16,-9.94 0.35,-0.35 0.6,-0.8 0.9,-1.17 2.6,-3.1 4.94,-7.18 9.7,-6 8.63,2.17 9.46,19.48 8.04,27.45 -2.27,12.7 -15.7,28.74 -32.62,35.6 -12.25,4.96 -24.58,7.38 -37.55,7.56 -3.2,0.05 -5.85,1.06 -7.62,3.62 -11.13,16.1 -27.1,24.06 -45.85,27.12 -4.9,0.8 -6.02,2.84 -6.35,7.64 -1.16,16.88 4.23,31.18 14.22,44.6 7.1,9.5 12.35,20.34 19.04,30.18 10.18,14.96 17.16,31.45 23.9,48.05 2.45,6 3.75,12.48 5.46,18.75 2.57,9.45 -3.48,19.32 -14.44,25.83 -12.1,7.18 -25.26,10.55 -39.16,10.48 -5.64,-0.02 -9.43,3.12 -13.65,5.57 -3.18,1.85 -6,4.53 -8.57,7.23 -12.92,13.6 -28.9,20.17 -47.43,21.3 -8.83,0.53 -59.78,16.9 -123.24,8.78 -21.94,-2.82 -46.9,-7.1 -65.27,-15.48 -13.75,-6.3 -34.63,-21.73 -39.26,-36 -1.2,-3.7 -1.98,-3.43 -4.3,-2.18 -7.3,3.93 -15.16,4.83 -23.26,4.33 -14.96,-0.9 -26.27,-7.77 -33.72,-20.9 -5.6,-9.83 -9.05,-20.23 -8.48,-31.68 0.1,-2.2 -1.33,-2.7 -2.8,-3.43 -4.3,-2.08 -7.4,-5.33 -9.3,-9.68 -2.25,-5.15 -1.1,-8.83 3.95,-11.24 2.32,-1.1 2.5,-2.5 2.26,-4.65 -0.88,-8.4 2.67,-14.56 9.92,-18.62 6.56,-3.68 12.47,-1.43 14.5,5.84 1.18,4.23 2.5,6.9 7.75,6.54 4.86,-0.33 8.34,2.58 9.86,7.3 1.4,4.3 -1.13,10.6 -5.2,13.4 -1.88,1.28 -3.72,2.73 -5.8,3.6 -4.46,1.84 -4.5,5.17 -3.25,8.88 1.77,5.3 4.23,10.28 7.58,14.76 4.47,6 12.88,6.42 17.92,0.98 4.64,-5 5.95,-10.86 5.1,-17.6 -1.64,-13.3 -1.74,-26.68 0.23,-40 1.1,-7.43 3.4,-14.64 5.9,-21.7 7.34,-20.78 14.77,-41.55 30.63,-57.9 4.12,-4.24 8.4,-8.16 13.42,-11.32 1.3,-0.84 3.36,-1.62 0.95,-3.5 -6.4,-5.02 -7.04,-12.57 -8.6,-19.7 -0.43,-1.9 -0.85,-3.86 -0.8,-5.8 0.05,-3.8 -1,-6.2 -5.08,-7.56 -3.14,-1.04 -3.9,-4.64 -4,-7.85 -0.75,-23.95 4.8,-46.1 17.6,-66.64 10.64,-17.05 21.42,-33.95 33.88,-49.72 2.43,-3.07 5.1,-6.94 8.3,-9.25 2.47,-2.42 4.02,-5.3 3.25,-9.43 -2.45,-13.18 -4.05,-25.76 -2.9,-38.73 1.16,-12.8 12.96,-25.3 28.64,-18.68 2.1,0.88 3.03,-0.28 3.8,-1.85 5.56,-11.32 25.42,-26.14 35.6,-27.08 5.4,-0.5 11.06,3.56 12.63,10.08 1.06,4.38 2.12,6.15 7.37,4.7 5.6,-1.57 11.84,-1.57 15.74,4.57 1.37,2.14 2.5,4.48 1.77,6.92 -2.34,6.77 0.22,6.7 4.22,6.64 19.47,-0.34 36.57,11.34 52.55,22.58 4.43,3.12 7.88,7.36 11.35,11.43 9.5,11.2 18.47,22.87 29.36,32.8 8.34,7.58 17.73,13.18 29.46,13.54 1.8,0.06 3.6,0.16 5.38,0 9.7,-0.88 13.12,-7.9 8.15,-16.43 -3.77,-6.46 -9.08,-12 -11.58,-19.24 -3.07,-8.9 -4.93,-17.73 1.06,-26.2 1.36,-1.94 0.78,-3.72 0.17,-5.6 -1.98,-6.1 -0.9,-12.03 1.47,-17.67 1.57,-3.76 4.62,-6.53 9,-6.6 4.3,-0.04 8.12,1.35 10.13,5.58 1.33,2.8 2.57,5.65 3.64,8.55 1.63,4.44 5.64,6.35 9.57,3.78 2.73,-1.77 3.28,-4.88 5.76,-7 3.8,-3.24 7.8,-4.04 12.02,-1 4.23,3.04 6.86,7 6,12.5 -0.33,2.25 -0.96,4.45 -2.46,6.32 -3.24,4.02 -2.96,7.96 0.14,12.03 2.95,3.9 5.88,7.86 9,11.57C473.3,155 480.12,170 483.53,186.44c2.06,9.93 1.8,20.08 -0.46,30.13 -3.2,14.18 -8.4,27.4 -17.4,38.95 -0.37,0.48 -0.52,1.12 -1.1,2.4z&quot;"
        errorLine2="                        ~~~~~~~~~~~~~~~~~~~~~~~~~~~~~~~~~~~~~~~~~~~~~~~~~~~~~~~~~~~~~~~~~~~~~~~~~~~~~~~~~~~~~~~~~~~~~~~~~~~~~~~~~~~~~~~~~~~~~~~~~~~~~~~~~~~~~~~~~~~~~~~~~~~~~~~~~~~~~~~~~~~~~~~~~~~~~~~~~~~~~~~~~~~~~~~~~~~~~~~~~~~~~~~~~~~~~~~~~~~~~~~~~~~~~~~~~~~~~~~~~~~~~~~~~~~~~~~~~~~~~~~~~~~~~~~~~~~~~~~~~~~~~~~~~~~~~~~~~~~~~~~~~~~~~~~~~~~~~~~~~~~~~~~~~~~~~~~~~~~~~~~~~~~~~~~~~~~~~~~~~~~~~~~~~~~~~~~~~~~~~~~~~~~~~~~~~~~~~~~~~~~~~~~~~~~~~~~~~~~~~~~~~~~~~~~~~~~~~~~~~~~~~~~~~~~~~~~~~~~~~~~~~~~~~~~~~~~~~~~~~~~~~~~~~~~~~~~~~~~~~~~~~~~~~~~~~~~~~~~~~~~~~~~~~~~~~~~~~~~~~~~~~~~~~~~~~~~~~~~~~~~~~~~~~~~~~~~~~~~~~~~~~~~~~~~~~~~~~~~~~~~~~~~~~~~~~~~~~~~~~~~~~~~~~~~~~~~~~~~~~~~~~~~~~~~~~~~~~~~~~~~~~~~~~~~~~~~~~~~~~~~~~~~~~~~~~~~~~~~~~~~~~~~~~~~~~~~~~~~~~~~~~~~~~~~~~~~~~~~~~~~~~~~~~~~~~~~~~~~~~~~~~~~~~~~~~~~~~~~~~~~~~~~~~~~~~~~~~~~~~~~~~~~~~~~~~~~~~~~~~~~~~~~~~~~~~~~~~~~~~~~~~~~~~~~~~~~~~~~~~~~~~~~~~~~~~~~~~~~~~~~~~~~~~~~~~~~~~~~~~~~~~~~~~~~~~~~~~~~~~~~~~~~~~~~~~~~~~~~~~~~~~~~~~~~~~~~~~~~~~~~~~~~~~~~~~~~~~~~~~~~~~~~~~~~~~~~~~~~~~~~~~~~~~~~~~~~~~~~~~~~~~~~~~~~~~~~~~~~~~~~~~~~~~~~~~~~~~~~~~~~~~~~~~~~~~~~~~~~~~~~~~~~~~~~~~~~~~~~~~~~~~~~~~~~~~~~~~~~~~~~~~~~~~~~~~~~~~~~~~~~~~~~~~~~~~~~~~~~~~~~~~~~~~~~~~~~~~~~~~~~~~~~~~~~~~~~~~~~~~~~~~~~~~~~~~~~~~~~~~~~~~~~~~~~~~~~~~~~~~~~~~~~~~~~~~~~~~~~~~~~~~~~~~~~~~~~~~~~~~~~~~~~~~~~~~~~~~~~~~~~~~~~~~~~~~~~~~~~~~~~~~~~~~~~~~~~~~~~~~~~~~~~~~~~~~~~~~~~~~~~~~~~~~~~~~~~~~~~~~~~~~~~~~~~~~~~~~~~~~~~~~~~~~~~~~~~~~~~~~~~~~~~~~~~~~~~~~~~~~~~~~~~~~~~~~~~~~~~~~~~~~~~~~~~~~~~~~~~~~~~~~~~~~~~~~~~~~~~~~~~~~~~~~~~~~~~~~~~~~~~~~~~~~~~~~~~~~~~~~~~~~~~~~~~~~~~~~~~~~~~~~~~~~~~~~~~~~~~~~~~~~~~~~~~~~~~~~~~~~~~~~~~~~~~~~~~~~~~~~~~~~~~~~~~~~~~~~~~~~~~~~~~~~~~~~~~~~~~~~~~~~~~~~~~~~~~~~~~~~~~~~~~~~~~~~~~~~~~~~~~~~~~~~~~~~~~~~~~~~~~~~~~~~~~~~~~~~~~~~~~~~~~~~~~~~~~~~~~~~~~~~~~~~~~~~~~~~~~~~~~~~~~~~~~~~~~~~~~~~~~~~~~~~~~~~~~~~~~~~~~~~~~~~~~~~~~~~~~~~~~~~~~~~~~~~~~~~~~~~~~~~~~~~~~~~~~~~~~~~~~~~~~~~~~~~~~~~~~~~~~~~~~~~~~~~~~~~~~~~~~~~~~~~~~~~~~~~~~~~~~~~~~~~~~~~~~~~~~~~~~~~~~~~~~~~~~~~~~~~~~~~~~~~~~~~~~~~~~~~~~~~~~~~~~~~~~~~~~~~~~~~~~~~~~~~~~~~~~~~~~~~~~~~~~~~~~~~~~~~~~~~~~~~~~~~~~~~~~~~~~~~~~~~~~~~~~~~~~~~~~~~~~~~~~~~~~~~~~~~~~~~~~~~~~~~~~~~~~~~~~~~~~~~~~~~~~~~~~~~~~~~~~~~~~~~~~~~~~~~~~~~~~~~~~~~~~~~~~~~~~~~~~~~~~~~~~~~~~~~~~~~~~~~~~~~~~~~~~~~~~~~~~~~~~~~~~~~~~~~~~~~~~~~~~~~~~~~~~~~~~~~~~~~~~~~~~~~~~~~~~~~~~~~~~~~~~~~~~~~~~~~~~~~~~~~~~~~~~~~~~~~~~~~~~~~~~~~~~~~~~~~~~~~~~~~~~~~~~~~~~~~~~~~~~~~~~~~~~~~~~~~~~~~~~~~~~~~~~~~~~~~~~~~~~~~~~~~~~~~~~~~~~~~~~~~~~~~~~~~~~~~~~~~~~~~~~~~~~~~~~~~~~~~~~~~~~~~~~~~~~~~~~~~~~~~~~~~~~~~~~~~~~~~~~~~~~~~~~~~~~~~~~~~~~~~~~~~~~~~~~~~~~~~~~~~~~~~~~~~~~~~~~~~~~~~~~~~~~~~~~~~~~~~~~~~~~~~~~~~~~~~~~~~~~~~~~~~~~~~~~~~~~~~~~~~~~~~~~~~~~~~~~~~~~~~~~~~~~~~~~~~~~~~~~~~~~~~~~~~~~~~~~~~~~~~~~~~~~~~~~~~~~~~~~~~~~~~~~~~~~~~~~~~~~~~~~~~~~~~~~~~~~~~~~~~~~~~~~~~~~">
        <location
            file="src/main/res/drawable/elephant_friend.xml"
            line="7"
            column="25"/>
    </issue>

    <issue
        id="VectorPath"
        message="Very long vector path (1503 characters), which is bad for performance. Considering reducing precision, removing minor details or rasterizing vector."
        errorLine1="      android:pathData=&quot;M434.05,70.75c-4.33,1.58 -7.75,1.33 -10.1,-1.72 -2.36,-3.08 -2.15,-7.75 0.5,-10.18 2.44,-2.23 6.73,-3.17 6.73,-3.17s-5.97,-18.84 -7.52,-24.82c-0.6,-2.52 -0.92,-5.7 4.3,-8.72 7.68,-4.42 15.2,-7.8 24.1,-10.7 3.28,-1.06 7.05,-0.3 8.7,2.68 4.12,11.28 7,21.06 10.66,32.28 3.1,9.54 -1.33,10.92 -4.82,13 -2.74,1.63 -6.45,2.92 -9.94,0.64 -3,-1.96 -3.2,-6.7 -2.07,-9.67 1.95,-3.74 8.18,-5.2 8.18,-5.2s-2.03,-6.4 -3.1,-9.5c-4.27,-12.07 -4.44,-9.3 -16.1,-4.23 -10.4,4.52 -9.9,5.07 -6.54,15.98 0.76,2.48 2.74,7.93 3.74,11.88 2.02,7.9 -1.32,9.48 -6.73,11.45zM357.86,54.52c-0.06,-6.67 9.1,-15.55 15.24,-15.43 2.4,0.03 4.03,1.26 5.13,3.2 5.96,10.4 11.24,21.16 17.7,31.3 2.23,3.47 1.18,6.97 -1.84,10.06 -3.42,3.48 -6.68,4.82 -11,1.6 -7.96,-5.9 -25.96,-26.6 -25.24,-30.74zM506.52,73.77c0.53,2.86 -2.1,4.22 -6.44,6.7 -5.93,3.4 -14.07,6.7 -20.86,10.55 -3.48,1.98 -7.18,4.66 -10.96,0.57 -3.46,-3.75 -3.74,-11.26 -0.4,-14.8 8.26,-8.74 16.8,-17.2 26.12,-24.83 3.9,-3.2 6.88,-2.52 8.86,2.1 2.4,5.6 3.3,11.57 3.68,19.7zM485.48,119.2c-10.47,0.63 -11.15,0.1 -12.55,-10.14 -0.86,-6.2 0.57,-8.46 6.56,-9.66 9.93,-2 19.34,-5.8 29.12,-8.33 6.37,-1.65 8.36,-0.26 8.5,6.3 0.17,6.6 -2.64,12.2 -6.38,17.08 -3.2,4.18 -24.45,4.7 -25.26,4.75zM405.4,26.1c0.38,7.18 1.68,23.77 1.65,24.9 -0.1,3.47 -0.96,6.85 -4.7,7.7 -3.56,0.83 -5.83,-2.2 -7.2,-4.75 -3.84,-7.16 -6.7,-14.8 -8.8,-22.66 -0.68,-2.53 -1.16,-5.1 -1.98,-7.55 -2.1,-6.2 -1.5,-9.24 3.5,-13.36 2.86,-2.38 5.83,-4.8 9.43,-6 4.92,-1.64 7.73,0.03 8.03,5.1 0.33,5.52 0.08,11.07 0.08,16.6z&quot;"
        errorLine2="                        ~~~~~~~~~~~~~~~~~~~~~~~~~~~~~~~~~~~~~~~~~~~~~~~~~~~~~~~~~~~~~~~~~~~~~~~~~~~~~~~~~~~~~~~~~~~~~~~~~~~~~~~~~~~~~~~~~~~~~~~~~~~~~~~~~~~~~~~~~~~~~~~~~~~~~~~~~~~~~~~~~~~~~~~~~~~~~~~~~~~~~~~~~~~~~~~~~~~~~~~~~~~~~~~~~~~~~~~~~~~~~~~~~~~~~~~~~~~~~~~~~~~~~~~~~~~~~~~~~~~~~~~~~~~~~~~~~~~~~~~~~~~~~~~~~~~~~~~~~~~~~~~~~~~~~~~~~~~~~~~~~~~~~~~~~~~~~~~~~~~~~~~~~~~~~~~~~~~~~~~~~~~~~~~~~~~~~~~~~~~~~~~~~~~~~~~~~~~~~~~~~~~~~~~~~~~~~~~~~~~~~~~~~~~~~~~~~~~~~~~~~~~~~~~~~~~~~~~~~~~~~~~~~~~~~~~~~~~~~~~~~~~~~~~~~~~~~~~~~~~~~~~~~~~~~~~~~~~~~~~~~~~~~~~~~~~~~~~~~~~~~~~~~~~~~~~~~~~~~~~~~~~~~~~~~~~~~~~~~~~~~~~~~~~~~~~~~~~~~~~~~~~~~~~~~~~~~~~~~~~~~~~~~~~~~~~~~~~~~~~~~~~~~~~~~~~~~~~~~~~~~~~~~~~~~~~~~~~~~~~~~~~~~~~~~~~~~~~~~~~~~~~~~~~~~~~~~~~~~~~~~~~~~~~~~~~~~~~~~~~~~~~~~~~~~~~~~~~~~~~~~~~~~~~~~~~~~~~~~~~~~~~~~~~~~~~~~~~~~~~~~~~~~~~~~~~~~~~~~~~~~~~~~~~~~~~~~~~~~~~~~~~~~~~~~~~~~~~~~~~~~~~~~~~~~~~~~~~~~~~~~~~~~~~~~~~~~~~~~~~~~~~~~~~~~~~~~~~~~~~~~~~~~~~~~~~~~~~~~~~~~~~~~~~~~~~~~~~~~~~~~~~~~~~~~~~~~~~~~~~~~~~~~~~~~~~~~~~~~~~~~~~~~~~~~~~~~~~~~~~~~~~~~~~~~~~~~~~~~~~~~~~~~~~~~~~~~~~~~~~~~~~~~~~~~~~~~~~~~~~~~~~~~~~~~~~~~~~~~~~~~~~~~~~~~~~~~~~~~~~~~~~~~~~~~~~~~~~~~~~~~~~~~~~~~~~~~~~~~~~~~~~~~~~~~~~~~~~~~~~~~~~~~~~~~~~~~~~~~~~~~~~~~~~~~~~~~~~~~~~~~~~~~~~~~~~~~~~~~~~~~~~~~~~~~~~~~~~~~~~~~~~~~~~~~~~~~~~~~~~~~~~~~~~~~~~~~~~~~~~~~~~~~~~~~~~~~~~~~~~~~~~~~~~~~~~~~~~~~~~~~~~~~~~~~~~~~~~~~~~~~~~~~~~~~~~~~~~~~~~~~~~~~~~~~~~~~~~~~~~~~~~~~~~~~~~~~~~~~~~~~~~~~~~~~~~~~~~~~~~~~~~~~~~~~~~~~~~~~~~~~~~~~~~~~~~~~~~~~~~~~~~~~~~~~~~~~~~~~~~~~~~">
        <location
            file="src/main/res/drawable/elephant_friend.xml"
            line="11"
            column="25"/>
    </issue>

    <issue
        id="VectorPath"
        message="Very long vector path (5207 characters), which is bad for performance. Considering reducing precision, removing minor details or rasterizing vector."
        errorLine1="      android:pathData=&quot;M237.55,461.68c-3.74,-4.52 -5.68,-10.24 -9.82,-14.5 -8.22,-8.45 -18.98,-11.4 -29.97,-12.43 -13.3,-1.25 -25.84,2.5 -37.3,9.43 -1.23,0.75 -4.1,1 -2.96,3.46 1.12,2.44 3.37,1.07 5.2,0.6 0.63,-0.17 1.3,-0.3 1.84,-0.64 12.76,-7.84 26.86,-6.72 39.83,-2.92 12.03,3.52 22.96,10.7 28.42,23.56 7.16,16.86 10.88,34.32 10.7,52.63 0,2.65 -0.3,4.42 -3.3,5.6 -7.93,3.1 -10.82,10.33 -7.84,18.34 0.33,0.87 0.67,1.73 1,2.6 -1.97,0.64 -2.25,-0.7 -2.8,-1.58 -3.06,-4.83 -7.6,-6.5 -13.04,-5.87 -5.22,0.6 -7.82,4.27 -9.36,8.86 -1.05,3.13 -1.84,6.34 -1.14,9.63 0.37,1.73 0.28,2.84 -1.7,3.23 -1.8,0.35 -2.7,-0.2 -3.1,-2.07 -0.83,-3.67 -3.48,-6 -6.05,-8.6 -7.77,-7.88 -17.46,-2.88 -19.98,6.12 -0.96,3.38 -2.3,3.72 -5.05,2.9 -2.5,-0.72 -5.07,-1.22 -7.54,-2.04 -11.78,-3.97 -14.72,-13.16 -14.2,-24.34 0.17,-3.45 -0.14,-6.85 -1.16,-10.15 -0.4,-1.32 -1.14,-2.53 -2.7,-2.4 -1.6,0.16 -2.1,1.5 -2,2.9 0.28,3.7 -1.95,9.37 -7.6,10.37C121,537 97.3,525.3 92.73,505.8c-1.64,-1.5 -3.04,-1.64 -4.8,-0.98 -1.07,0.4 -2.16,0.86 -3.04,1.55 -9.6,7.47 -20.4,8.52 -32.02,6.66 -6.1,-0.98 -11.44,-3.3 -15.46,-7.65 -9.14,-9.86 -13.94,-21.8 -14.97,-35.23 -0.2,-2.55 0.46,-4.92 2.46,-6.64 2.48,-2.13 4.33,-2.62 6.5,1.02 3.45,5.8 3.97,12.56 7.33,18.4 7.13,12.36 22.7,17.5 35,2.98 4.64,-5.47 4.54,-10.5 3.78,-16.98 -2.33,-20.22 -1.35,-40.16 4.53,-60.02 5.46,-18.4 13.88,-35.12 23.95,-51.2 5.25,-8.37 12.45,-15.13 20.4,-20.88 4.24,-3.1 10.25,-2.7 14.76,-5.88 1.4,-1 2.28,0.94 2.98,1.85 4.92,6.36 11.94,8.28 19.36,9.05 9.7,1 15.67,-4.7 19.8,-12.45 2.16,-4.04 3.35,-4.27 6.72,-1.1 3.13,2.94 6.97,5.32 11.15,6.9 1.4,0.54 2.73,1.28 4.2,0.65 1.43,-0.6 3.6,-0.34 4,-2.33 0.44,-2.22 -1.8,-2.45 -3.1,-3.13 -5.34,-2.84 -10.44,-6.04 -15.34,-9.6 -1.9,-1.4 -2.3,-2.74 -1.52,-4.94 3.85,-10.7 2.88,-21.9 2.96,-32.94 0,-2.66 -1.03,-5.73 -4.37,-5.4 -3.42,0.34 -2.4,3.4 -2.48,5.83 -0.34,10.57 0.2,48.52 -20.4,51.8 -5.6,0.88 -11.72,-3.87 -14.97,-7.55 -1.05,-1.2 -1.6,-2.82 -2.3,-4.3 -1.9,-3.97 -4.7,-4.7 -8.32,-2.28 -1.6,1.1 -3.16,2.3 -4.77,3.42 -6.07,4.18 -11.02,2.55 -13,-4.62 -2.12,-7.58 -2.73,-15.4 -2.9,-23.25 -0.18,-7.1 -0.37,-7.44 -7.23,-7.38 -3.63,0.02 -3.4,-2.65 -3.34,-4.76 0.3,-7.84 1.16,-15.63 3.16,-23.24 5.44,-20.78 15.25,-39.46 27.34,-57.06 9.98,-14.53 20.6,-28.52 32.6,-41.46 1.35,-1.46 2.53,-3.08 1.88,-5.25 -3.8,-12.62 -4.97,-25.52 -4.34,-38.64 0.18,-3.68 1.14,-7.06 3.14,-10.16 4.82,-7.47 11.9,-8.46 18.45,-2.54 4.23,3.82 5.38,3.75 7.42,-1.7 4.34,-11.62 13.95,-18.16 23.3,-25 1.14,-0.85 2.63,-1.3 4.03,-1.74 8.2,-2.65 11.25,-0.47 11.25,8.02 0,1.15 -0.07,2.3 -0.03,3.43 0.13,4.47 1.23,5.28 5.4,3.6 3.7,-1.5 7.53,-2.1 11.46,-2.12 2.42,0 5.3,-0.08 6.36,2.63 1,2.62 -0.22,5.13 -1.9,7.25 -1.02,1.28 -2.27,2.37 -3.23,3.67 -1.26,1.72 -1.58,3.66 -0.2,5.45 1.3,1.7 3.07,1.46 4.9,0.9 2.35,-0.7 4.7,-1.3 7.08,-1.85 5.5,-1.3 10.67,-0.84 16.25,0.93 22.57,7.14 39.55,21.56 53.67,39.85 10.63,13.77 21.63,27.04 37.92,34.54 8.35,3.85 16.9,6.37 26.37,6.2 15.5,-0.27 22.1,-14.73 14.75,-28.12 -2.35,-4.27 -5.4,-8.16 -8.04,-12.27 -3.88,-6 -10.2,-16.04 -5.6,-23.58 3.3,-5.45 5.37,-11.58 2.52,-18.9 -0.08,-1.6 -0.05,-3.35 0.46,-4.83 1.42,-4.12 5.42,-4.9 8.47,-1.8 1.54,1.56 2.3,3.5 2.8,5.62 0.98,4.25 2.27,8.28 7.44,9.2 5.6,0.97 10.84,0.58 14.68,-4.23 1.48,-1.85 3.28,-3.16 5.2,-4.4 1.44,-0.92 2.98,-1.45 4.56,-0.33 1.6,1.12 1.42,2.82 1.23,4.46 -0.2,1.65 -0.9,3.1 -1.9,4.44 -5.77,7.8 -5.23,16.43 2.02,22.87 23.06,20.5 30.33,46.86 26.25,76.12 -2.65,18.97 -11.78,35.84 -25.73,49.58 -2.2,2.18 -4.45,4.3 -6.68,6.46 -2.33,2.23 -3.93,2.15 -4.3,-1.4 -0.36,-3.5 -1.98,-6.5 -3.52,-9.58 -2.34,-4.65 -6.03,-6.72 -11.1,-6.17 -3.3,0.34 -8.26,5.75 -9.05,9.47 -3.08,14.45 -13.34,23.87 -27.43,26.86 -15.9,3.36 -30.32,1.14 -43.77,-8.18 -3.5,-2.43 -7,-4.17 -9.73,-8 -5.08,-7.13 -16.4,-6.98 -23.1,-0.75 -0.6,0.56 -1.48,1 -1.12,1.93 0.48,1.22 1.7,0.8 2.55,0.65 0.94,-0.16 1.8,-0.77 2.72,-1.1 5.43,-1.83 7.9,-1.44 13.27,2.3 -3.13,1.38 -6.1,2.42 -8.8,3.9 -15.9,8.8 -23.13,20.6 -18.48,36.6 1.56,5.37 3.22,10.8 8.85,13.87 3.24,1.77 2.84,3.92 -0.62,5.42 -3.44,1.5 -6.83,3.12 -10.25,4.65 -0.87,0.4 -2.22,0.47 -2.1,1.67 0.17,1.43 1.6,1.47 2.7,1.43 5.6,-0.17 11,-1.56 16.26,-3.22 3.9,-1.24 7.4,-1.2 11.37,0 12.8,3.8 23.85,4.72 37.07,3.7 4.57,-0.36 5.7,-1.85 5.04,6.07 -1.6,11.56 0.48,21.77 5.14,32.76 1.3,5.25 1.8,10.5 0.6,15.88 -0.85,3.8 -1.32,7.7 -1.27,11.6 0.03,2.27 -0.54,4.24 -3.2,4.77 -2.78,0.83 -2.32,3.13 -2.37,5.22 -0.17,7.17 -4.74,22.1 -8.8,28.5 -2.3,-2.82 -2.4,-6.32 -3.54,-9.36 -1.73,-4.62 -3.83,-9 -6.77,-12.94 -0.88,-1.17 -2.2,-2.94 -4.04,-1.66 -1.7,1.18 -0.24,2.68 0.23,3.94 9.64,25.54 15.33,51.83 14.55,79.25 -0.1,4.02 -1.04,8.04 -1.04,12.12 0,1.86 -0.92,2.67 -2.87,3.2 -11.3,3.13 -14.4,8.67 -11.5,20.46 0.5,1.98 -0.13,2.68 -1.68,3.32 -1.76,0.73 -2.25,-0.3 -2.74,-1.7 -0.43,-1.2 -1,-2.42 -1.74,-3.48 -3.22,-4.67 -8.8,-6.6 -13.74,-4.87 -5.05,1.8 -8.96,7.98 -8.8,14.03 0.02,1.28 0.7,3.1 0.1,3.75 -1.44,1.55 -3.4,1.9 -4.72,-0.53 -0.85,-1.58 -1.54,-3.24 -2.5,-4.73 -5.35,-8.23 -16.2,-9.3 -21.15,-0.74 -2.25,3.88 -3.3,5.1 -7.07,3.8 -5.44,-1.85 -10,-4.88 -13.63,-9.14 -3.86,-4.55 -2.3,-10.3 -2.3,-15.55 0.1,-20.53 1.55,-41.06 -0.07,-61.6 -0.5,-6.54 -2.04,-12.88 -3.3,-19.27 -0.45,-2.2 -0.6,-5.1 -3.8,-4.7 -3.36,0.44 -2.14,3.43 -2.3,5.55 -0.04,0.48 0.06,0.97 0.1,1.46 -1.97,6.44 -11.3,12.66 -17.7,11.78z&quot;"
        errorLine2="                        ~~~~~~~~~~~~~~~~~~~~~~~~~~~~~~~~~~~~~~~~~~~~~~~~~~~~~~~~~~~~~~~~~~~~~~~~~~~~~~~~~~~~~~~~~~~~~~~~~~~~~~~~~~~~~~~~~~~~~~~~~~~~~~~~~~~~~~~~~~~~~~~~~~~~~~~~~~~~~~~~~~~~~~~~~~~~~~~~~~~~~~~~~~~~~~~~~~~~~~~~~~~~~~~~~~~~~~~~~~~~~~~~~~~~~~~~~~~~~~~~~~~~~~~~~~~~~~~~~~~~~~~~~~~~~~~~~~~~~~~~~~~~~~~~~~~~~~~~~~~~~~~~~~~~~~~~~~~~~~~~~~~~~~~~~~~~~~~~~~~~~~~~~~~~~~~~~~~~~~~~~~~~~~~~~~~~~~~~~~~~~~~~~~~~~~~~~~~~~~~~~~~~~~~~~~~~~~~~~~~~~~~~~~~~~~~~~~~~~~~~~~~~~~~~~~~~~~~~~~~~~~~~~~~~~~~~~~~~~~~~~~~~~~~~~~~~~~~~~~~~~~~~~~~~~~~~~~~~~~~~~~~~~~~~~~~~~~~~~~~~~~~~~~~~~~~~~~~~~~~~~~~~~~~~~~~~~~~~~~~~~~~~~~~~~~~~~~~~~~~~~~~~~~~~~~~~~~~~~~~~~~~~~~~~~~~~~~~~~~~~~~~~~~~~~~~~~~~~~~~~~~~~~~~~~~~~~~~~~~~~~~~~~~~~~~~~~~~~~~~~~~~~~~~~~~~~~~~~~~~~~~~~~~~~~~~~~~~~~~~~~~~~~~~~~~~~~~~~~~~~~~~~~~~~~~~~~~~~~~~~~~~~~~~~~~~~~~~~~~~~~~~~~~~~~~~~~~~~~~~~~~~~~~~~~~~~~~~~~~~~~~~~~~~~~~~~~~~~~~~~~~~~~~~~~~~~~~~~~~~~~~~~~~~~~~~~~~~~~~~~~~~~~~~~~~~~~~~~~~~~~~~~~~~~~~~~~~~~~~~~~~~~~~~~~~~~~~~~~~~~~~~~~~~~~~~~~~~~~~~~~~~~~~~~~~~~~~~~~~~~~~~~~~~~~~~~~~~~~~~~~~~~~~~~~~~~~~~~~~~~~~~~~~~~~~~~~~~~~~~~~~~~~~~~~~~~~~~~~~~~~~~~~~~~~~~~~~~~~~~~~~~~~~~~~~~~~~~~~~~~~~~~~~~~~~~~~~~~~~~~~~~~~~~~~~~~~~~~~~~~~~~~~~~~~~~~~~~~~~~~~~~~~~~~~~~~~~~~~~~~~~~~~~~~~~~~~~~~~~~~~~~~~~~~~~~~~~~~~~~~~~~~~~~~~~~~~~~~~~~~~~~~~~~~~~~~~~~~~~~~~~~~~~~~~~~~~~~~~~~~~~~~~~~~~~~~~~~~~~~~~~~~~~~~~~~~~~~~~~~~~~~~~~~~~~~~~~~~~~~~~~~~~~~~~~~~~~~~~~~~~~~~~~~~~~~~~~~~~~~~~~~~~~~~~~~~~~~~~~~~~~~~~~~~~~~~~~~~~~~~~~~~~~~~~~~~~~~~~~~~~~~~~~~~~~~~~~~~~~~~~~~~~~~~~~~~~~~~~~~~~~~~~~~~~~~~~~~~~~~~~~~~~~~~~~~~~~~~~~~~~~~~~~~~~~~~~~~~~~~~~~~~~~~~~~~~~~~~~~~~~~~~~~~~~~~~~~~~~~~~~~~~~~~~~~~~~~~~~~~~~~~~~~~~~~~~~~~~~~~~~~~~~~~~~~~~~~~~~~~~~~~~~~~~~~~~~~~~~~~~~~~~~~~~~~~~~~~~~~~~~~~~~~~~~~~~~~~~~~~~~~~~~~~~~~~~~~~~~~~~~~~~~~~~~~~~~~~~~~~~~~~~~~~~~~~~~~~~~~~~~~~~~~~~~~~~~~~~~~~~~~~~~~~~~~~~~~~~~~~~~~~~~~~~~~~~~~~~~~~~~~~~~~~~~~~~~~~~~~~~~~~~~~~~~~~~~~~~~~~~~~~~~~~~~~~~~~~~~~~~~~~~~~~~~~~~~~~~~~~~~~~~~~~~~~~~~~~~~~~~~~~~~~~~~~~~~~~~~~~~~~~~~~~~~~~~~~~~~~~~~~~~~~~~~~~~~~~~~~~~~~~~~~~~~~~~~~~~~~~~~~~~~~~~~~~~~~~~~~~~~~~~~~~~~~~~~~~~~~~~~~~~~~~~~~~~~~~~~~~~~~~~~~~~~~~~~~~~~~~~~~~~~~~~~~~~~~~~~~~~~~~~~~~~~~~~~~~~~~~~~~~~~~~~~~~~~~~~~~~~~~~~~~~~~~~~~~~~~~~~~~~~~~~~~~~~~~~~~~~~~~~~~~~~~~~~~~~~~~~~~~~~~~~~~~~~~~~~~~~~~~~~~~~~~~~~~~~~~~~~~~~~~~~~~~~~~~~~~~~~~~~~~~~~~~~~~~~~~~~~~~~~~~~~~~~~~~~~~~~~~~~~~~~~~~~~~~~~~~~~~~~~~~~~~~~~~~~~~~~~~~~~~~~~~~~~~~~~~~~~~~~~~~~~~~~~~~~~~~~~~~~~~~~~~~~~~~~~~~~~~~~~~~~~~~~~~~~~~~~~~~~~~~~~~~~~~~~~~~~~~~~~~~~~~~~~~~~~~~~~~~~~~~~~~~~~~~~~~~~~~~~~~~~~~~~~~~~~~~~~~~~~~~~~~~~~~~~~~~~~~~~~~~~~~~~~~~~~~~~~~~~~~~~~~~~~~~~~~~~~~~~~~~~~~~~~~~~~~~~~~~~~~~~~~~~~~~~~~~~~~~~~~~~~~~~~~~~~~~~~~~~~~~~~~~~~~~~~~~~~~~~~~~~~~~~~~~~~~~~~~~~~~~~~~~~~~~~~~~~~~~~~~~~~~~~~~~~~~~~~~~~~~~~~~~~~~~~~~~~~~~~~~~~~~~~~~~~~~~~~~~~~~~~~~~~~~~~~~~~~~~~~~~~~~~~~~~~~~~~~~~~~~~~~~~~~~~~~~~~~~~~~~~~~~~~~~~~~~~~~~~~~~~~~~~~~~~~~~~~~~~~~~~~~~~~~~~~~~~~~~~~~~~~~~~~~~~~~~~~~~~~~~~~~~~~~~~~~~~~~~~~~~~~~~~~~~~~~~~~~~~~~~~~~~~~~~~~~~~~~~~~~~~~~~~~~~~~~~~~~~~~~~~~~~~~~~~~~~~~~~~~~~~~~~~~~~~~~~~~~~~~~~~~~~~~~~~~~~~~~~~~~~~~~~~~~~~~~~~~~~~~~~~~~~~~~~~~~~~~~~~~~~~~~~~~~~~~~~~~~~~~~~~~~~~~~~~~~~~~~~~~~~~~~~~~~~~~~~~~~~~~~~~~~~~~~~~~~~~~~~~~~~~~~~~~~~~~~~~~~~~~~~~~~~~~~~~~~~~~~~~~~~~~~~~~~~~~~~~~~~~~~~~~~~~~~~~~~~~~~~~~~~~~~~~~~~~~~~~~~~~~~~~~~~~~~~~~~~~~~~~~~~~~~~~~~~~~~~~~~~~~~~~~~~~~~~~~~~~~~~~~~~~~~~~~~~~~~~~~~~~~~~~~~~~~~~~~~~~~~~~~~~~~~~~~~~~~~~~~~~~~~~~~~~~~~~~~~~~~~~~~~~~~~~~~~~~~~~~~~~~~~~~~~~~~~~~~~~~~~~~~~~~~~~~~~~~~~~~~~~~~~~~~~~~~~~~~~~~~~~~~~~~~~~~~~~~~~~~~~~~~~~~~~~~~~~~~~~~~~~~~~~~~~~~~~~~~~~~~~~~~~~~~~~~~~~~~~~~~~~~~~~~~~~~~~~~~~~~~~~~~~~~~~~~~~~~~~~~~~~~~~~~~~~~~~~~~~~~~~~~~~~~~~~~~~~~~~~~~~~~~~~~~~~~~~~~~~~~~~~~~~~~~~~~~~~~~~~~~~~~~~~~~~~~~~~~~~~~~~~~~~~~~~~~~~~~~~~~~~~~~~~~~~~~~~~~~~~~~~~~~~~~~~~~~~~~~~~~~~~~~~~~~~~~~~~~~~~~~~~~~~~~~~~~~~~~~~~~~~~~~~~~~~~~~~~~~~~~~~~~~~~~~~~~~~~~~~~~~~~~~~~~~~~~~~~~~~~~~~~~~~~~~~~~~~~~~~~~~~~~~~~~~~~~~~~~~~~~~~~~~~~~~~~~~~~~~~~~~~~~~~~~~~~~~~~~~~~~~~~~~~~~~~~~~~~~~~~~~~~~~~~~~~~~~~~~~~~~~~~~~~~~~~~~~~~~~~~~~~~~~~~~~~~~~~~~~~~~~~~~~~~~~~~~~~~~~~~~~~~~~~~~~~~~~~~~~~~~~~~~~~~~~~~~~~~~~~~~~~~~~~~~~~~~~~~~~~~~~~~~~~~~~~~~~~~~~~~~~~~~~~~~~~~~~~~~~~~~~~~~~~~~~~~~~~~~~~~~~~~~~~~~~~~~~~~~~~~~~~~~~~~~~~~~~~~~~~~~~~~~~~~~~~~~~~~~~~~~~~~~~~~~~~~~~~~~~~~~~~~~~~~~~~~~~~~~~~~~~~~~~~~~~~~~~~~~~~~~~~~~~~~~~~~~~~~~~~~~~~~~~~~~~~~~~~~~~~~~~~~~~~~~~~~~~~~~~~~~~~~~~~~~~~~~~~~~~~~~~~~~~~~~~~~~~~~~~~~~~~~~~~~~~~~~~~~~~~~~~~~~~~~~~~~~~~~~~~~~~~~~~~~~~~~~~~~~~~~~~~~~~~~~~~~~~~~~~~~~~~~~~~~~~~~~~~~~~~~~~~~~~~~~~~~~~~~~~~~~~~~~~~~~~~~~~~~~~~~~~~~~~~~~~~~~~~~~~~~~~~~~~~~~~~~~~~~~~~~~~~~~~~~~~~~~~~~~~~~~~~~~~~~~~~~~~~~~~~~~~~~~~~~~~~~~~~~~~~~~~~~~~~~~~~~~~~~~~~~~~~~~~~~~~~~~~~~~~~~~~~~~~~~~~~~~~~~~~~~~~~~~~~~~~~~~~~~~~~~~~~~~~~~~~~~~~~~~~~~~~~~~~~~~~~~~~~~~~~~~~~~~~~~~~~~~~~~~~~~~~~~~~~~~~~~~~~~~~~~~~~~~~~~~~~~~~~~~~~~~~~~~~~~~~~~~~~~~~~~~~~~~~~~~~~~~~~~~~~~~~~~~~~~~~~~~~~~~~~~~~~~~~~~~~~~~~~~~~~~~~~~~~~~~~~~~~~~~~~~~~~~~~~~~~~~~~~~~~~~~~~~~~~~~~~~~~~~~~~~~~~~~~~~~~~~~~~~~~~~~~~~~~~~~~~~~~~~~~~~~~~~~~~~~~~~~~~~~~~~~~~~~~~~~~~~~~~~~~~~~~~~~~~~~~~~~~~~~~~~~~~~~~~~~~~~~~~~~~~~~~~~~~~~~~~~~~~~~~~~~~~~~~~~~~~~~~~~~~~~~~~~~~~~~~~~~~~~~~~~~~~~~~~~~~~~~~~~~~~~~~~~~~~~~~~~~~~~~~~~~~~~~~~~~~~~~~~~~~~~~~~~~~~~~~~~~~~~~~~~~~~~~~~~~~">
        <location
            file="src/main/res/drawable/elephant_friend.xml"
            line="15"
            column="25"/>
    </issue>

    <issue
        id="VectorPath"
        message="Very long vector path (1229 characters), which is bad for performance. Considering reducing precision, removing minor details or rasterizing vector."
        errorLine1="      android:pathData=&quot;M320.74,552.86c0,-3.62 1.58,-6.17 3.95,-8.34 1.97,-1.8 4.1,-1.73 6.32,-0.54 2.6,1.4 3.5,4.16 3.66,6.55 0.17,2.4 -2.78,2.16 -4.55,2.68 -2.18,0.65 -4.42,1.1 -6.62,1.7 -2.04,0.53 -3.18,0.08 -2.76,-2.04zM211.12,555.75c0.62,-7.63 5.97,-12.05 11,-9.22 1.87,1.04 3.73,2.48 3.63,4.83 -0.1,2.32 -9,5.34 -11.57,6.4 -2,0.8 -3.7,0.78 -3.06,-2zM190.44,562.93c-1.76,-0.23 -10.18,0.22 -10.6,-2.52 -0.35,-2.33 1.4,-4.48 3.5,-6 2.27,-1.65 4.47,-1.77 6.75,-0.26 1.06,0.7 2.23,1.4 3.02,2.37 1.1,1.33 3.2,2.64 2.36,4.47 -0.8,1.78 -2.98,2.23 -5.04,1.96zM391.17,519.44c2.04,-6.24 7,-9.52 11.73,-8.35 2.15,0.53 3.55,2.03 3.88,3.9 0.42,2.34 -2.14,1.87 -3.42,2.47 -3.73,1.76 -7.83,1.28 -12.2,1.97zM302.64,557.6c-3.28,-0.47 -11.57,-0.97 -11.9,-2.4 -0.42,-1.8 1.33,-3.16 2.75,-4.2 4.6,-3.4 8.78,-2.1 10.7,3.23 1,2.82 0.55,3.43 -1.56,3.36zM420.1,510.42c-1.2,-5.6 0.16,-9.25 4.92,-11.44 1.9,-0.88 3.66,-0.63 4.82,0.74 1.2,1.43 -0.37,2.67 -1.28,3.7 -2.34,2.63 -4.96,4.94 -8.47,7zM356.97,530.9c-0.27,4.6 -2,7.9 -5.37,10.37 -0.64,0.46 -1.24,1.42 -2,0.94 -0.53,-0.33 -0.82,-1.35 -0.9,-2.1 -0.38,-4.45 3.08,-8.4 8.27,-9.2zM242.28,535.5c-0.73,3.33 -1.4,6.46 -4.55,7.58 -0.62,0.22 -0.98,-2.36 -0.68,-3.82 0.53,-2.58 1.12,-5.3 4.13,-5.85 1.8,-0.32 0.86,1.56 1.1,2.1z&quot;"
        errorLine2="                        ~~~~~~~~~~~~~~~~~~~~~~~~~~~~~~~~~~~~~~~~~~~~~~~~~~~~~~~~~~~~~~~~~~~~~~~~~~~~~~~~~~~~~~~~~~~~~~~~~~~~~~~~~~~~~~~~~~~~~~~~~~~~~~~~~~~~~~~~~~~~~~~~~~~~~~~~~~~~~~~~~~~~~~~~~~~~~~~~~~~~~~~~~~~~~~~~~~~~~~~~~~~~~~~~~~~~~~~~~~~~~~~~~~~~~~~~~~~~~~~~~~~~~~~~~~~~~~~~~~~~~~~~~~~~~~~~~~~~~~~~~~~~~~~~~~~~~~~~~~~~~~~~~~~~~~~~~~~~~~~~~~~~~~~~~~~~~~~~~~~~~~~~~~~~~~~~~~~~~~~~~~~~~~~~~~~~~~~~~~~~~~~~~~~~~~~~~~~~~~~~~~~~~~~~~~~~~~~~~~~~~~~~~~~~~~~~~~~~~~~~~~~~~~~~~~~~~~~~~~~~~~~~~~~~~~~~~~~~~~~~~~~~~~~~~~~~~~~~~~~~~~~~~~~~~~~~~~~~~~~~~~~~~~~~~~~~~~~~~~~~~~~~~~~~~~~~~~~~~~~~~~~~~~~~~~~~~~~~~~~~~~~~~~~~~~~~~~~~~~~~~~~~~~~~~~~~~~~~~~~~~~~~~~~~~~~~~~~~~~~~~~~~~~~~~~~~~~~~~~~~~~~~~~~~~~~~~~~~~~~~~~~~~~~~~~~~~~~~~~~~~~~~~~~~~~~~~~~~~~~~~~~~~~~~~~~~~~~~~~~~~~~~~~~~~~~~~~~~~~~~~~~~~~~~~~~~~~~~~~~~~~~~~~~~~~~~~~~~~~~~~~~~~~~~~~~~~~~~~~~~~~~~~~~~~~~~~~~~~~~~~~~~~~~~~~~~~~~~~~~~~~~~~~~~~~~~~~~~~~~~~~~~~~~~~~~~~~~~~~~~~~~~~~~~~~~~~~~~~~~~~~~~~~~~~~~~~~~~~~~~~~~~~~~~~~~~~~~~~~~~~~~~~~~~~~~~~~~~~~~~~~~~~~~~~~~~~~~~~~~~~~~~~~~~~~~~~~~~~~~~~~~~~~~~~~~~~~~~~~~~~~~~~~~~~~~~~~~~~~~~~~~~~~~~~~~~~~~~~~~~~~~~~~~~~~~~~~~~~~~~~~~~~~~~~~~~~~~~~~~~~~~~~~~~~~~~~~~~~~~~~~~~~~~~~~~~~~~~~~~~~~~~~~~~~~~~~~~~~~~~~~~~~~~~~~~~~~~~~~~~~~~~~~~~~~~~~~~~~~~~~~~~~~~~~">
        <location
            file="src/main/res/drawable/elephant_friend.xml"
            line="35"
            column="25"/>
    </issue>

    <issue
        id="VectorPath"
        message="Very long vector path (1455 characters), which is bad for performance. Considering reducing precision, removing minor details or rasterizing vector."
        errorLine1="      android:pathData=&quot;M369.34,395.2c-0.36,10.82 -7.26,15.35 -17.1,11.05 -1.5,-0.65 -2.08,-0.66 -3.2,0.53 -7.24,7.7 -14.98,6.93 -20.1,-2.23 -1.5,-2.67 -2.45,-3.12 -5.43,-1.97 -7.26,2.82 -11.64,-0.6 -11.53,-8.5 0.06,-4.7 1.6,-8.96 4.12,-12.87 0.8,-1.26 2,-2.45 3.64,-1.64 1.92,0.95 0.28,2.3 -0.08,3.3 -1.25,3.6 -2.2,7.2 -2.02,11 0.18,3.53 2.2,3.96 4.5,2.1 2.1,-1.7 3.7,-4.08 5.5,-6.2 0.75,-0.88 1.4,-1.87 2.8,-1.45 1.32,0.4 1.52,1.5 1.67,2.7 0.63,4.87 2.5,9.06 6.5,12.16 2.58,2 4.4,1.93 5.47,-1.45 0.74,-2.32 1.6,-4.6 2.26,-6.96 0.8,-2.9 2.17,-3.03 4,-0.92 2.32,2.68 5.2,5.96 8.57,3.67 3.46,-2.35 1.47,-6.54 0.3,-9.9 -0.9,-2.64 -2.05,-5.16 -4,-7.24 -0.8,-0.84 -1.68,-1.75 -0.73,-2.96 0.7,-0.9 1.7,-0.6 2.7,-0.43 4.32,0.73 7.47,2.7 9.14,7.06 1.4,3.65 3.27,7.1 3.04,11.17zM257.8,234.95c0,3.1 0.06,5.4 -0.03,7.67 -0.05,1.25 -0.75,2.13 -2.06,2.38 -1.4,0.27 -2.43,-0.06 -3.33,-1.34 -8.95,-12.77 -2.18,-30.7 12.84,-33.9 7.24,-1.53 18.57,3.32 22.34,9.53 1.63,2.66 0.77,5.45 -0.96,7.1 -2.03,1.94 -3.08,-1.2 -4.62,-2.1 -3.3,-1.95 -6.58,-4.33 -10.2,-5.3 -6.54,-1.75 -12.92,3.24 -13.6,9.93 -0.24,2.27 -0.28,4.56 -0.36,6.02zM335.63,182.77c-0.4,3.9 0.7,6.67 1.5,9.5 0.5,1.72 0.1,3.34 -1.5,4.28 -1.32,0.8 -2.77,0.04 -3.48,-0.96 -3.8,-5.36 -6.13,-11.28 -4.57,-17.9 1.37,-5.78 5.48,-9.1 11.26,-10.22 7.58,-1.47 16.86,5.04 17.3,12.13 0.1,1.34 0.82,3.13 -1.05,3.9 -1.44,0.58 -2.48,-0.47 -3.45,-1.34 -1.58,-1.4 -3,-3.04 -4.72,-4.25 -2.7,-1.88 -5.8,-2.27 -8.88,-1.06 -3.2,1.27 -2.16,4.37 -2.42,5.93z&quot;"
        errorLine2="                        ~~~~~~~~~~~~~~~~~~~~~~~~~~~~~~~~~~~~~~~~~~~~~~~~~~~~~~~~~~~~~~~~~~~~~~~~~~~~~~~~~~~~~~~~~~~~~~~~~~~~~~~~~~~~~~~~~~~~~~~~~~~~~~~~~~~~~~~~~~~~~~~~~~~~~~~~~~~~~~~~~~~~~~~~~~~~~~~~~~~~~~~~~~~~~~~~~~~~~~~~~~~~~~~~~~~~~~~~~~~~~~~~~~~~~~~~~~~~~~~~~~~~~~~~~~~~~~~~~~~~~~~~~~~~~~~~~~~~~~~~~~~~~~~~~~~~~~~~~~~~~~~~~~~~~~~~~~~~~~~~~~~~~~~~~~~~~~~~~~~~~~~~~~~~~~~~~~~~~~~~~~~~~~~~~~~~~~~~~~~~~~~~~~~~~~~~~~~~~~~~~~~~~~~~~~~~~~~~~~~~~~~~~~~~~~~~~~~~~~~~~~~~~~~~~~~~~~~~~~~~~~~~~~~~~~~~~~~~~~~~~~~~~~~~~~~~~~~~~~~~~~~~~~~~~~~~~~~~~~~~~~~~~~~~~~~~~~~~~~~~~~~~~~~~~~~~~~~~~~~~~~~~~~~~~~~~~~~~~~~~~~~~~~~~~~~~~~~~~~~~~~~~~~~~~~~~~~~~~~~~~~~~~~~~~~~~~~~~~~~~~~~~~~~~~~~~~~~~~~~~~~~~~~~~~~~~~~~~~~~~~~~~~~~~~~~~~~~~~~~~~~~~~~~~~~~~~~~~~~~~~~~~~~~~~~~~~~~~~~~~~~~~~~~~~~~~~~~~~~~~~~~~~~~~~~~~~~~~~~~~~~~~~~~~~~~~~~~~~~~~~~~~~~~~~~~~~~~~~~~~~~~~~~~~~~~~~~~~~~~~~~~~~~~~~~~~~~~~~~~~~~~~~~~~~~~~~~~~~~~~~~~~~~~~~~~~~~~~~~~~~~~~~~~~~~~~~~~~~~~~~~~~~~~~~~~~~~~~~~~~~~~~~~~~~~~~~~~~~~~~~~~~~~~~~~~~~~~~~~~~~~~~~~~~~~~~~~~~~~~~~~~~~~~~~~~~~~~~~~~~~~~~~~~~~~~~~~~~~~~~~~~~~~~~~~~~~~~~~~~~~~~~~~~~~~~~~~~~~~~~~~~~~~~~~~~~~~~~~~~~~~~~~~~~~~~~~~~~~~~~~~~~~~~~~~~~~~~~~~~~~~~~~~~~~~~~~~~~~~~~~~~~~~~~~~~~~~~~~~~~~~~~~~~~~~~~~~~~~~~~~~~~~~~~~~~~~~~~~~~~~~~~~~~~~~~~~~~~~~~~~~~~~~~~~~~~~~~~~~~~~~~~~~~~~~~~~~~~~~~~~~~~~~~~~~~~~~~~~~~~~~~~~~~~~~~~~~~~~~~~~~~~~~~~~~~~~~~~~~~~~~~~~~~~~~~~~~~~~~~~~~~~~~~~~~~~~~~~~~~~~~~~~~~~~~~~~~~~~~~~~~~~~~~~~~~~~~~~~~~~~~~~~~~~~~~~~~~~~~~~~~~~~~~~~~~~~~~">
        <location
            file="src/main/res/drawable/elephant_friend.xml"
            line="39"
            column="25"/>
    </issue>

    <issue
        id="VectorPath"
        message="Very long vector path (1421 characters), which is bad for performance. Considering reducing precision, removing minor details or rasterizing vector."
        errorLine1="      android:pathData=&quot;M334.32,456.65c0.4,3.22 -0.48,5.42 -2.9,6.2 -2.62,0.85 -4.6,-1 -5.16,-3.3 -1.23,-5.03 -2.02,-10.18 -2.83,-15.3 -0.3,-1.87 0.14,-3.75 2.42,-4.15 2.12,-0.36 3.48,1 4.1,2.76 1.63,4.77 3.06,9.6 4.38,13.8zM346.88,497.52c-0.37,3.22 -1.74,5.15 -4.26,5.35 -2.76,0.2 -4.25,-2.07 -4.25,-4.42 -0.02,-5.18 0.42,-10.37 0.83,-15.55 0.15,-1.88 1,-3.6 3.32,-3.45 2.14,0.14 3.16,1.77 3.33,3.64 0.48,5 0.73,10.04 1.03,14.42zM111.33,405.23c-1.5,2.88 -3.47,4.2 -5.9,3.47 -2.64,-0.8 -3.22,-3.44 -2.4,-5.64 1.85,-4.85 4.12,-9.54 6.35,-14.23 0.82,-1.7 2.23,-3 4.34,-2.03 1.95,0.9 2.3,2.78 1.8,4.6 -1.34,4.84 -2.9,9.64 -4.2,13.83zM125.06,433.6c-1.18,3.04 -3,4.56 -5.47,4.1 -2.74,-0.5 -3.6,-3.06 -3,-5.34 1.28,-5.02 3.02,-9.93 4.73,-14.83 0.62,-1.78 1.9,-3.23 4.1,-2.5 2.03,0.68 2.6,2.52 2.3,4.37 -0.82,4.97 -1.85,9.9 -2.67,14.22zM318.95,487.36c-0.07,3.25 -1.26,5.3 -3.74,5.72 -2.73,0.47 -4.42,-1.66 -4.64,-4 -0.5,-5.16 -0.55,-10.37 -0.6,-15.56 -0.04,-1.88 0.65,-3.68 2.97,-3.74 2.15,-0.07 3.3,1.47 3.66,3.3 0.92,4.96 1.65,9.95 2.35,14.28zM220.34,466.9c2.03,2.55 2.43,4.9 0.8,6.8 -1.8,2.1 -4.47,1.56 -6.14,-0.1 -3.7,-3.63 -7.06,-7.6 -10.44,-11.54 -1.23,-1.44 -1.85,-3.26 -0.1,-4.8 1.6,-1.42 3.47,-0.98 4.92,0.2 3.9,3.2 7.65,6.58 10.96,9.45zM218.05,505.25c0.7,3.18 0.02,5.45 -2.3,6.45 -2.54,1.1 -4.7,-0.58 -5.46,-2.8 -1.7,-4.9 -2.98,-9.95 -4.26,-14.98 -0.47,-1.83 -0.22,-3.74 2.02,-4.34 2.07,-0.57 3.56,0.65 4.33,2.36 2.07,4.6 3.94,9.27 5.65,13.3z&quot;"
        errorLine2="                        ~~~~~~~~~~~~~~~~~~~~~~~~~~~~~~~~~~~~~~~~~~~~~~~~~~~~~~~~~~~~~~~~~~~~~~~~~~~~~~~~~~~~~~~~~~~~~~~~~~~~~~~~~~~~~~~~~~~~~~~~~~~~~~~~~~~~~~~~~~~~~~~~~~~~~~~~~~~~~~~~~~~~~~~~~~~~~~~~~~~~~~~~~~~~~~~~~~~~~~~~~~~~~~~~~~~~~~~~~~~~~~~~~~~~~~~~~~~~~~~~~~~~~~~~~~~~~~~~~~~~~~~~~~~~~~~~~~~~~~~~~~~~~~~~~~~~~~~~~~~~~~~~~~~~~~~~~~~~~~~~~~~~~~~~~~~~~~~~~~~~~~~~~~~~~~~~~~~~~~~~~~~~~~~~~~~~~~~~~~~~~~~~~~~~~~~~~~~~~~~~~~~~~~~~~~~~~~~~~~~~~~~~~~~~~~~~~~~~~~~~~~~~~~~~~~~~~~~~~~~~~~~~~~~~~~~~~~~~~~~~~~~~~~~~~~~~~~~~~~~~~~~~~~~~~~~~~~~~~~~~~~~~~~~~~~~~~~~~~~~~~~~~~~~~~~~~~~~~~~~~~~~~~~~~~~~~~~~~~~~~~~~~~~~~~~~~~~~~~~~~~~~~~~~~~~~~~~~~~~~~~~~~~~~~~~~~~~~~~~~~~~~~~~~~~~~~~~~~~~~~~~~~~~~~~~~~~~~~~~~~~~~~~~~~~~~~~~~~~~~~~~~~~~~~~~~~~~~~~~~~~~~~~~~~~~~~~~~~~~~~~~~~~~~~~~~~~~~~~~~~~~~~~~~~~~~~~~~~~~~~~~~~~~~~~~~~~~~~~~~~~~~~~~~~~~~~~~~~~~~~~~~~~~~~~~~~~~~~~~~~~~~~~~~~~~~~~~~~~~~~~~~~~~~~~~~~~~~~~~~~~~~~~~~~~~~~~~~~~~~~~~~~~~~~~~~~~~~~~~~~~~~~~~~~~~~~~~~~~~~~~~~~~~~~~~~~~~~~~~~~~~~~~~~~~~~~~~~~~~~~~~~~~~~~~~~~~~~~~~~~~~~~~~~~~~~~~~~~~~~~~~~~~~~~~~~~~~~~~~~~~~~~~~~~~~~~~~~~~~~~~~~~~~~~~~~~~~~~~~~~~~~~~~~~~~~~~~~~~~~~~~~~~~~~~~~~~~~~~~~~~~~~~~~~~~~~~~~~~~~~~~~~~~~~~~~~~~~~~~~~~~~~~~~~~~~~~~~~~~~~~~~~~~~~~~~~~~~~~~~~~~~~~~~~~~~~~~~~~~~~~~~~~~~~~~~~~~~~~~~~~~~~~~~~~~~~~~~~~~~~~~~~~~~~~~~~~~~~~~~~~~~~~~~~~~~~~~~~~~~~~~~~~~~~~~~~~~~~~~~~~~~~~~~~~~~~~~~~~~~~~~~~~~~~~~~~~~~~~~~~~~~~~~~~~~~~~~~~~~~~~~~~~~~~~~~~~~~~~~~~~~~~~~~~~~~~~~~~~~~~~">
        <location
            file="src/main/res/drawable/elephant_friend.xml"
            line="43"
            column="25"/>
    </issue>

    <issue
        id="VectorPath"
        message="Very long vector path (2831 characters), which is bad for performance. Considering reducing precision, removing minor details or rasterizing vector."
        errorLine1="        android:pathData=&quot;M415.6,303.76c-1.72,1.5 -3.38,3.05 -5.08,4.58 -3.58,3.24 -14.12,2.94 -17.7,-0.44 -2.15,-2.03 -1.74,-3.02 1.04,-3.88 3.88,-1.2 7.66,-2.73 11.47,-4.17 15.35,-5.8 24.8,-17.05 28.94,-32.6 2.37,-8.9 -1.8,-13.55 -11,-13.94 -7.06,-0.3 -14,0.78 -20.95,1.45 -9.33,0.9 -18.55,0.57 -27.53,-2.26 -7.48,-2.37 -10.93,-7.27 -11.57,-14.84 -1.13,-13.3 -4.25,-33.32 -2.67,-39.85 1.52,-6.28 7,-20.6 5.78,-30.26 -1.18,-9.38 -4.67,-14.27 -7.74,-19.85 -3.2,-5.83 -5,-12.75 -6.97,-18.9 -5.04,-15.65 -11.93,-30.6 -23.7,-42.74 -7.07,-7.28 -15.15,-13.3 -22.8,-19.87 -5.32,-4.6 -11.2,-7.82 -18,-9.3 -3.1,-0.65 -4.23,-1.47 -3.4,-5.17 2.3,-10.25 -3,-16.46 -13.4,-16.5 -1.46,-0.02 -2.94,-0.08 -4.4,0.1 -3.8,0.48 -5.26,-0.44 -4.23,-4.78 2.02,-8.56 -4.18,-16.05 -12.95,-16.12 -6.58,-0.04 -13.02,0.92 -19.02,3.7 -2.42,1.12 -3.52,1.1 -4.72,-1.66 -2.43,-5.58 -6.8,-8.86 -13.04,-9.75 -12.25,-1.75 -22.9,1.67 -32.07,9.7 -9.78,8.53 -16.37,19.45 -21.2,31.25 -4.1,10.04 -9.46,18.37 -19.75,22.88 -2.8,1.23 -5.35,3.12 -7.84,4.95 -20.45,15 -36.96,33.6 -50.95,54.7 -9.9,14.93 -18.4,30.2 -22.3,47.94 -2.72,12.42 -5.2,24.87 -7.12,37.4 -2,12.93 -1.06,25.64 3.62,37.97 2.12,5.62 5.57,8.77 11.06,8.6 4.34,-0.16 5.3,1.77 6.14,5.52 2.27,9.9 5.9,19.05 17.13,22.2 1.76,0.5 2.48,1.3 0.87,3.05 -5.94,6.5 -11.04,13.64 -16.03,20.9 -10.44,15.25 -17.88,31.82 -21.53,49.87 -1.94,9.55 -2.54,19.4 1.98,28.76 1.06,2.18 1.1,4.64 1,7.16 -0.87,19.15 7.85,33.9 21.43,46.83 -7.8,4.47 -26.34,3.1 -32.96,-2.53 -1.27,-1.08 -2.46,-2.18 -1.26,-4.12 4.77,-7.68 1.6,-14 -3.58,-19.87 -5.1,-5.77 -9.94,-5.4 -14.1,1.15 -1.15,1.8 -2.08,2.9 -4.55,2.6 -5.7,-0.7 -9.83,2.58 -12.45,7.02 -2.95,4.97 -3.6,10.74 0.2,15.65 2.4,3.1 3.04,5.15 0.5,8.66 -3.02,4.2 -2.42,10.07 0.2,12.76 3.56,3.66 9.77,4.7 14.45,2.76 7.66,-3.16 5.8,-8.13 7.66,-8.3 1.86,-0.16 3.38,3.87 11.95,7.48 17.15,7.23 35.34,7.46 52.57,-1.77 2.18,-1.17 3.87,-1 4.3,1.77 0.73,4.83 1.38,9.6 0.26,14.54 -2.64,11.65 -2.5,23.3 1.52,34.64 1.13,3.2 0.5,4.16 -2.76,4.9 -9.27,2.17 -28.52,13.96 -20.37,24.95 12.32,16.6 64.27,23.74 88.46,25.13 17.28,1 80.47,1.1 98.78,-0.78 54.86,-5.65 104.97,-17.47 110.52,-31.5 5.54,-14.06 -18.83,-24.9 -24.63,-25.7 -3.63,-0.5 -3.84,-2.1 -3.06,-4.9 0.93,-3.28 1.96,-6.56 2.6,-9.9 2.88,-14.93 3.25,-30.08 3.88,-45.2 0.08,-1.93 -0.33,-3.98 1.2,-5.56 7.33,-7.6 11.5,-16.9 14.65,-26.76 0.9,-2.82 2.78,-4.44 5.44,-5.06 8.8,-2.05 16.87,-5.88 24.88,-9.88 5.4,-2.7 10.54,-5.68 14.96,-9.98 11.36,-11.03 10.58,-23.68 5.24,-36.94 -1.17,-2.9 -1.2,-5.5 -0.62,-8.5 1.65,-8.72 4.06,-16.95 9.53,-24.26 4.17,-5.6 6.2,-11.95 4.07,-19.32 -2.68,-9.35 -10.94,-12.2 -18.26,-5.84zM245.8,512.6c-3.24,-0.14 -27.22,-0.8 -39.35,0.44 -2.15,0.22 -3.5,-0.3 -3.46,-2.75 0.1,-5.04 -0.16,-10.08 1.02,-15.05 0.55,-2.33 1.74,-3.4 4.08,-3.14 12.18,1.3 24.3,1.13 36.34,-1.43 2.5,-0.53 3.15,0.9 3.32,2.95 0.4,5.18 0.75,10.37 1.3,15.54 0.26,2.6 -0.7,3.54 -3.25,3.43z&quot; />"
        errorLine2="                          ~~~~~~~~~~~~~~~~~~~~~~~~~~~~~~~~~~~~~~~~~~~~~~~~~~~~~~~~~~~~~~~~~~~~~~~~~~~~~~~~~~~~~~~~~~~~~~~~~~~~~~~~~~~~~~~~~~~~~~~~~~~~~~~~~~~~~~~~~~~~~~~~~~~~~~~~~~~~~~~~~~~~~~~~~~~~~~~~~~~~~~~~~~~~~~~~~~~~~~~~~~~~~~~~~~~~~~~~~~~~~~~~~~~~~~~~~~~~~~~~~~~~~~~~~~~~~~~~~~~~~~~~~~~~~~~~~~~~~~~~~~~~~~~~~~~~~~~~~~~~~~~~~~~~~~~~~~~~~~~~~~~~~~~~~~~~~~~~~~~~~~~~~~~~~~~~~~~~~~~~~~~~~~~~~~~~~~~~~~~~~~~~~~~~~~~~~~~~~~~~~~~~~~~~~~~~~~~~~~~~~~~~~~~~~~~~~~~~~~~~~~~~~~~~~~~~~~~~~~~~~~~~~~~~~~~~~~~~~~~~~~~~~~~~~~~~~~~~~~~~~~~~~~~~~~~~~~~~~~~~~~~~~~~~~~~~~~~~~~~~~~~~~~~~~~~~~~~~~~~~~~~~~~~~~~~~~~~~~~~~~~~~~~~~~~~~~~~~~~~~~~~~~~~~~~~~~~~~~~~~~~~~~~~~~~~~~~~~~~~~~~~~~~~~~~~~~~~~~~~~~~~~~~~~~~~~~~~~~~~~~~~~~~~~~~~~~~~~~~~~~~~~~~~~~~~~~~~~~~~~~~~~~~~~~~~~~~~~~~~~~~~~~~~~~~~~~~~~~~~~~~~~~~~~~~~~~~~~~~~~~~~~~~~~~~~~~~~~~~~~~~~~~~~~~~~~~~~~~~~~~~~~~~~~~~~~~~~~~~~~~~~~~~~~~~~~~~~~~~~~~~~~~~~~~~~~~~~~~~~~~~~~~~~~~~~~~~~~~~~~~~~~~~~~~~~~~~~~~~~~~~~~~~~~~~~~~~~~~~~~~~~~~~~~~~~~~~~~~~~~~~~~~~~~~~~~~~~~~~~~~~~~~~~~~~~~~~~~~~~~~~~~~~~~~~~~~~~~~~~~~~~~~~~~~~~~~~~~~~~~~~~~~~~~~~~~~~~~~~~~~~~~~~~~~~~~~~~~~~~~~~~~~~~~~~~~~~~~~~~~~~~~~~~~~~~~~~~~~~~~~~~~~~~~~~~~~~~~~~~~~~~~~~~~~~~~~~~~~~~~~~~~~~~~~~~~~~~~~~~~~~~~~~~~~~~~~~~~~~~~~~~~~~~~~~~~~~~~~~~~~~~~~~~~~~~~~~~~~~~~~~~~~~~~~~~~~~~~~~~~~~~~~~~~~~~~~~~~~~~~~~~~~~~~~~~~~~~~~~~~~~~~~~~~~~~~~~~~~~~~~~~~~~~~~~~~~~~~~~~~~~~~~~~~~~~~~~~~~~~~~~~~~~~~~~~~~~~~~~~~~~~~~~~~~~~~~~~~~~~~~~~~~~~~~~~~~~~~~~~~~~~~~~~~~~~~~~~~~~~~~~~~~~~~~~~~~~~~~~~~~~~~~~~~~~~~~~~~~~~~~~~~~~~~~~~~~~~~~~~~~~~~~~~~~~~~~~~~~~~~~~~~~~~~~~~~~~~~~~~~~~~~~~~~~~~~~~~~~~~~~~~~~~~~~~~~~~~~~~~~~~~~~~~~~~~~~~~~~~~~~~~~~~~~~~~~~~~~~~~~~~~~~~~~~~~~~~~~~~~~~~~~~~~~~~~~~~~~~~~~~~~~~~~~~~~~~~~~~~~~~~~~~~~~~~~~~~~~~~~~~~~~~~~~~~~~~~~~~~~~~~~~~~~~~~~~~~~~~~~~~~~~~~~~~~~~~~~~~~~~~~~~~~~~~~~~~~~~~~~~~~~~~~~~~~~~~~~~~~~~~~~~~~~~~~~~~~~~~~~~~~~~~~~~~~~~~~~~~~~~~~~~~~~~~~~~~~~~~~~~~~~~~~~~~~~~~~~~~~~~~~~~~~~~~~~~~~~~~~~~~~~~~~~~~~~~~~~~~~~~~~~~~~~~~~~~~~~~~~~~~~~~~~~~~~~~~~~~~~~~~~~~~~~~~~~~~~~~~~~~~~~~~~~~~~~~~~~~~~~~~~~~~~~~~~~~~~~~~~~~~~~~~~~~~~~~~~~~~~~~~~~~~~~~~~~~~~~~~~~~~~~~~~~~~~~~~~~~~~~~~~~~~~~~~~~~~~~~~~~~~~~~~~~~~~~~~~~~~~~~~~~~~~~~~~~~~~~~~~~~~~~~~~~~~~~~~~~~~~~~~~~~~~~~~~~~~~~~~~~~~~~~~~~~~~~~~~~~~~~~~~~~~~~~~~~~~~~~~~~~~~~~~~~~~~~~~~~~~~~~~~~~~~~~~~~~~~~~~~~~~~~~~~~~~~~~~~~~~~~~~~~~~~~~~~~~~~~~~~~~~~~~~~~~~~~~~~~~~~~~~~~~~~~~~~~~~~~~~~~~~~~~~~~~~~~~~~~~~~~~~~~~~~~~~~~~~~~~~~~~~~~~~~~~~~~~~~~~~~~~~~~~~~~~~~~~~~~~~~~~~~~~~~~~~~~~~~~~~~~~~~~~~~~~~~~~~~~~~~~~~~~~~~~~~~~~~~~~~~~~~~~~~~~~~~~~~~~~~~~~~~~~~~~~~~~~~~~~~~~~~~~~~~~~~~~~~~~~~~~~~~~~~~~~~~~~~~~~~~~~~~~~~~~~~~~~~~~~~~~~~~~~~~~~~~~~~~~~~~~~~~~~~~~~~~~~~~~~~~~~~~~~~~~~~~~~~~~~~~~~~~~~~~~~~~~~~~~~~~~~~~~~~~~~~~~~~~~~~~~~~~~~~~~~~~~~~~~~~~~~~~~~~~~~~~~~~~~~~~~~~~~~~~~~~~~~~~~~~~~~~~~~~~~~~~~~~~~~~~~~~~~~~~~~~~~~~~~~~~~~~~~~~~~~~~~~~~~~~~~~~~~~~~~~~~~~~~~~~~~~~~~~~~~~~~~">
        <location
            file="src/main/res/drawable/elephant_friend_empty.xml"
            line="15"
            column="27"/>
    </issue>

    <issue
        id="VectorPath"
        message="Very long vector path (4815 characters), which is bad for performance. Considering reducing precision, removing minor details or rasterizing vector."
        errorLine1="        android:pathData=&quot;M279.22,471.42c-10.37,3.92 -21.02,7 -31.83,9.33 -14.18,3.05 -28.5,4.7 -42.93,1.27 -5.1,-1.22 -6.84,0.05 -7.17,5.5 -0.5,8.62 -0.68,17.25 -0.92,25.87 -0.07,2.6 -0.5,5.14 -1.2,7.66 -0.4,1.4 -0.9,2.16 -2.47,2.5 -9.43,2.06 -13.78,7.97 -13.03,17.65 0.12,1.5 0.77,2.9 -1.3,3.54 -2.36,0.73 -4.25,1.83 -5.14,-2.2 -1.5,-6.9 -6.23,-10.83 -11.5,-10.77 -5.86,0.08 -9.53,3.6 -10.55,10.03 -0.24,1.52 0.85,4.24 -2.22,3.76 -2.34,-0.36 -5.53,-0.18 -5.45,-4.13 0.06,-2.64 -0.68,-5.14 -1.8,-7.54 -1.95,-4.13 -4.66,-7.13 -9.7,-6.64 -4.93,0.47 -9.5,1.56 -10.54,7.5 -0.5,2.9 -1.83,2.98 -3.95,1.46 -5.93,-4.24 -8.36,-10.68 -10.12,-17.25 -3.76,-14.07 -2.06,-28.3 1.36,-42.02 2.3,-9.23 -2.2,-14.2 -7.85,-19.44 -1.4,-1.28 -2.67,-1.77 -4.13,-0.13 -5.28,5.96 -12.45,8.2 -19.9,8.84 -8.02,0.72 -16.07,1.53 -24.25,-0.27 -6.38,-1.4 -11.9,-4.15 -17.35,-7.4 -3.48,-2.1 -4.26,-5.15 -2.8,-8.83 1.38,-3.48 4.4,-4.22 7.3,-1.8 11.86,9.9 28.6,11.16 42.12,3.2 3.7,-2.2 3.57,-4.12 0.4,-7.03 -10.24,-9.45 -17.1,-20.83 -19.24,-35.38 3.4,1.25 5.04,4.06 7.54,5.66 14.7,9.48 30.9,15.2 48.3,14.54 13.2,-0.52 29.47,-8.72 42.15,-28.47 7.02,-10.93 11.06,-22.32 15.47,-33.98 1.04,-2.74 1.8,-5.58 2.8,-8.33 1.6,-4.3 1.66,-8.3 -2.84,-12.08 -1.7,8.8 -5.64,16.5 -8.8,24.53 -5.66,14.4 -11.54,28.77 -22.86,39.94 -1.1,1.1 -3.88,-1.6 -3.95,-3.93 3.65,-4.67 4.83,-9.88 2.3,-15.56 -1.97,-4.45 -5.16,-8.2 -10.13,-7.87 -7.44,-0.32 -11.44,10.3 -12.8,11.2 -1.86,-0.5 -2.58,-0.82 -2.46,-1.82 0.4,-3.55 2.6,-8 2.08,-11.6 -0.92,-6.28 -4.25,-10.2 -9.75,-11.28 -5.4,-1.07 -11.47,1.53 -14.34,6.26 -0.84,1.38 -1.52,2.9 -2.1,4.4 -0.53,1.48 -0.37,3.35 -3,2.56 -2.2,-0.66 -2.6,-1.76 -2.32,-3.95 0.67,-5.1 0.43,-10.17 -3.16,-14.32 -3.74,-4.32 -8.46,-5.23 -13.74,-3.3 -5.14,1.87 -9.4,8.73 -9.46,13.83 -0.03,3.12 -1.9,3.1 -3.72,3.2 -2.9,0.15 -1.8,-2 -1.6,-3.46 1.55,-12.6 6.18,-23.93 12.3,-35.16 7.56,-13.88 15.37,-27.5 24.33,-40.52 3.64,-5.3 7.7,-10 13.6,-12.97 2.14,-1.1 3.23,-1.07 4.94,0.74 9.82,10.4 29.58,8.63 38.24,-2.8 7.92,-10.48 14.4,-21.63 18.4,-34.13 3,-9.4 3,-19.24 3.22,-29 0.1,-4.7 0.27,-9.42 -0.46,-14.13 -0.26,-1.68 -0.9,-3.1 -1.6,-4.55 -0.45,-0.93 -1.17,-1.63 -2.3,-1.46 -1.43,0.23 -1.72,1.4 -1.7,2.58 0.16,8.32 -1.25,16.54 -1.64,24.8 -0.65,13.9 -6.48,26.08 -11.67,38.5 -1.6,3.86 -4.14,7.36 -6.28,11 -3.85,6.6 -13.65,11.12 -21.3,10.03 -3.9,-0.56 -6.38,-2.9 -8.54,-5.92 -5.6,-7.9 -5.98,-8 -14.55,-3.3 -3.66,2 -7.37,3.35 -11.6,3.13 -3.42,-0.2 -5.72,-1.64 -7.1,-4.96 -2.3,-5.65 -3.1,-11.6 -4.16,-17.53 -1.06,-5.9 -2.2,-6.55 -7.9,-5.17 -8.1,1.96 -11.05,0.07 -11.63,-8.2 -2.78,-39.67 3.82,-77.05 25.98,-111.02 12.12,-18.56 25.57,-35.9 43.66,-48.8 6.42,-4.56 12.15,-10.13 19.2,-13.87 4.24,-2.26 7.54,-5.7 9.85,-9.94 4.18,-7.73 8.3,-15.5 12.37,-23.28 4.6,-8.78 10.3,-16.5 19.04,-21.67 4.9,-2.9 10.07,-4.14 15.75,-4.52 9.55,-0.65 15.02,7.32 11.64,16.74 -0.55,1.54 -1.87,3.07 -0.17,4.32 1.53,1.1 2.7,-0.47 3.7,-1.48 5.87,-5.86 13.33,-8.38 21.15,-10.25 4.28,-1 8.1,-0.6 11.18,2.83 2.75,3.05 3.85,6.22 0.05,9.2 -2.7,2.1 -3.02,5.35 -4.1,8.1 -1.2,3.07 1.36,3.2 3.36,2.43 4.5,-1.76 9.2,-2.1 13.92,-2.26 3.64,-0.13 6.83,1.14 8.6,4.53 1.12,2.13 -2.03,7.8 -2.55,8.6 -2.68,4.28 -2.55,4.38 2.4,4.88 11.46,1.17 21.7,4.95 30.23,13.15 6.1,5.85 12.9,10.9 18.8,17.05 9.33,9.76 15.03,21.52 19.55,34.02 1.2,3.36 2.54,6.7 3.72,10.07 0.47,1.34 1.2,3.18 -1.25,3.23 -7.78,0.17 -10.77,6.4 -12.8,11.83 -6.8,18.36 -2.75,43.02 18.2,53.4 1.64,0.8 1.97,1.82 2.15,3.37 1.82,15.66 3.45,31.35 5.6,46.97 3.02,21.67 11.1,41.1 27.12,56.53 5.08,4.9 11.43,6.24 18.6,6.8 6.46,0.5 9.8,-2.7 13.6,-6.3 2.44,-2.3 4.12,-1.64 5.9,0.86 2.92,4.14 3.55,8.9 0.06,13.13 -6.72,8.2 -9.5,17.6 -10.53,27.86 -0.34,3.43 -1.5,6.7 -3.45,9.57 -5.98,8.87 -15.2,8.46 -19.86,-1.12 -2.25,-4.6 -5.2,-5.67 -10.27,-5.96 -19.05,-1.08 -38.06,-3.04 -54.03,-15.28 -1.02,-0.8 -2,-1.65 -3.35,-2.8 2.26,-1.4 4.25,-2.72 6.3,-3.93 6.63,-3.9 10.87,-9.54 12.57,-17.1 1.08,-4.8 -1.28,-8.54 -6.13,-9.8 -5.72,-1.48 -11.4,-0.1 -16.93,0.72 -18.5,2.75 -32.6,-4.43 -44.13,-18.2 -6.16,-7.37 -10.08,-15.85 -12.8,-25 -0.55,-1.9 -0.16,-3.45 0.5,-5.14 3.7,-9.7 -2.85,-16.26 -9.9,-20.88 -1.56,-1.02 -3.48,-0.86 -5.2,-0.12 -1.25,0.54 -2.23,1.47 -2.18,2.96 0.04,1.4 1.12,1.8 2.3,2.1 4.33,1.15 6.5,4.8 8.62,8.14 1.95,3.1 0.45,5.02 -3.23,4.96 -21.47,-0.33 -39.34,13.85 -42.72,33.88 -1.03,6.08 0.26,11.96 1.48,17.85 -3.6,2.1 -6.02,1.48 -10.24,-2.67 -2.8,-3.36 -7.06,-4.18 -11,-6.62 1.13,3.12 4.65,3.44 5.06,6.34 0.15,1.66 -0.32,3.14 -0.95,4.68 -2,4.92 -0.93,7.65 3.9,10.42 6.57,3.78 13.94,5.37 21.23,6.63 5.6,0.97 10.93,2.93 16.56,3.6 19.9,10.77 41.28,15.3 63.8,14.66 4.28,-0.12 8.17,-2.1 12.23,-3.25 2.4,-0.7 4.1,-0.62 6.13,1.18 9.17,8.16 19.8,13.5 31.98,15.55 1.77,0.3 3.5,0.77 5.27,1.05 3.67,0.57 5.1,2.5 5.96,6.33 1.93,8.66 3,17.3 2.7,26.13 -1.02,23.5 -12.04,42.17 -28.75,57.7 -5.67,5.26 -13.34,8 -20.2,11.65 -5.68,3.04 -11.88,5.26 -17.85,7.84 -5.6,2.4 -11.3,3.76 -17.4,3.02z&quot; />"
        errorLine2="                          ~~~~~~~~~~~~~~~~~~~~~~~~~~~~~~~~~~~~~~~~~~~~~~~~~~~~~~~~~~~~~~~~~~~~~~~~~~~~~~~~~~~~~~~~~~~~~~~~~~~~~~~~~~~~~~~~~~~~~~~~~~~~~~~~~~~~~~~~~~~~~~~~~~~~~~~~~~~~~~~~~~~~~~~~~~~~~~~~~~~~~~~~~~~~~~~~~~~~~~~~~~~~~~~~~~~~~~~~~~~~~~~~~~~~~~~~~~~~~~~~~~~~~~~~~~~~~~~~~~~~~~~~~~~~~~~~~~~~~~~~~~~~~~~~~~~~~~~~~~~~~~~~~~~~~~~~~~~~~~~~~~~~~~~~~~~~~~~~~~~~~~~~~~~~~~~~~~~~~~~~~~~~~~~~~~~~~~~~~~~~~~~~~~~~~~~~~~~~~~~~~~~~~~~~~~~~~~~~~~~~~~~~~~~~~~~~~~~~~~~~~~~~~~~~~~~~~~~~~~~~~~~~~~~~~~~~~~~~~~~~~~~~~~~~~~~~~~~~~~~~~~~~~~~~~~~~~~~~~~~~~~~~~~~~~~~~~~~~~~~~~~~~~~~~~~~~~~~~~~~~~~~~~~~~~~~~~~~~~~~~~~~~~~~~~~~~~~~~~~~~~~~~~~~~~~~~~~~~~~~~~~~~~~~~~~~~~~~~~~~~~~~~~~~~~~~~~~~~~~~~~~~~~~~~~~~~~~~~~~~~~~~~~~~~~~~~~~~~~~~~~~~~~~~~~~~~~~~~~~~~~~~~~~~~~~~~~~~~~~~~~~~~~~~~~~~~~~~~~~~~~~~~~~~~~~~~~~~~~~~~~~~~~~~~~~~~~~~~~~~~~~~~~~~~~~~~~~~~~~~~~~~~~~~~~~~~~~~~~~~~~~~~~~~~~~~~~~~~~~~~~~~~~~~~~~~~~~~~~~~~~~~~~~~~~~~~~~~~~~~~~~~~~~~~~~~~~~~~~~~~~~~~~~~~~~~~~~~~~~~~~~~~~~~~~~~~~~~~~~~~~~~~~~~~~~~~~~~~~~~~~~~~~~~~~~~~~~~~~~~~~~~~~~~~~~~~~~~~~~~~~~~~~~~~~~~~~~~~~~~~~~~~~~~~~~~~~~~~~~~~~~~~~~~~~~~~~~~~~~~~~~~~~~~~~~~~~~~~~~~~~~~~~~~~~~~~~~~~~~~~~~~~~~~~~~~~~~~~~~~~~~~~~~~~~~~~~~~~~~~~~~~~~~~~~~~~~~~~~~~~~~~~~~~~~~~~~~~~~~~~~~~~~~~~~~~~~~~~~~~~~~~~~~~~~~~~~~~~~~~~~~~~~~~~~~~~~~~~~~~~~~~~~~~~~~~~~~~~~~~~~~~~~~~~~~~~~~~~~~~~~~~~~~~~~~~~~~~~~~~~~~~~~~~~~~~~~~~~~~~~~~~~~~~~~~~~~~~~~~~~~~~~~~~~~~~~~~~~~~~~~~~~~~~~~~~~~~~~~~~~~~~~~~~~~~~~~~~~~~~~~~~~~~~~~~~~~~~~~~~~~~~~~~~~~~~~~~~~~~~~~~~~~~~~~~~~~~~~~~~~~~~~~~~~~~~~~~~~~~~~~~~~~~~~~~~~~~~~~~~~~~~~~~~~~~~~~~~~~~~~~~~~~~~~~~~~~~~~~~~~~~~~~~~~~~~~~~~~~~~~~~~~~~~~~~~~~~~~~~~~~~~~~~~~~~~~~~~~~~~~~~~~~~~~~~~~~~~~~~~~~~~~~~~~~~~~~~~~~~~~~~~~~~~~~~~~~~~~~~~~~~~~~~~~~~~~~~~~~~~~~~~~~~~~~~~~~~~~~~~~~~~~~~~~~~~~~~~~~~~~~~~~~~~~~~~~~~~~~~~~~~~~~~~~~~~~~~~~~~~~~~~~~~~~~~~~~~~~~~~~~~~~~~~~~~~~~~~~~~~~~~~~~~~~~~~~~~~~~~~~~~~~~~~~~~~~~~~~~~~~~~~~~~~~~~~~~~~~~~~~~~~~~~~~~~~~~~~~~~~~~~~~~~~~~~~~~~~~~~~~~~~~~~~~~~~~~~~~~~~~~~~~~~~~~~~~~~~~~~~~~~~~~~~~~~~~~~~~~~~~~~~~~~~~~~~~~~~~~~~~~~~~~~~~~~~~~~~~~~~~~~~~~~~~~~~~~~~~~~~~~~~~~~~~~~~~~~~~~~~~~~~~~~~~~~~~~~~~~~~~~~~~~~~~~~~~~~~~~~~~~~~~~~~~~~~~~~~~~~~~~~~~~~~~~~~~~~~~~~~~~~~~~~~~~~~~~~~~~~~~~~~~~~~~~~~~~~~~~~~~~~~~~~~~~~~~~~~~~~~~~~~~~~~~~~~~~~~~~~~~~~~~~~~~~~~~~~~~~~~~~~~~~~~~~~~~~~~~~~~~~~~~~~~~~~~~~~~~~~~~~~~~~~~~~~~~~~~~~~~~~~~~~~~~~~~~~~~~~~~~~~~~~~~~~~~~~~~~~~~~~~~~~~~~~~~~~~~~~~~~~~~~~~~~~~~~~~~~~~~~~~~~~~~~~~~~~~~~~~~~~~~~~~~~~~~~~~~~~~~~~~~~~~~~~~~~~~~~~~~~~~~~~~~~~~~~~~~~~~~~~~~~~~~~~~~~~~~~~~~~~~~~~~~~~~~~~~~~~~~~~~~~~~~~~~~~~~~~~~~~~~~~~~~~~~~~~~~~~~~~~~~~~~~~~~~~~~~~~~~~~~~~~~~~~~~~~~~~~~~~~~~~~~~~~~~~~~~~~~~~~~~~~~~~~~~~~~~~~~~~~~~~~~~~~~~~~~~~~~~~~~~~~~~~~~~~~~~~~~~~~~~~~~~~~~~~~~~~~~~~~~~~~~~~~~~~~~~~~~~~~~~~~~~~~~~~~~~~~~~~~~~~~~~~~~~~~~~~~~~~~~~~~~~~~~~~~~~~~~~~~~~~~~~~~~~~~~~~~~~~~~~~~~~~~~~~~~~~~~~~~~~~~~~~~~~~~~~~~~~~~~~~~~~~~~~~~~~~~~~~~~~~~~~~~~~~~~~~~~~~~~~~~~~~~~~~~~~~~~~~~~~~~~~~~~~~~~~~~~~~~~~~~~~~~~~~~~~~~~~~~~~~~~~~~~~~~~~~~~~~~~~~~~~~~~~~~~~~~~~~~~~~~~~~~~~~~~~~~~~~~~~~~~~~~~~~~~~~~~~~~~~~~~~~~~~~~~~~~~~~~~~~~~~~~~~~~~~~~~~~~~~~~~~~~~~~~~~~~~~~~~~~~~~~~~~~~~~~~~~~~~~~~~~~~~~~~~~~~~~~~~~~~~~~~~~~~~~~~~~~~~~~~~~~~~~~~~~~~~~~~~~~~~~~~~~~~~~~~~~~~~~~~~~~~~~~~~~~~~~~~~~~~~~~~~~~~~~~~~~~~~~~~~~~~~~~~~~~~~~~~~~~~~~~~~~~~~~~~~~~~~~~~~~~~~~~~~~~~~~~~~~~~~~~~~~~~~~~~~~~~~~~~~~~~~~~~~~~~~~~~~~~~~~~~~~~~~~~~~~~~~~~~~~~~~~~~~~~~~~~~~~~~~~~~~~~~~~~~~~~~~~~~~~~~~~~~~~~~~~~~~~~~~~~~~~~~~~~~~~~~~~~~~~~~~~~~~~~~~~~~~~~~~~~~~~~~~~~~~~~~~~~~~~~~~~~~~~~~~~~~~~~~~~~~~~~~~~~~~~~~~~~~~~~~~~~~~~~~~~~~~~~~~~~~~~~~~~~~~~~~~~~~~~~~~~~~~~~~~~~~~~~~~~~~~~~~~~~~~~~~~~~~~~~~~~~~~~~~~~~~~~~~~~~~~~~~~~~~~~~~~~~~~~~~~~~~~~~~~~~~~~~~~~~~~~~~~~~~~~~~~~~~~~~~~~~~~~~~~~~~~~~~~~~~~~~~~~~~~~~~~~~~~~~~~~~~~~~~~~~~~~~~~~~~~~~~~~~~~~~~~~~~~~~~~~~~~~~~~~~~~~~~~~~~~~~~~~~~~~~~~~~~~~~~~~~~~~~~~~~~~~~~~~~~~~~~~~~~~~~~~~~~~~~~~~~~~~~~~~~~~~~~~~~~~~~~~~~~~~~~~~~~~~~~~~~~~~~~~~~~~~~~~~~~~~~~~~~~~~~~~~~~~~~~~~~~~~~~~~~~~~~~~~~~~~~~~~~~~~~~~~~~~~~~~~~~~~~~~~~~~~~~~~~~~~~~~~~~~~~~~~~~~~~~~~~~~~~~~~~~~~~~~~~~~~~~~~~~~~~~~~~~~~~~~~~~~~~~~~~~~~~~~~~~~~~~~~~~~~~~~~~~~~~~~~~~~~~~~~~~~~~~~~~~~~~~~~~~~~~~~~~~~~~~~~~~~~~~~~~~~~~~~~~~~~~~~~~~~~~~~~~~~~~~~~~~~~~~~~~~~~~~~~~~~~~~~~~~~~~~~~~~~~~~~~~~~~~~~~~~~~~~~~~~~~~~~~~~~~~~~~~~~~~~~~~~~~~~~~~~~~~~~~~~~~~~~~~~~~~~~~~~~~~~~~~~~~~~~~~~~~~~~~~~~~~~~~~~~~~~~~~~~~~~~~~~~~~~~~~~~~~~~~~~~~~~~~~~~~~~~~~~~~~~~~~~~~~~~~~~~~~~~~~~~~~~~~~~~~~~~~~~~~~~~~~~~~~~~~~~~~~~~~~~~~~~~~~~~~~~~~~~~~~~~~~~~~~~~~~~~~~~~~~~~~~~~~~~~~~~~~~~~~~~~~~~~~~~~~~~~~~~~~~~~~~~~~~~~~~~~~~~~~~~~~~~~~~~~~~~~~~~~~~~~~~~~~~~~~~~~~~~~~~~~~~~~~~~~~~~~~~~~~~~~~~~~~~~~~~~~~~~~~~~~~~~~~~~~~~~~~~~~~~~~~~~~~~~~~~~~~~~~~~~~~~~~~~~~~~~~~~~~~~~~~~~~~~~~~~~~~~~~~~~~~~~~~~~~~~~~~~~~~~~~~~~~~~~~~~~~~~~~~~~~~~~~~~~~~~~~~~~~~~~~~~~~~~~~~~~~~~~~~~~~~~~~~~~~~~~~~~~~~~~~~~~~~~~~~~~~~~~~~~~~~~~~~~~~~~~~~~~~~~~~~~~~~~~~~~~~~~~~~~~~~~~~~">
        <location
            file="src/main/res/drawable/elephant_friend_empty.xml"
            line="20"
            column="27"/>
    </issue>

    <issue
        id="VectorPath"
        message="Very long vector path (1524 characters), which is bad for performance. Considering reducing precision, removing minor details or rasterizing vector."
        errorLine1="        android:pathData=&quot;M113.84,383.72c0.02,6.36 -0.75,6.95 -6.06,5.1 -2.14,-0.74 -4.16,-2.02 -6.35,-2.4 -4.78,-0.8 -3.77,-2.96 -1.96,-5.94 2.34,-3.86 5.7,-5.3 9.85,-4.28 4.17,1.03 4.24,4.8 4.52,7.52zM67.34,378.3c-2.27,-0.08 -0.84,-9.75 3.55,-11.8 4.3,-2 9.2,-0.32 11.33,3.1 1.98,3.2 1.1,11.72 -1.73,10.7 -2.27,-0.85 -7.85,-1.78 -13.16,-2zM393.28,396.27c0.18,-3.52 0.04,-7 3.72,-8.44 1.34,-0.52 8.55,7.1 8.54,8.64 -0.02,1.2 -8.14,7.03 -9.65,6.48 -3.38,-1.2 -1.88,-4.57 -2.62,-6.68zM137.77,397.7c-0.37,2.2 -1.43,4.63 -3.94,6.13 -0.57,0.34 -8.98,-6.25 -9,-6.88 -0.1,-2.22 5.47,-7.36 7.8,-7.23 2.6,0.14 5.22,3.88 5.14,7.98zM161.73,546.88c-2.15,-0.78 -6.73,1.67 -6.56,-3.93 0.13,-4.1 3.75,-7.33 7.26,-6.8 3.2,0.5 7.03,6.24 6.22,9.37 -0.4,1.56 -0.4,1.56 -6.92,1.36zM131.66,531.32c4.36,-0.1 8.77,6.83 6.85,10.74 -0.74,1.53 -1.95,0.9 -2.9,0.6 -2.02,-0.6 -3.97,-1.46 -5.94,-2.2 -2.3,-0.86 -5.52,-0.77 -4.6,-4.76 0.8,-3.6 3.42,-4.4 6.6,-4.38zM293.12,519.15c3.6,1.2 5.8,5.53 5.1,7.66 -0.8,2.48 -6.9,1.98 -8.64,1.9 -2.1,-0.13 -5.96,-1.66 -6.4,-3.37 -0.43,-1.6 0.95,-3.04 2.1,-4.16 1.38,-1.32 4.17,-3.24 7.84,-2.02zM320.45,517.26c2.46,0.8 5.4,1.4 5.67,4.47 0.25,3 -2.85,2.34 -4.63,3.04 -0.45,0.18 -0.92,0.35 -1.4,0.42 -1.84,0.28 -3.83,1.83 -5.5,0.35 -1.15,-1 -0.5,-2.84 0.3,-4.04 1.3,-2 2.78,-3.97 5.55,-4.24zM190.93,529.32c1.58,-0.08 2.62,0.53 2.2,2.25 -0.36,1.4 -0.93,2.77 -1.58,4.07 -1.38,2.76 -2.86,5.63 -6.32,6.02 -1.1,0.13 -0.9,-1.46 -0.83,-2.38 0.4,-4.83 3.67,-9.8 6.53,-9.96zM339.9,507.95c0.86,3.34 -0.14,4.58 -1.5,5.93 -1.1,-2.24 0.18,-3.46 1.5,-5.93z&quot; />"
        errorLine2="                          ~~~~~~~~~~~~~~~~~~~~~~~~~~~~~~~~~~~~~~~~~~~~~~~~~~~~~~~~~~~~~~~~~~~~~~~~~~~~~~~~~~~~~~~~~~~~~~~~~~~~~~~~~~~~~~~~~~~~~~~~~~~~~~~~~~~~~~~~~~~~~~~~~~~~~~~~~~~~~~~~~~~~~~~~~~~~~~~~~~~~~~~~~~~~~~~~~~~~~~~~~~~~~~~~~~~~~~~~~~~~~~~~~~~~~~~~~~~~~~~~~~~~~~~~~~~~~~~~~~~~~~~~~~~~~~~~~~~~~~~~~~~~~~~~~~~~~~~~~~~~~~~~~~~~~~~~~~~~~~~~~~~~~~~~~~~~~~~~~~~~~~~~~~~~~~~~~~~~~~~~~~~~~~~~~~~~~~~~~~~~~~~~~~~~~~~~~~~~~~~~~~~~~~~~~~~~~~~~~~~~~~~~~~~~~~~~~~~~~~~~~~~~~~~~~~~~~~~~~~~~~~~~~~~~~~~~~~~~~~~~~~~~~~~~~~~~~~~~~~~~~~~~~~~~~~~~~~~~~~~~~~~~~~~~~~~~~~~~~~~~~~~~~~~~~~~~~~~~~~~~~~~~~~~~~~~~~~~~~~~~~~~~~~~~~~~~~~~~~~~~~~~~~~~~~~~~~~~~~~~~~~~~~~~~~~~~~~~~~~~~~~~~~~~~~~~~~~~~~~~~~~~~~~~~~~~~~~~~~~~~~~~~~~~~~~~~~~~~~~~~~~~~~~~~~~~~~~~~~~~~~~~~~~~~~~~~~~~~~~~~~~~~~~~~~~~~~~~~~~~~~~~~~~~~~~~~~~~~~~~~~~~~~~~~~~~~~~~~~~~~~~~~~~~~~~~~~~~~~~~~~~~~~~~~~~~~~~~~~~~~~~~~~~~~~~~~~~~~~~~~~~~~~~~~~~~~~~~~~~~~~~~~~~~~~~~~~~~~~~~~~~~~~~~~~~~~~~~~~~~~~~~~~~~~~~~~~~~~~~~~~~~~~~~~~~~~~~~~~~~~~~~~~~~~~~~~~~~~~~~~~~~~~~~~~~~~~~~~~~~~~~~~~~~~~~~~~~~~~~~~~~~~~~~~~~~~~~~~~~~~~~~~~~~~~~~~~~~~~~~~~~~~~~~~~~~~~~~~~~~~~~~~~~~~~~~~~~~~~~~~~~~~~~~~~~~~~~~~~~~~~~~~~~~~~~~~~~~~~~~~~~~~~~~~~~~~~~~~~~~~~~~~~~~~~~~~~~~~~~~~~~~~~~~~~~~~~~~~~~~~~~~~~~~~~~~~~~~~~~~~~~~~~~~~~~~~~~~~~~~~~~~~~~~~~~~~~~~~~~~~~~~~~~~~~~~~~~~~~~~~~~~~~~~~~~~~~~~~~~~~~~~~~~~~~~~~~~~~~~~~~~~~~~~~~~~~~~~~~~~~~~~~~~~~~~~~~~~~~~~~~~~~~~~~~~~~~~~~~~~~~~~~~~~~~~~~~~~~~~~~~~~~~~~~~~~~~~~~~~~~~~~~~~~~~~~~~~~~~~~~~~~~~~~~~~~~~~~~~~~~~~~~~~~~~~~~~~~~~~~~~~~~~~~~~~~~~~~~~~~~~~~~~~~~~~~~~~~~~~~~~~~~">
        <location
            file="src/main/res/drawable/elephant_friend_empty.xml"
            line="59"
            column="27"/>
    </issue>

    <issue
        id="VectorPath"
        message="Very long vector path (1212 characters), which is bad for performance. Considering reducing precision, removing minor details or rasterizing vector."
        errorLine1="        android:pathData=&quot;M195.24,152.74c7.74,-11.83 18.38,-18.1 33.3,-15.86 16.5,2.5 27.95,10.5 30.4,25.3 3.8,22.83 -9.52,47.04 -37.8,49.3 -15,1.18 -27.8,-6.6 -33.2,-22.3 -5.08,-14.78 1.8,-28.04 7.3,-36.44zM233.13,336.23c-3.38,3.85 -4.73,8.13 -5.24,12.7 -0.2,1.73 -0.88,3.85 0.95,4.96 1.95,1.18 4.04,0.58 5.93,-0.66 2.84,-1.88 5.68,-3.77 8.6,-5.5 2.82,-1.66 4.3,-1.22 3.7,2.52 -1.02,6.47 0.4,12.64 2.83,18.6 2,4.88 6.94,5.66 10.4,1.6 2.55,-3 4.53,-6.36 6.14,-9.95 1.73,-3.87 4.12,-5.4 8.46,-3.1 4.98,2.6 6.83,1.5 8.35,-4.05 0.38,-1.4 0.65,-2.85 1,-4.27 0.34,-1.35 0,-3.3 1.95,-3.48 1.74,-0.15 3.12,1.1 3.77,2.64 2.08,4.84 1.66,9.83 -1.26,13.96 -2.9,4.1 -7.3,7 -12.64,5.4 -3.4,-1.03 -4.6,0.33 -6.08,2.78 -2.34,3.86 -4.54,8.03 -9.38,9.4 -9.73,2.77 -16.5,-1.07 -19.34,-10.9 -0.3,-1.1 -0.63,-2.2 -0.8,-3.33 -0.98,-6.03 -0.97,-6.04 -7.13,-4.43 -6.8,1.78 -11.85,-2.22 -11.2,-9.22 0.3,-3.02 1.43,-5.98 2.4,-8.9 0.54,-1.7 1.44,-3.3 2.33,-4.84 1.27,-2.2 3.04,-3.38 6.27,-1.93zM396.93,346.85c1.1,-8.24 4.9,-16.17 11.23,-22.87 1.35,-1.42 3.2,-2.32 5.2,-2.45 2.95,-0.2 4.2,1.35 3.64,4.25 -0.12,0.6 -0.54,1.17 -0.88,1.72 -3.8,6.24 -7.34,12.55 -6.02,20.32 0.07,0.45 -0.16,0.95 -0.25,1.43 -0.96,4.73 -3.7,7.37 -7.28,7 -3.46,-0.34 -5.76,-3.8 -5.64,-9.4z&quot; />"
        errorLine2="                          ~~~~~~~~~~~~~~~~~~~~~~~~~~~~~~~~~~~~~~~~~~~~~~~~~~~~~~~~~~~~~~~~~~~~~~~~~~~~~~~~~~~~~~~~~~~~~~~~~~~~~~~~~~~~~~~~~~~~~~~~~~~~~~~~~~~~~~~~~~~~~~~~~~~~~~~~~~~~~~~~~~~~~~~~~~~~~~~~~~~~~~~~~~~~~~~~~~~~~~~~~~~~~~~~~~~~~~~~~~~~~~~~~~~~~~~~~~~~~~~~~~~~~~~~~~~~~~~~~~~~~~~~~~~~~~~~~~~~~~~~~~~~~~~~~~~~~~~~~~~~~~~~~~~~~~~~~~~~~~~~~~~~~~~~~~~~~~~~~~~~~~~~~~~~~~~~~~~~~~~~~~~~~~~~~~~~~~~~~~~~~~~~~~~~~~~~~~~~~~~~~~~~~~~~~~~~~~~~~~~~~~~~~~~~~~~~~~~~~~~~~~~~~~~~~~~~~~~~~~~~~~~~~~~~~~~~~~~~~~~~~~~~~~~~~~~~~~~~~~~~~~~~~~~~~~~~~~~~~~~~~~~~~~~~~~~~~~~~~~~~~~~~~~~~~~~~~~~~~~~~~~~~~~~~~~~~~~~~~~~~~~~~~~~~~~~~~~~~~~~~~~~~~~~~~~~~~~~~~~~~~~~~~~~~~~~~~~~~~~~~~~~~~~~~~~~~~~~~~~~~~~~~~~~~~~~~~~~~~~~~~~~~~~~~~~~~~~~~~~~~~~~~~~~~~~~~~~~~~~~~~~~~~~~~~~~~~~~~~~~~~~~~~~~~~~~~~~~~~~~~~~~~~~~~~~~~~~~~~~~~~~~~~~~~~~~~~~~~~~~~~~~~~~~~~~~~~~~~~~~~~~~~~~~~~~~~~~~~~~~~~~~~~~~~~~~~~~~~~~~~~~~~~~~~~~~~~~~~~~~~~~~~~~~~~~~~~~~~~~~~~~~~~~~~~~~~~~~~~~~~~~~~~~~~~~~~~~~~~~~~~~~~~~~~~~~~~~~~~~~~~~~~~~~~~~~~~~~~~~~~~~~~~~~~~~~~~~~~~~~~~~~~~~~~~~~~~~~~~~~~~~~~~~~~~~~~~~~~~~~~~~~~~~~~~~~~~~~~~~~~~~~~~~~~~~~~~~~~~~~~~~~~~~~~~~~~~~~~~~~~~~~~~~~~~~~~~~~~~~~~~~~~~~~~~~~~~~~~~~~~~~~~~~~~~~~~~~~~~~~~~~~~~~~~~~~~~~~~~~~~~~~~~~~~~~~~~~~~~~~~~~~~~~~~~~~~">
        <location
            file="src/main/res/drawable/elephant_friend_empty.xml"
            line="69"
            column="27"/>
    </issue>

    <issue
        id="VectorPath"
        message="Very long vector path (1600 characters), which is bad for performance. Considering reducing precision, removing minor details or rasterizing vector."
        errorLine1="        android:pathData=&quot;M93.92,356.84c0.62,-4.05 2.12,-7.92 4.52,-11.26 2.05,-2.86 13.07,-8.75 11,-0.02 -0.9,3.88 -13.95,23.17 -15.52,11.28 0.87,-5.7 0.2,1.54 0,0zM293.28,451.9c-2.74,-0.2 -4.53,-0.6 -5.22,-2.56 -0.7,-1.95 0.73,-2.94 2.15,-3.84 4.1,-2.6 7.46,-6.24 11.86,-8.45 2.12,-1.06 3.98,-1.3 5.73,0.54 1.98,2.07 0.75,3.87 -0.58,5.6 -3.77,4.85 -9.4,6.57 -13.94,8.7zM157.6,506.77c-0.1,0.93 -0.1,2.24 -0.4,3.5 -0.5,2.28 -1.95,3.8 -4.36,3.85 -2.33,0.07 -3.6,-1.68 -4,-3.62 -1.13,-5.65 0,-11.33 1.05,-16.8 0.6,-3.12 3.28,-2.43 4.95,0.03 2.62,3.85 2.18,8.37 2.76,13.04zM121.98,171.47c0,4.06 -1.3,8 -1.03,12.08 0.15,2.4 -1.83,3.8 -4.16,3.9 -2.48,0.1 -3.32,-1.92 -3.55,-3.9 -0.8,-6.62 1.78,-12.7 3.4,-18.92 0.26,-0.94 1.18,-1.55 2.28,-1.5 1.32,0.1 2.18,0.96 2.38,2.1 0.4,2.05 0.47,4.16 0.68,6.24zM127.7,234.96c-0.1,1.63 -0.28,4.04 -0.38,6.46 -0.1,2.66 -1.78,3.8 -4.1,3.78 -2.47,-0.03 -4.1,-1.8 -3.97,-4.06 0.28,-4.8 0.3,-9.73 3.2,-13.94 0.83,-1.2 1.7,-2.65 3.37,-2.32 2.14,0.43 1.78,2.4 1.85,3.96 0.1,1.77 0.02,3.55 0.02,6.12zM177.7,488.12c-0.52,3.22 0.87,8.16 -4.78,7.6 -5.6,-0.57 -4,-5.25 -3.75,-8.8 0.15,-2.08 0.56,-4.17 1.07,-6.2 0.4,-1.62 1.35,-3 3.28,-3.08 1.93,-0.07 2.9,1.24 3.5,2.83 0.92,2.47 1.26,5 0.7,7.65zM272.2,445.54c-0.3,0.63 -0.48,1.5 -1,2.03 -4.33,4.35 -10.06,5.68 -15.74,6.93 -1.43,0.32 -2.77,-0.9 -3.1,-2.53 -0.34,-1.53 0.66,-2.5 1.86,-3.07 4.22,-2.06 8.47,-3.98 12.57,-6.3 2.18,-1.24 4.85,-0.65 5.4,2.94zM102.32,145.58c1.64,-5.07 4.9,-9.88 8.67,-14.37 0.64,-0.77 1.66,-1 2.65,-0.48 1,0.53 1.38,1.55 1.1,2.5 -1.63,5.42 -3.5,10.8 -6.2,15.78 -0.85,1.57 -2.84,1.46 -4.45,0.88 -1.67,-0.62 -1.83,-2.1 -1.78,-4.3z&quot; />"
        errorLine2="                          ~~~~~~~~~~~~~~~~~~~~~~~~~~~~~~~~~~~~~~~~~~~~~~~~~~~~~~~~~~~~~~~~~~~~~~~~~~~~~~~~~~~~~~~~~~~~~~~~~~~~~~~~~~~~~~~~~~~~~~~~~~~~~~~~~~~~~~~~~~~~~~~~~~~~~~~~~~~~~~~~~~~~~~~~~~~~~~~~~~~~~~~~~~~~~~~~~~~~~~~~~~~~~~~~~~~~~~~~~~~~~~~~~~~~~~~~~~~~~~~~~~~~~~~~~~~~~~~~~~~~~~~~~~~~~~~~~~~~~~~~~~~~~~~~~~~~~~~~~~~~~~~~~~~~~~~~~~~~~~~~~~~~~~~~~~~~~~~~~~~~~~~~~~~~~~~~~~~~~~~~~~~~~~~~~~~~~~~~~~~~~~~~~~~~~~~~~~~~~~~~~~~~~~~~~~~~~~~~~~~~~~~~~~~~~~~~~~~~~~~~~~~~~~~~~~~~~~~~~~~~~~~~~~~~~~~~~~~~~~~~~~~~~~~~~~~~~~~~~~~~~~~~~~~~~~~~~~~~~~~~~~~~~~~~~~~~~~~~~~~~~~~~~~~~~~~~~~~~~~~~~~~~~~~~~~~~~~~~~~~~~~~~~~~~~~~~~~~~~~~~~~~~~~~~~~~~~~~~~~~~~~~~~~~~~~~~~~~~~~~~~~~~~~~~~~~~~~~~~~~~~~~~~~~~~~~~~~~~~~~~~~~~~~~~~~~~~~~~~~~~~~~~~~~~~~~~~~~~~~~~~~~~~~~~~~~~~~~~~~~~~~~~~~~~~~~~~~~~~~~~~~~~~~~~~~~~~~~~~~~~~~~~~~~~~~~~~~~~~~~~~~~~~~~~~~~~~~~~~~~~~~~~~~~~~~~~~~~~~~~~~~~~~~~~~~~~~~~~~~~~~~~~~~~~~~~~~~~~~~~~~~~~~~~~~~~~~~~~~~~~~~~~~~~~~~~~~~~~~~~~~~~~~~~~~~~~~~~~~~~~~~~~~~~~~~~~~~~~~~~~~~~~~~~~~~~~~~~~~~~~~~~~~~~~~~~~~~~~~~~~~~~~~~~~~~~~~~~~~~~~~~~~~~~~~~~~~~~~~~~~~~~~~~~~~~~~~~~~~~~~~~~~~~~~~~~~~~~~~~~~~~~~~~~~~~~~~~~~~~~~~~~~~~~~~~~~~~~~~~~~~~~~~~~~~~~~~~~~~~~~~~~~~~~~~~~~~~~~~~~~~~~~~~~~~~~~~~~~~~~~~~~~~~~~~~~~~~~~~~~~~~~~~~~~~~~~~~~~~~~~~~~~~~~~~~~~~~~~~~~~~~~~~~~~~~~~~~~~~~~~~~~~~~~~~~~~~~~~~~~~~~~~~~~~~~~~~~~~~~~~~~~~~~~~~~~~~~~~~~~~~~~~~~~~~~~~~~~~~~~~~~~~~~~~~~~~~~~~~~~~~~~~~~~~~~~~~~~~~~~~~~~~~~~~~~~~~~~~~~~~~~~~~~~~~~~~~~~~~~~~~~~~~~~~~~~~~~~~~~~~~~~~~~~~~~~~~~~~~~~~~~~~~~~~~~~~~~~~~~~~~~~~~~~~~~~~~~~~~~~~~~~~~~~~~~~~~~~~~~~~~~~~~~~~~~~~~~~~~~~~~~~~~~~~~~~~~~~~~~~~~~~~~~~~~~~~~~~~~~~~~~~~~~~~~~~~~~~~~~~~">
        <location
            file="src/main/res/drawable/elephant_friend_empty.xml"
            line="84"
            column="27"/>
    </issue>

    <issue
        id="VectorPath"
        message="Very long vector path (2885 characters), which is bad for performance. Considering reducing precision, removing minor details or rasterizing vector."
        errorLine1="        android:pathData=&quot;M321.28,457.4c-12.3,0 -37.47,-6.95 -60.17,-29.47 -12.6,-12.53 -26.3,-21.46 -43.42,-27.73 -2.63,-0.96 -9.86,-2.85 -17.5,-4.86 -11.66,-3.05 -24.87,-6.5 -31.38,-9.04 -13.04,-5.1 -28.76,-14 -43.14,-24.46 -1.02,-0.75 -1.57,-1.06 -2.3,-1.1 -1.82,-0.04 -3.68,-0.07 -5.53,-0.07 -8.96,0 -18.5,0.65 -29.18,2 -6.8,0.84 -34.75,3.5 -41.1,2.12 -11,-2.4 -22.87,-3.7 -32.52,-15.17 -7.64,-9.08 -11.12,-19.6 -10.63,-32.18 0.36,-9.35 1.7,-26.2 6.68,-34.05l0.67,-1.06c4.8,-7.63 13.73,-21.84 28.02,-21.84 0.34,0 0.68,0 1.03,0.02 1.02,0.05 2.26,0.08 3.7,0.08 7.73,0 20.05,-0.74 30.14,-2.38 16.3,-2.65 17.26,-5.95 17.26,-5.98l0.1,-1.63c0.58,-8.3 1.43,-20.6 6.28,-28.1 -0.83,-0.32 -1.8,-0.77 -2.73,-1.5 -12.48,-9.97 -15.76,-20.93 -16.84,-34.32 -0.48,-6.1 0.05,-11.78 1.64,-17.4l0.03,-0.13c0.43,-1.54 0.53,-1.67 -0.14,-2.06 -9.97,-5.8 -15.37,-16.72 -5.3,-23.35 0.6,-0.4 0.3,-1.64 0.34,-2.7 0.02,-0.6 0.05,-1.2 0.1,-1.8 0.76,-7.43 3.88,-12.48 9.54,-15.44 2.66,-1.37 5.35,-2.07 8,-2.07 6.03,0 10.87,3.63 12.96,9.7 1.16,3.37 2.34,3.94 4.54,3.94 0.4,0 0.84,-0.03 1.3,-0.08 1.13,-0.13 2.13,-0.18 3.05,-0.18 4.54,0 7.57,2.4 9.9,5.64 3.43,4.77 5.56,10.2 0.66,17.1 -4,5.7 -10.02,8.3 -17.02,10.24 -1.23,0.34 -1.5,0.47 -1.58,2.15v0.12c-0.37,7.24 0.26,17.12 5.68,22.78 1.35,1.42 1.88,2.15 2.22,2.38 0.28,-0.26 0.84,-0.9 1.7,-2.43 8.93,-15.66 22.3,-37.78 35.42,-49.08 28.43,-25.4 76.36,-37 108.83,-37 24.22,0 52.2,6.3 76.8,17.3 9.6,4.3 17.9,8.76 25.42,13.65 1.9,1.25 4.13,1.98 6.44,2.7 8.9,2.7 13.9,10.18 12.82,19.1 3.34,-0.78 7.3,-1.6 11.3,-1.6 4.18,0 7.88,0.87 11.3,2.62 3.53,1.8 7.63,4.6 8.15,10.23 0.05,0.52 0.13,0.83 0.18,1 0.04,0 0.1,0 0.15,0 0.43,0 1.05,-0.1 1.9,-0.3 12.7,-2.87 25.33,-4.34 37.5,-4.34 11.6,0 23.18,1.32 34.4,3.93 10.1,2.34 18.22,5.1 25.6,8.7 6.36,3.1 6.6,7.85 6.18,10.4 -0.48,2.88 0.4,4.22 4.32,6.5 5.64,3.3 9.18,7.57 10.23,12.33 0.98,4.45 -0.2,9.25 -3.45,13.9 -1.18,1.68 -2.66,3.52 -4.7,4.4 -0.87,0.36 -1.27,0.66 -1.45,0.8 0.1,0.24 0.34,0.76 1.07,1.65 1.67,2.07 2.87,4.47 3.8,6.54 3.88,8.5 1.5,17.12 -6.2,22.5 -0.55,0.4 -1.12,0.78 -1.7,1.15 19.83,4.68 37.5,11.4 53.88,20.43 33.24,18.4 22.08,59.78 14.97,74.18 -4.9,9.94 -14.1,17.58 -24.62,20.45 -0.02,0.2 -0.02,0.58 0.05,1.3 1.67,15.82 -3.7,29.94 -15.95,41.95 -3.16,3.1 -3.52,5.05 -1.54,8.36 2.03,3.4 2.47,7.07 1.24,10.63 -1.87,5.4 -7.05,9.1 -10.92,10.6 -3.6,1.4 -7.32,2.1 -11.08,2.1 -4.3,0 -8.7,-0.92 -13.12,-2.72 -6.73,-2.75 -9.85,-8.4 -12.6,-13.36l-0.4,-0.7c-2.64,-4.76 -5.9,-7.54 -10.58,-9 -7.04,-2.23 -10.63,-6.94 -9.85,-12.94 0.77,-6.1 6.87,-11.87 13.3,-12.58 0.25,-0.03 0.5,-0.04 0.78,-0.04 0.64,0 1.28,0.08 1.83,0.15 0.33,0.05 0.64,0.08 0.9,0.1 0,-0.05 0,-0.1 0,-0.17 0.42,-4.64 -1.65,-6.03 -3.24,-6.67 -1.93,-0.78 -3.86,-1.57 -5.8,-2.36 -7.1,-2.92 -14.45,-5.94 -21.82,-8.17 -4.15,-1.24 -9.04,-4.14 -13.1,-1.85 -27.47,15.4 -63.35,20.64 -83.45,12.53 2.3,12.2 -0.4,25.7 -4,34.87 -5.3,13.6 -20.65,28.48 -37.1,29.84 -2.2,0.2 -4.6,0.3 -7.12,0.3z&quot; />"
        errorLine2="                          ~~~~~~~~~~~~~~~~~~~~~~~~~~~~~~~~~~~~~~~~~~~~~~~~~~~~~~~~~~~~~~~~~~~~~~~~~~~~~~~~~~~~~~~~~~~~~~~~~~~~~~~~~~~~~~~~~~~~~~~~~~~~~~~~~~~~~~~~~~~~~~~~~~~~~~~~~~~~~~~~~~~~~~~~~~~~~~~~~~~~~~~~~~~~~~~~~~~~~~~~~~~~~~~~~~~~~~~~~~~~~~~~~~~~~~~~~~~~~~~~~~~~~~~~~~~~~~~~~~~~~~~~~~~~~~~~~~~~~~~~~~~~~~~~~~~~~~~~~~~~~~~~~~~~~~~~~~~~~~~~~~~~~~~~~~~~~~~~~~~~~~~~~~~~~~~~~~~~~~~~~~~~~~~~~~~~~~~~~~~~~~~~~~~~~~~~~~~~~~~~~~~~~~~~~~~~~~~~~~~~~~~~~~~~~~~~~~~~~~~~~~~~~~~~~~~~~~~~~~~~~~~~~~~~~~~~~~~~~~~~~~~~~~~~~~~~~~~~~~~~~~~~~~~~~~~~~~~~~~~~~~~~~~~~~~~~~~~~~~~~~~~~~~~~~~~~~~~~~~~~~~~~~~~~~~~~~~~~~~~~~~~~~~~~~~~~~~~~~~~~~~~~~~~~~~~~~~~~~~~~~~~~~~~~~~~~~~~~~~~~~~~~~~~~~~~~~~~~~~~~~~~~~~~~~~~~~~~~~~~~~~~~~~~~~~~~~~~~~~~~~~~~~~~~~~~~~~~~~~~~~~~~~~~~~~~~~~~~~~~~~~~~~~~~~~~~~~~~~~~~~~~~~~~~~~~~~~~~~~~~~~~~~~~~~~~~~~~~~~~~~~~~~~~~~~~~~~~~~~~~~~~~~~~~~~~~~~~~~~~~~~~~~~~~~~~~~~~~~~~~~~~~~~~~~~~~~~~~~~~~~~~~~~~~~~~~~~~~~~~~~~~~~~~~~~~~~~~~~~~~~~~~~~~~~~~~~~~~~~~~~~~~~~~~~~~~~~~~~~~~~~~~~~~~~~~~~~~~~~~~~~~~~~~~~~~~~~~~~~~~~~~~~~~~~~~~~~~~~~~~~~~~~~~~~~~~~~~~~~~~~~~~~~~~~~~~~~~~~~~~~~~~~~~~~~~~~~~~~~~~~~~~~~~~~~~~~~~~~~~~~~~~~~~~~~~~~~~~~~~~~~~~~~~~~~~~~~~~~~~~~~~~~~~~~~~~~~~~~~~~~~~~~~~~~~~~~~~~~~~~~~~~~~~~~~~~~~~~~~~~~~~~~~~~~~~~~~~~~~~~~~~~~~~~~~~~~~~~~~~~~~~~~~~~~~~~~~~~~~~~~~~~~~~~~~~~~~~~~~~~~~~~~~~~~~~~~~~~~~~~~~~~~~~~~~~~~~~~~~~~~~~~~~~~~~~~~~~~~~~~~~~~~~~~~~~~~~~~~~~~~~~~~~~~~~~~~~~~~~~~~~~~~~~~~~~~~~~~~~~~~~~~~~~~~~~~~~~~~~~~~~~~~~~~~~~~~~~~~~~~~~~~~~~~~~~~~~~~~~~~~~~~~~~~~~~~~~~~~~~~~~~~~~~~~~~~~~~~~~~~~~~~~~~~~~~~~~~~~~~~~~~~~~~~~~~~~~~~~~~~~~~~~~~~~~~~~~~~~~~~~~~~~~~~~~~~~~~~~~~~~~~~~~~~~~~~~~~~~~~~~~~~~~~~~~~~~~~~~~~~~~~~~~~~~~~~~~~~~~~~~~~~~~~~~~~~~~~~~~~~~~~~~~~~~~~~~~~~~~~~~~~~~~~~~~~~~~~~~~~~~~~~~~~~~~~~~~~~~~~~~~~~~~~~~~~~~~~~~~~~~~~~~~~~~~~~~~~~~~~~~~~~~~~~~~~~~~~~~~~~~~~~~~~~~~~~~~~~~~~~~~~~~~~~~~~~~~~~~~~~~~~~~~~~~~~~~~~~~~~~~~~~~~~~~~~~~~~~~~~~~~~~~~~~~~~~~~~~~~~~~~~~~~~~~~~~~~~~~~~~~~~~~~~~~~~~~~~~~~~~~~~~~~~~~~~~~~~~~~~~~~~~~~~~~~~~~~~~~~~~~~~~~~~~~~~~~~~~~~~~~~~~~~~~~~~~~~~~~~~~~~~~~~~~~~~~~~~~~~~~~~~~~~~~~~~~~~~~~~~~~~~~~~~~~~~~~~~~~~~~~~~~~~~~~~~~~~~~~~~~~~~~~~~~~~~~~~~~~~~~~~~~~~~~~~~~~~~~~~~~~~~~~~~~~~~~~~~~~~~~~~~~~~~~~~~~~~~~~~~~~~~~~~~~~~~~~~~~~~~~~~~~~~~~~~~~~~~~~~~~~~~~~~~~~~~~~~~~~~~~~~~~~~~~~~~~~~~~~~~~~~~~~~~~~~~~~~~~~~~~~~~~~~~~~~~~~~~~~~~~~~~~~~~~~~~~~~~~~~~~~~~~~~~~~~~~~~~~~~~~~~~~~~~~~~~~~~~~~~~~~~~~~~~~~~~~~~~~~~~~~~~~~~~~~~~~~~~~~~~~~~~~~~~~~~~~~~~~~~~~~~~~~~~~~~~~~~~~~~~~~~~~~~~~~~~~~~~~~~~~~~~~~~~~~~~~~~~~~~~~~~~~~~~~~~~~~~~~~~~~~~~~~~~~~~~~~~~~~~~~~~~~~~~~~~~~~~~~~~~~~~~~~~~~~~~~~~~~~~~~~~~~~~~~~~~~~~~~~~~~~~~~~~~~~~~~~~~~~~~~~~~~~~~~~~~~~~~~~~~~~~~~~~~~~~~~~~~~~~~~~~~~~~~~~~~~~~~~~~~~~~~~~~~~~~~~~~~~~~~~~~~~~~~~~~~~~~~~~~~~~~~~~~~~~~~~~~~~~~~~~~~~~~~~~~~~~~~~~~~~~~~~~~~~~~~~~~~~~~~~~~~~~~~~~~~~~~~~~~~~~~~~~~~~~~~~~~~~~~~~~~~~~~~~~~~~~~~~~~~~~~~~~~~~~~~~~~~~~~~~~~~~~~~~~~~~~~~~~~~~~~~~~~~~~~~~~~~~~~~~~~~~~~~~~~~~~~~~~~~~~~~~~">
        <location
            file="src/main/res/drawable/errorphant_error.xml"
            line="10"
            column="27"/>
    </issue>

    <issue
        id="VectorPath"
        message="Very long vector path (5305 characters), which is bad for performance. Considering reducing precision, removing minor details or rasterizing vector."
        errorLine1="        android:pathData=&quot;M69.6,356.3c-5.73,-8.7 -19.5,-8.76 -24.82,0.05 -1.18,1.95 -2.48,1.28 -3.7,1 -2.07,-0.45 -4.18,-1.1 -4.1,-3.97 0.18,-5.66 -2.76,-9.95 -6.65,-13.6 -3.22,-3 -7.08,-4.68 -11.7,-3.47 -5.06,1.34 -4.73,-3.3 -6.2,-5.74 -1.56,-2.58 0.45,-3.45 2.56,-4.43 12.08,-5.62 13.63,-18.92 3.07,-27.3 -1.8,-1.43 -0.9,-2.26 -0.8,-4 0.84,-11.47 15,-28.07 21.86,-26.92 12.13,2.03 61.1,0 61.1,-12.66 0,-18.32 4.07,-24.24 9.4,-35.55 0.95,-2.02 1.7,-3.74 -1.2,-4.5 -12.15,-3.25 -18.16,-12.13 -21.06,-23.35 -2.28,-8.87 -3.1,-17.97 0.77,-26.77 0.98,-2.22 2.08,-4.6 4.92,-4.93 3.77,-0.44 5.73,2.27 4.84,6.97 -1.96,10.3 -0.7,20.06 4.67,29.18 3.1,5.27 9.45,8.6 13.92,7.7 1.6,-0.33 2.36,-0.8 3.17,-2.33 10.38,-19.3 19,-37.94 39.08,-53.72 37.87,-29.77 70.44,-32.55 97.17,-32.55 45.35,0 87.96,17.5 95.15,25.83 -11.14,3.8 -20.23,10.02 -28.45,17.45 -5.96,5.4 -10.9,11.7 -14.47,18.9 -1.56,3.16 -3.62,5 -7.27,5.66 -11.28,2 -22.37,4.95 -33.08,8.95 -17.87,6.68 -33.15,17.48 -46.26,31.17 -13.46,14.05 -22.82,30.32 -25.44,49.9 -1,7.45 0.6,10.16 7.9,12.46 1.8,0.57 1.86,1.4 1.58,2.82 -0.95,4.82 -0.8,9.7 -0.7,14.57 0.14,9.46 8.3,14.97 17.36,11.86 5.43,-1.86 9.5,-5.5 13,-9.9 7.64,9.83 20.6,9.16 29.07,-1.14 6.94,-8.44 12.32,-17.56 14.23,-28.47 0.42,-2.38 1.03,-4.68 -1.6,-5.95 -3.07,-1.5 -3.4,1.5 -4.43,3.12 -3.75,5.8 -5.07,12.7 -8.37,18.7 -3.42,6.22 -7.25,12.06 -14.84,13.94 -3.7,0.93 -6.4,0.08 -7.66,-3.9 -0.65,-2.1 -1.1,-5.13 -3.9,-4.96 -3.18,0.2 -6.4,1.37 -8.22,4.47 -1.87,3.2 -4.5,5.57 -7.93,6.92 -4.45,1.75 -7.74,0.02 -9,-4.6 -1.46,-5.37 -0.34,-10.67 0.66,-15.94 1.2,-6.37 0.74,-7.37 -5.55,-7.6 -3.83,-0.16 -4.8,-1.94 -5.3,-5.42 -1.4,-10.06 3.9,-17.97 8.25,-26.03 6.46,-12 15.9,-21.5 26.28,-30.5 15.37,-13.35 33.9,-18.88 52.62,-24.67 5.7,-1.77 11.74,-1.94 17.27,-4.9 3.57,-1.9 5.42,-4.7 7.13,-7.58 9.46,-16.04 22.5,-27.63 40.53,-33.23 1.98,-0.6 4.2,-0.7 6.3,-0.62 9.52,0.32 13.1,6.6 8.56,14.92 -0.78,1.43 -1.86,2.73 -2.4,4.22 -0.5,1.4 -2.26,2.88 -0.67,4.44 1.55,1.54 3.14,0.08 4.48,-0.57 5.24,-2.58 10.84,-3.38 16.56,-3.83 4.2,-0.34 7.74,1.32 11,3.55 3.6,2.45 3.12,6.53 -0.94,8.3 -1.66,0.73 -4.04,1.1 -3.3,3.34 0.86,2.65 3.22,1.34 5.02,0.77 5.85,-1.86 11.02,-0.03 15.7,3.2 2.9,2 3.03,4.66 -0.3,6.57 -2.55,1.46 -5.96,2.36 -4.6,6.23 1.3,3.7 4.16,6.8 8.15,6.97 13.5,0.57 23.78,7.23 32.93,16.24 2.63,2.58 5.95,4.48 8.23,8 -2.18,1.1 -4.04,0.43 -5.88,0.13 -12.5,-2 -23.3,1.74 -32.6,9.88 -3.86,3.35 -5.5,8.1 -6.13,12.98 -0.85,6.53 4.4,13.76 11.48,14.03 11.92,0.44 23.68,2.8 35.62,2.6 4.62,-0.06 8.8,-2.13 13.5,-3.94 1.5,12.74 6.87,23.74 12.65,34.73 8.35,15.86 20.1,28.36 36.77,34.92 22.44,8.85 34.3,40.07 25.13,60.53 -3.08,6.86 -8.52,12.25 -12.52,18.57 -2.76,4.38 -4.1,8.6 -1.64,13.25 2.26,4.3 -0.05,6.2 -3.6,7.08 -13,3.2 -20.02,0.87 -27.64,-11.32 -2.52,-4.02 -5.66,-7.08 -10.42,-8.2 -2.42,-0.58 -5.72,-1.6 -5.24,-4.06 0.65,-3.37 4.3,-5.7 7.6,-4.62 5.52,1.84 7.5,-0.47 8.54,-5.14 0.2,-0.26 0.3,-0.55 0.4,-0.87 0.63,-2.7 4.9,-3.34 4.16,-6.7 -1.03,-4.7 -3.6,-8.73 -6.6,-12.4 -5.77,-7 -12.74,-12.52 -21.36,-15.84 -5.74,-2.2 -11.82,-2.4 -17.78,-3.28 -2.42,-0.35 -4.73,-0.5 -4.2,-3.87 3.85,-7.1 6.87,-14.28 5.16,-22.7 -0.87,-4.27 -3.37,-5.35 -7.07,-4.56 -3.67,0.76 -7.3,1.8 -10.87,2.96 -17.76,5.8 -35.05,2.7 -51.7,-3.8 -5.15,-2 -10.2,-6 -11,-13.4 -0.7,-6.38 -5.26,-11.4 -10.52,-15.3 -1.34,-1 -2.92,-1.7 -4.46,-0.27 -1.58,1.43 -0.7,2.9 0.04,4.4 1.42,2.86 3.93,5.13 4.96,8.7 -4.48,0.26 -8.5,-0.5 -12.52,0.23 -13.87,2.54 -26.6,15.42 -20.08,32.27 0.36,0.94 1.87,1.92 0.46,2.94 -1.14,0.82 -2,-0.07 -2.88,-0.98 -6.13,-6.43 -9.6,-11.9 -17.46,-16.82 -1.64,-1.02 -0.26,-1.8 0.6,-2.56 9.15,-8.4 10.2,-15.07 4.03,-25.73 -3.64,-6.28 -2.94,-8.92 2.85,-13.65 6.3,-5.16 13.24,-8.12 21.55,-7.82 6.38,0.23 12.33,-1.2 17.42,-5.36 5.8,-4.77 8,-16.44 3.17,-21.03 -3.6,-3.44 -7.15,-7.06 -11.5,-9.74 -9.28,-5.7 -19.2,-4.6 -29,-2.65 -13.74,2.77 -25.8,8.4 -32.57,21.72 -4.28,8.42 -4.47,16.48 1.75,24.1 0.93,1.16 2.05,2.2 1.02,3.86 -4.24,6.82 -4.57,14.5 -4.62,22.14 -0.02,3.27 -1.04,3.68 -3.64,2.3 -6.06,-3.16 -12.72,-4.06 -19.38,-4.92 -1.76,-0.22 -4.1,-0.43 -4.64,1.66 -0.58,2.35 1.94,2.72 3.5,3.17 11.46,3.24 21.72,8.8 31.45,15.47 3.1,2.12 6.43,3.88 9.97,5.25 1.65,0.64 3.23,1.58 4.66,2.63 1.2,0.87 2.33,2.2 1.13,3.72 -1.3,1.62 -2.2,0.02 -3.2,-0.72 -3.6,-2.66 -7.78,-3.45 -12.08,-3 -8.3,0.9 -12.36,7.23 -9.82,15.53 1.2,3.92 1.26,5.22 -3.6,4.1 -7.13,-1.62 -12.6,1.03 -15.35,6.45 -3.26,6.48 -3.14,12.7 2.5,16.13 5.05,3.06 1.16,9.17 0.1,13.5 -1.7,6.83 -3.96,13.37 -1.1,21.64 3.06,8.8 13.08,19.8 12.14,20.82 0,0 -8.6,-7.64 -15.87,-14.15 -7.17,-6.43 -21,-18.34 -29.36,-23.58 -9.32,-5.86 -28.5,-12.07 -43.38,-13.65 -13.67,-1.44 -22.47,-4.1 -37.7,-10.97 -11.66,-5.25 -28.63,-19.36 -31.93,-20.23 -7.05,-1.87 -10.82,-2.45 -14.3,-2.45 -8.63,0 -34.66,5.76 -42.13,3.82 -1.6,-0.02 -3.2,0.58 -4.56,-0.75zM420.93,197.16c-0.24,-0.84 0.67,-1.47 1.2,-2.22 3.77,-5.33 3.78,-8.13 0,-13.15 -2.8,-3.74 -2.47,-4.4 1.98,-5.17 17.1,-2.97 42.73,-3.3 67.23,3.2 5.07,0.85 9.6,3.06 13.97,5.7 2.63,1.6 2.98,2.93 0.36,5.08 -3.75,3.1 -3.55,4.57 0.77,7.15 4.4,2.62 8.2,5.94 11.78,9.5 5.1,5.04 4.2,9.04 -2.6,11.7 -0.93,0.36 -1.9,0.6 -2.76,1.05 -4.6,2.4 -5.3,6.5 -1.78,10.25 2.34,2.5 4.82,4.87 6.92,7.56 3.08,3.95 2.6,6.92 -1.04,10.2 -4.1,3.67 -8.33,5.7 -14.24,3.87 -4.27,-1.3 -9.3,0.06 -13.65,0.58 -5.76,0.68 -6.3,-3.54 -10.32,-11.05 -6.53,-12.22 -16.73,-22.23 -28.2,-30.65 -8.96,-6.58 -18.9,-10.57 -29.6,-13.6z&quot; />"
        errorLine2="                          ~~~~~~~~~~~~~~~~~~~~~~~~~~~~~~~~~~~~~~~~~~~~~~~~~~~~~~~~~~~~~~~~~~~~~~~~~~~~~~~~~~~~~~~~~~~~~~~~~~~~~~~~~~~~~~~~~~~~~~~~~~~~~~~~~~~~~~~~~~~~~~~~~~~~~~~~~~~~~~~~~~~~~~~~~~~~~~~~~~~~~~~~~~~~~~~~~~~~~~~~~~~~~~~~~~~~~~~~~~~~~~~~~~~~~~~~~~~~~~~~~~~~~~~~~~~~~~~~~~~~~~~~~~~~~~~~~~~~~~~~~~~~~~~~~~~~~~~~~~~~~~~~~~~~~~~~~~~~~~~~~~~~~~~~~~~~~~~~~~~~~~~~~~~~~~~~~~~~~~~~~~~~~~~~~~~~~~~~~~~~~~~~~~~~~~~~~~~~~~~~~~~~~~~~~~~~~~~~~~~~~~~~~~~~~~~~~~~~~~~~~~~~~~~~~~~~~~~~~~~~~~~~~~~~~~~~~~~~~~~~~~~~~~~~~~~~~~~~~~~~~~~~~~~~~~~~~~~~~~~~~~~~~~~~~~~~~~~~~~~~~~~~~~~~~~~~~~~~~~~~~~~~~~~~~~~~~~~~~~~~~~~~~~~~~~~~~~~~~~~~~~~~~~~~~~~~~~~~~~~~~~~~~~~~~~~~~~~~~~~~~~~~~~~~~~~~~~~~~~~~~~~~~~~~~~~~~~~~~~~~~~~~~~~~~~~~~~~~~~~~~~~~~~~~~~~~~~~~~~~~~~~~~~~~~~~~~~~~~~~~~~~~~~~~~~~~~~~~~~~~~~~~~~~~~~~~~~~~~~~~~~~~~~~~~~~~~~~~~~~~~~~~~~~~~~~~~~~~~~~~~~~~~~~~~~~~~~~~~~~~~~~~~~~~~~~~~~~~~~~~~~~~~~~~~~~~~~~~~~~~~~~~~~~~~~~~~~~~~~~~~~~~~~~~~~~~~~~~~~~~~~~~~~~~~~~~~~~~~~~~~~~~~~~~~~~~~~~~~~~~~~~~~~~~~~~~~~~~~~~~~~~~~~~~~~~~~~~~~~~~~~~~~~~~~~~~~~~~~~~~~~~~~~~~~~~~~~~~~~~~~~~~~~~~~~~~~~~~~~~~~~~~~~~~~~~~~~~~~~~~~~~~~~~~~~~~~~~~~~~~~~~~~~~~~~~~~~~~~~~~~~~~~~~~~~~~~~~~~~~~~~~~~~~~~~~~~~~~~~~~~~~~~~~~~~~~~~~~~~~~~~~~~~~~~~~~~~~~~~~~~~~~~~~~~~~~~~~~~~~~~~~~~~~~~~~~~~~~~~~~~~~~~~~~~~~~~~~~~~~~~~~~~~~~~~~~~~~~~~~~~~~~~~~~~~~~~~~~~~~~~~~~~~~~~~~~~~~~~~~~~~~~~~~~~~~~~~~~~~~~~~~~~~~~~~~~~~~~~~~~~~~~~~~~~~~~~~~~~~~~~~~~~~~~~~~~~~~~~~~~~~~~~~~~~~~~~~~~~~~~~~~~~~~~~~~~~~~~~~~~~~~~~~~~~~~~~~~~~~~~~~~~~~~~~~~~~~~~~~~~~~~~~~~~~~~~~~~~~~~~~~~~~~~~~~~~~~~~~~~~~~~~~~~~~~~~~~~~~~~~~~~~~~~~~~~~~~~~~~~~~~~~~~~~~~~~~~~~~~~~~~~~~~~~~~~~~~~~~~~~~~~~~~~~~~~~~~~~~~~~~~~~~~~~~~~~~~~~~~~~~~~~~~~~~~~~~~~~~~~~~~~~~~~~~~~~~~~~~~~~~~~~~~~~~~~~~~~~~~~~~~~~~~~~~~~~~~~~~~~~~~~~~~~~~~~~~~~~~~~~~~~~~~~~~~~~~~~~~~~~~~~~~~~~~~~~~~~~~~~~~~~~~~~~~~~~~~~~~~~~~~~~~~~~~~~~~~~~~~~~~~~~~~~~~~~~~~~~~~~~~~~~~~~~~~~~~~~~~~~~~~~~~~~~~~~~~~~~~~~~~~~~~~~~~~~~~~~~~~~~~~~~~~~~~~~~~~~~~~~~~~~~~~~~~~~~~~~~~~~~~~~~~~~~~~~~~~~~~~~~~~~~~~~~~~~~~~~~~~~~~~~~~~~~~~~~~~~~~~~~~~~~~~~~~~~~~~~~~~~~~~~~~~~~~~~~~~~~~~~~~~~~~~~~~~~~~~~~~~~~~~~~~~~~~~~~~~~~~~~~~~~~~~~~~~~~~~~~~~~~~~~~~~~~~~~~~~~~~~~~~~~~~~~~~~~~~~~~~~~~~~~~~~~~~~~~~~~~~~~~~~~~~~~~~~~~~~~~~~~~~~~~~~~~~~~~~~~~~~~~~~~~~~~~~~~~~~~~~~~~~~~~~~~~~~~~~~~~~~~~~~~~~~~~~~~~~~~~~~~~~~~~~~~~~~~~~~~~~~~~~~~~~~~~~~~~~~~~~~~~~~~~~~~~~~~~~~~~~~~~~~~~~~~~~~~~~~~~~~~~~~~~~~~~~~~~~~~~~~~~~~~~~~~~~~~~~~~~~~~~~~~~~~~~~~~~~~~~~~~~~~~~~~~~~~~~~~~~~~~~~~~~~~~~~~~~~~~~~~~~~~~~~~~~~~~~~~~~~~~~~~~~~~~~~~~~~~~~~~~~~~~~~~~~~~~~~~~~~~~~~~~~~~~~~~~~~~~~~~~~~~~~~~~~~~~~~~~~~~~~~~~~~~~~~~~~~~~~~~~~~~~~~~~~~~~~~~~~~~~~~~~~~~~~~~~~~~~~~~~~~~~~~~~~~~~~~~~~~~~~~~~~~~~~~~~~~~~~~~~~~~~~~~~~~~~~~~~~~~~~~~~~~~~~~~~~~~~~~~~~~~~~~~~~~~~~~~~~~~~~~~~~~~~~~~~~~~~~~~~~~~~~~~~~~~~~~~~~~~~~~~~~~~~~~~~~~~~~~~~~~~~~~~~~~~~~~~~~~~~~~~~~~~~~~~~~~~~~~~~~~~~~~~~~~~~~~~~~~~~~~~~~~~~~~~~~~~~~~~~~~~~~~~~~~~~~~~~~~~~~~~~~~~~~~~~~~~~~~~~~~~~~~~~~~~~~~~~~~~~~~~~~~~~~~~~~~~~~~~~~~~~~~~~~~~~~~~~~~~~~~~~~~~~~~~~~~~~~~~~~~~~~~~~~~~~~~~~~~~~~~~~~~~~~~~~~~~~~~~~~~~~~~~~~~~~~~~~~~~~~~~~~~~~~~~~~~~~~~~~~~~~~~~~~~~~~~~~~~~~~~~~~~~~~~~~~~~~~~~~~~~~~~~~~~~~~~~~~~~~~~~~~~~~~~~~~~~~~~~~~~~~~~~~~~~~~~~~~~~~~~~~~~~~~~~~~~~~~~~~~~~~~~~~~~~~~~~~~~~~~~~~~~~~~~~~~~~~~~~~~~~~~~~~~~~~~~~~~~~~~~~~~~~~~~~~~~~~~~~~~~~~~~~~~~~~~~~~~~~~~~~~~~~~~~~~~~~~~~~~~~~~~~~~~~~~~~~~~~~~~~~~~~~~~~~~~~~~~~~~~~~~~~~~~~~~~~~~~~~~~~~~~~~~~~~~~~~~~~~~~~~~~~~~~~~~~~~~~~~~~~~~~~~~~~~~~~~~~~~~~~~~~~~~~~~~~~~~~~~~~~~~~~~~~~~~~~~~~~~~~~~~~~~~~~~~~~~~~~~~~~~~~~~~~~~~~~~~~~~~~~~~~~~~~~~~~~~~~~~~~~~~~~~~~~~~~~~~~~~~~~~~~~~~~~~~~~~~~~~~~~~~~~~~~~~~~~~~~~~~~~~~~~~~~~~~~~~~~~~~~~~~~~~~~~~~~~~~~~~~~~~~~~~~~~~~~~~~~~~~~~~~~~~~~~~~~~~~~~~~~~~~~~~~~~~~~~~~~~~~~~~~~~~~~~~~~~~~~~~~~~~~~~~~~~~~~~~~~~~~~~~~~~~~~~~~~~~~~~~~~~~~~~~~~~~~~~~~~~~~~~~~~~~~~~~~~~~~~~~~~~~~~~~~~~~~~~~~~~~~~~~~~~~~~~~~~~~~~~~~~~~~~~~~~~~~~~~~~~~~~~~~~~~~~~~~~~~~~~~~~~~~~~~~~~~~~~~~~~~~~~~~~~~~~~~~~~~~~~~~~~~~~~~~~~~~~~~~~~~~~~~~~~~~~~~~~~~~~~~~~~~~~~~~~~~~~~~~~~~~~~~~~~~~~~~~~~~~~~~~~~~~~~~~~~~~~~~~~~~~~~~~~~~~~~~~~~~~~~~~~~~~~~~~~~~~~~~~~~~~~~~~~~~~~~~~~~~~~~~~~~~~~~~~~~~~~~~~~~~~~~~~~~~~~~~~~~~~~~~~~~~~~~~~~~~~~~~~~~~~~~~~~~~~~~~~~~~~~~~~~~~~~~~~~~~~~~~~~~~~~~~~~~~~~~~~~~~~~~~~~~~~~~~~~~~~~~~~~~~~~~~~~~~~~~~~~~~~~~~~~~~~~~~~~~~~~~~~~~~~~~~~~~~~~~~~~~~~~~~~~~~~~~~~~~~~~~~~~~~~~~~~~~~~~~~~~~~~~~~~~~~~~~~~~~~~~~~~~~~~~~~~~~~~~~~~~~~~~~~~~~~~~~~~~~~~~~~~~~~~~~~~~~~~~~~~~~~~~~~~~~~~~~~~~~~~~~~~~~~~~~~~~~~~~~~~~~~~~~~~~~~~~~~~~~~~~~~~~~~~~~~~~~~~~~~~~~~~~~~~~~~~~~~~~~~~~~~~~~~~~~~~~~~~~~~~~~~~~~~~~~~~~~~~~~~~~~~~~~~~~~~~~~~~~~~~~~~~~~~~~~~~~~~~~~~~~~~~~~~~~~~~~~~~~~~~~~~~~~~~~~~~~~~~~~~~~~~~~~~~~~~~~~~~~~~~~~~~~~~~~~~~~~~~~~~~~~~~~~~~~~~~~~~~~~~~~~~~~~~~~~~~~~~~~~~~~~~~~~~~~~~~~~~~~~~~~~~~~~~~~~~~~~~~~~~~~~~~~~~~~~~~~~~~~~~~~~~~~~~~~~~~~~~~~~~~~~~~~~~~~~~~~~~~~~~~~~~~~~~~~~~~~~~~~~~~~~~~~~~~~~~~~~~~~~~~~~~~~~~~~~~~~~~~~~~~~~~~~~~~~~~~~~~~~~~~~~~~~~~~~~~~~~~~~~~~~~~~~~~~~~~~~~~~~~~~~~~~~~~~~~~~~~~~~~~~~~~~~~~~~~~~~~~~~~~~~~~~~~~~~~~~~~~~~~~~~~~~~~~~~~~~~~~~~~~~~~~~~~~~~~~~~~~~~~~~~~~~~~~~~~~~~~~~~~~~~~~~~~~~~~~~~~~~~~~~~~~~~~~~~~~~~~~~~~~~~~~~~~~~~~~~~~~~~~~~~~~~~~~~~~~~~~~~~~~~~~~~~~~~~~~~~~~~~~~~~~~~~~~~~~~~~~~~~~~~~~~~~~~~~~~~~~~~~~~~~~~~~~~~~~~~~~~~~~~~~~~~~~~~~~~~~~~~~~~~~~~~~~~~~~~~~~~~~~~~~~~~~~~~~~~~~~~~~~~~~~~~~~~~~~~~~~~~~~~~~~~~~~~~~~~~~~~~~~~~~~~~~~~~~~~~~~~~~~~~~~~~~~~~~~~~~~~~~~~~~~~~~~~~~~~~~~">
        <location
            file="src/main/res/drawable/errorphant_error.xml"
            line="20"
            column="27"/>
    </issue>

    <issue
        id="VectorPath"
        message="Very long vector path (842 characters), which is bad for performance. Considering reducing precision, removing minor details or rasterizing vector."
        errorLine1="        android:pathData=&quot;M253.55,243.95c-2.75,-0.1 -4.37,-2.87 -2.58,-5.24 3.1,-4.12 6.53,-8.05 10.2,-11.68 1.88,-1.87 4.58,-1.78 6.5,0.44 1.78,2.03 0.78,3.93 -0.82,5.56 -2.83,2.9 -5.7,5.77 -8.6,8.6 -1.3,1.24 -2.8,2.23 -4.7,2.33zM257.65,136c2.96,-0.06 5,0.52 5.52,3.06 0.5,2.38 -1.25,3.76 -3.1,4.36 -5.13,1.67 -10.58,1.56 -15.9,2.1 -1.67,0.16 -3.15,-1.03 -3.36,-2.94 -0.2,-1.92 1.18,-2.98 2.68,-3.7 4.68,-2.2 9.87,-1.93 14.17,-2.87zM68.42,307c-2.6,-0.35 -5.36,-0.35 -5.72,-3.16 -0.35,-2.7 2.35,-3.17 4.3,-3.75 3.9,-1.16 7.84,-2.1 11.75,-3.14 2.14,-0.57 4,-0.27 4.74,2.05 0.7,2.15 -0.17,3.84 -2.2,4.82 -4.16,2 -8.74,2.3 -12.88,3.18zM87.55,284.7c-1.2,-0.3 -2.46,-0.55 -3.7,-0.94 -1.12,-0.35 -2.1,-0.98 -2.2,-2.3 -0.07,-1.33 0.8,-2.1 1.93,-2.48 4.6,-1.6 9.15,-3.32 13.8,-4.68 2.14,-0.62 4.45,-0.1 5.14,2.42 0.68,2.5 -0.92,3.97 -3.17,4.65 -3.87,1.17 -7.78,2.2 -11.8,3.34z&quot; />"
        errorLine2="                          ~~~~~~~~~~~~~~~~~~~~~~~~~~~~~~~~~~~~~~~~~~~~~~~~~~~~~~~~~~~~~~~~~~~~~~~~~~~~~~~~~~~~~~~~~~~~~~~~~~~~~~~~~~~~~~~~~~~~~~~~~~~~~~~~~~~~~~~~~~~~~~~~~~~~~~~~~~~~~~~~~~~~~~~~~~~~~~~~~~~~~~~~~~~~~~~~~~~~~~~~~~~~~~~~~~~~~~~~~~~~~~~~~~~~~~~~~~~~~~~~~~~~~~~~~~~~~~~~~~~~~~~~~~~~~~~~~~~~~~~~~~~~~~~~~~~~~~~~~~~~~~~~~~~~~~~~~~~~~~~~~~~~~~~~~~~~~~~~~~~~~~~~~~~~~~~~~~~~~~~~~~~~~~~~~~~~~~~~~~~~~~~~~~~~~~~~~~~~~~~~~~~~~~~~~~~~~~~~~~~~~~~~~~~~~~~~~~~~~~~~~~~~~~~~~~~~~~~~~~~~~~~~~~~~~~~~~~~~~~~~~~~~~~~~~~~~~~~~~~~~~~~~~~~~~~~~~~~~~~~~~~~~~~~~~~~~~~~~~~~~~~~~~~~~~~~~~~~~~~~~~~~~~~~~~~~~~~~~~~~~~~~~~~~~~~~~~~~~~~~~~~~~~~~~~~~~~~~~~~~~~~~~~~~~~~~~~~~~~~~~~~~~~~~~~~~~~~~~~~~~~~~~~~~~~~~~~~~~~~~~~~~~~~~~~~~~~~~~~~~~~~~~~~~~~~~~~~~~~~~~~~~~~~~~~~~~~~~~~~~~~~~~~~~~~~~~~~~~~~~~~~~~~~~~~~~~~~~~~~~~~~~~~~~~~~~~~~~~~~~~~~~~~~~~~~~~~~~~~~~~~~~~~~~~~~~~~~~~~~~~~~">
        <location
            file="src/main/res/drawable/errorphant_error.xml"
            line="85"
            column="27"/>
    </issue>

    <issue
        id="VectorPath"
        message="Very long vector path (999 characters), which is bad for performance. Considering reducing precision, removing minor details or rasterizing vector."
        errorLine1="        android:pathData=&quot;M223.93,253.08c-2.75,-0.1 -4.38,-2.87 -2.6,-5.25 3.12,-4.12 6.54,-8.05 10.2,-11.7 1.9,-1.85 4.6,-1.77 6.53,0.45 1.77,2.03 0.77,3.94 -0.83,5.57 -2.84,2.9 -5.7,5.76 -8.6,8.58 -1.3,1.26 -2.8,2.24 -4.7,2.35zM247.83,223.7c-2.6,-0.88 -3.4,-4 -1,-5.77 4.15,-3.08 8.55,-5.9 13.1,-8.36 2.34,-1.27 4.9,-0.43 6.13,2.24 1.12,2.45 -0.38,4 -2.37,5.12 -3.55,2 -7.1,3.94 -10.7,5.83 -1.6,0.84 -3.3,1.37 -5.17,0.94zM283.5,345.85c0.48,2.7 -1.92,4.85 -4.63,3.6 -4.7,-2.18 -9.27,-4.7 -13.6,-7.52 -2.23,-1.45 -2.7,-4.1 -0.9,-6.42 1.63,-2.13 3.7,-1.55 5.64,-0.33 3.45,2.16 6.86,4.35 10.24,6.6 1.5,1 2.78,2.25 3.27,4.08zM255.92,350.23c0.9,2.58 -1.1,5.1 -3.97,4.3 -5,-1.36 -9.94,-3.1 -14.68,-5.15 -2.44,-1.06 -3.35,-3.6 -1.97,-6.2 1.26,-2.36 3.4,-2.14 5.52,-1.25 3.75,1.56 7.48,3.16 11.2,4.82 1.64,0.74 3.1,1.76 3.9,3.48zM245.3,330.43c0.83,2.6 -1.24,5.07 -4.1,4.2 -4.96,-1.5 -9.84,-3.36 -14.53,-5.54 -2.4,-1.14 -3.25,-3.7 -1.8,-6.25 1.32,-2.34 3.46,-2.06 5.55,-1.12 3.7,1.67 7.4,3.36 11.06,5.12 1.62,0.78 3.06,1.84 3.8,3.58z&quot; />"
        errorLine2="                          ~~~~~~~~~~~~~~~~~~~~~~~~~~~~~~~~~~~~~~~~~~~~~~~~~~~~~~~~~~~~~~~~~~~~~~~~~~~~~~~~~~~~~~~~~~~~~~~~~~~~~~~~~~~~~~~~~~~~~~~~~~~~~~~~~~~~~~~~~~~~~~~~~~~~~~~~~~~~~~~~~~~~~~~~~~~~~~~~~~~~~~~~~~~~~~~~~~~~~~~~~~~~~~~~~~~~~~~~~~~~~~~~~~~~~~~~~~~~~~~~~~~~~~~~~~~~~~~~~~~~~~~~~~~~~~~~~~~~~~~~~~~~~~~~~~~~~~~~~~~~~~~~~~~~~~~~~~~~~~~~~~~~~~~~~~~~~~~~~~~~~~~~~~~~~~~~~~~~~~~~~~~~~~~~~~~~~~~~~~~~~~~~~~~~~~~~~~~~~~~~~~~~~~~~~~~~~~~~~~~~~~~~~~~~~~~~~~~~~~~~~~~~~~~~~~~~~~~~~~~~~~~~~~~~~~~~~~~~~~~~~~~~~~~~~~~~~~~~~~~~~~~~~~~~~~~~~~~~~~~~~~~~~~~~~~~~~~~~~~~~~~~~~~~~~~~~~~~~~~~~~~~~~~~~~~~~~~~~~~~~~~~~~~~~~~~~~~~~~~~~~~~~~~~~~~~~~~~~~~~~~~~~~~~~~~~~~~~~~~~~~~~~~~~~~~~~~~~~~~~~~~~~~~~~~~~~~~~~~~~~~~~~~~~~~~~~~~~~~~~~~~~~~~~~~~~~~~~~~~~~~~~~~~~~~~~~~~~~~~~~~~~~~~~~~~~~~~~~~~~~~~~~~~~~~~~~~~~~~~~~~~~~~~~~~~~~~~~~~~~~~~~~~~~~~~~~~~~~~~~~~~~~~~~~~~~~~~~~~~~~~~~~~~~~~~~~~~~~~~~~~~~~~~~~~~~~~~~~~~~~~~~~~~~~~~~~~~~~~~~~~~~~~~~~~~~~~~~~~~~~~~~~~~~~~~~~~~~~~~~~~~~~~~~~~~~~~~~~~~~~~~~~~~~~~~~~~~~~~~~~~~~~~~~~~~~~~~~~~~~">
        <location
            file="src/main/res/drawable/errorphant_error.xml"
            line="123"
            column="27"/>
    </issue>

    <issue
        id="VectorPath"
        message="Very long vector path (2081 characters), which is bad for performance. Considering reducing precision, removing minor details or rasterizing vector."
        errorLine1="        android:pathData=&quot;M462.95,64.68c-1.55,-2.12 -3.22,-3.86 -3.53,-6.85 -0.82,-7.74 -5.27,-12.75 -12.78,-14.1 -3.22,-0.57 -4.96,-2 -6.78,-4.42 -8.67,-11.47 -26.16,-10.7 -31.68,2.43 -3.56,8.46 -8.7,14.96 -14.5,21.56 -5.75,6.5 -5.12,11.94 1.3,17.82 6.27,5.75 9.45,5 16.98,3.64 2.18,-0.4 4.95,1.52 7.5,1.46 4.08,-0.1 10.03,-2.13 12.2,-0.14 2.2,2.03 -1.04,4.23 -2.26,6.07 -2.8,4.23 -4,4.35 -7,8.46 -1,1.42 -3.17,3.45 -0.58,5.6 1.96,1.65 5.65,-2.36 7.05,-3.7 5,-4.82 4.7,-6.7 9.7,-11.43 5.57,-5.27 10.23,-6.67 14.48,-10.84 5.1,1.27 7.7,0.17 9.33,-3.08 2.06,-4.1 3.67,-8.22 0.57,-12.47zM411.98,45.38c2.76,-5.76 7.75,-8.18 13.83,-8.8 3.22,-0.15 5.6,1.4 7.7,3.48 2.2,2.14 3.54,4.25 -0.55,5.84 -0.6,0.24 -1.4,0.5 -1.68,1 -5.16,9.36 -12.34,2.07 -18.55,2.1 -2.46,0 -1.3,-2.44 -0.74,-3.63zM404.98,79.25c-2.64,1.52 -4.68,-0.4 -6.36,-2.16 -1.93,-2.04 -4.4,-4.06 -2.78,-7.42 0.57,-1.17 1.38,-2.25 2.18,-3.3 5,-6.56 5.16,-6.5 8.96,0.62 1.2,2.3 2.9,4.33 4.36,6.48 -1.32,3 -3.96,4.37 -6.36,5.77zM410,58.6c-0.4,-3.42 1.83,-3.96 4.83,-3.96 2.74,1.27 8,0.64 8,4.7 0,3.83 -3.1,9.65 -6.55,9.5 -4.17,-0.17 -5.73,-5.78 -6.27,-10.24zM415.82,80.76c-0.5,-0.96 1.04,-3.45 2.08,-3.75 1.42,-0.42 5.46,1.4 5.2,2.84 -0.35,1.78 -6.45,2.54 -7.28,0.92zM423.98,75.23c-0.86,-0.47 -1.5,-0.68 -1.98,-1.1 -1.54,-1.37 -0.2,-2.6 0.64,-3.3 2.8,-2.35 2.5,-7.33 6.7,-8.2 1.1,-0.23 3.15,2 2.64,3.27 -1.6,3.9 -4.77,7.8 -8,9.33zM437.94,75.2c-0.8,2.1 0.13,5.75 -4.05,5.22 -1.54,-0.2 -4.3,-0.78 -3.7,-2.82 0.9,-2.87 3.08,-5.65 6.27,-6.1 2.14,-0.3 1.38,2.15 1.47,3.7zM437.21,61.98c-2.63,-0.27 -5.33,-3.6 -5.4,-6.62 -0.07,-2.52 2.3,-5.23 5.12,-5.1 4.3,0.2 2.6,3.62 2.83,5.9 0.25,2.5 1.2,6.2 -2.54,5.82zM442.89,82.15c-1.2,-0.68 -1.45,-4.35 -0.6,-5.4 1.18,-1.47 6.07,-1.6 6.4,0.25 0.22,1.16 -4.37,5.97 -5.8,5.15zM452.61,65.75c-0.6,2.42 -1,5.7 -3.88,6.2 -2.05,0.34 -4.25,-1.58 -4.45,-3.94 -0.3,-3.65 3.03,-3.6 5.06,-4.4 1.97,-0.14 3.82,-0.04 3.27,2.16zM447.71,58.81c-4.12,1.94 -3.15,-2.85 -3.13,-4.85 0.02,-1.78 -1.6,-5.34 2.1,-4.7 3.42,0.56 7.03,3.04 7.1,6.83 0.04,3.96 -3.94,1.73 -6.08,2.73zM454.51,75.25c-0.13,-4.13 1.48,-5.82 4,-7 0.8,3.95 1.25,5.82 -4,7z&quot; />"
        errorLine2="                          ~~~~~~~~~~~~~~~~~~~~~~~~~~~~~~~~~~~~~~~~~~~~~~~~~~~~~~~~~~~~~~~~~~~~~~~~~~~~~~~~~~~~~~~~~~~~~~~~~~~~~~~~~~~~~~~~~~~~~~~~~~~~~~~~~~~~~~~~~~~~~~~~~~~~~~~~~~~~~~~~~~~~~~~~~~~~~~~~~~~~~~~~~~~~~~~~~~~~~~~~~~~~~~~~~~~~~~~~~~~~~~~~~~~~~~~~~~~~~~~~~~~~~~~~~~~~~~~~~~~~~~~~~~~~~~~~~~~~~~~~~~~~~~~~~~~~~~~~~~~~~~~~~~~~~~~~~~~~~~~~~~~~~~~~~~~~~~~~~~~~~~~~~~~~~~~~~~~~~~~~~~~~~~~~~~~~~~~~~~~~~~~~~~~~~~~~~~~~~~~~~~~~~~~~~~~~~~~~~~~~~~~~~~~~~~~~~~~~~~~~~~~~~~~~~~~~~~~~~~~~~~~~~~~~~~~~~~~~~~~~~~~~~~~~~~~~~~~~~~~~~~~~~~~~~~~~~~~~~~~~~~~~~~~~~~~~~~~~~~~~~~~~~~~~~~~~~~~~~~~~~~~~~~~~~~~~~~~~~~~~~~~~~~~~~~~~~~~~~~~~~~~~~~~~~~~~~~~~~~~~~~~~~~~~~~~~~~~~~~~~~~~~~~~~~~~~~~~~~~~~~~~~~~~~~~~~~~~~~~~~~~~~~~~~~~~~~~~~~~~~~~~~~~~~~~~~~~~~~~~~~~~~~~~~~~~~~~~~~~~~~~~~~~~~~~~~~~~~~~~~~~~~~~~~~~~~~~~~~~~~~~~~~~~~~~~~~~~~~~~~~~~~~~~~~~~~~~~~~~~~~~~~~~~~~~~~~~~~~~~~~~~~~~~~~~~~~~~~~~~~~~~~~~~~~~~~~~~~~~~~~~~~~~~~~~~~~~~~~~~~~~~~~~~~~~~~~~~~~~~~~~~~~~~~~~~~~~~~~~~~~~~~~~~~~~~~~~~~~~~~~~~~~~~~~~~~~~~~~~~~~~~~~~~~~~~~~~~~~~~~~~~~~~~~~~~~~~~~~~~~~~~~~~~~~~~~~~~~~~~~~~~~~~~~~~~~~~~~~~~~~~~~~~~~~~~~~~~~~~~~~~~~~~~~~~~~~~~~~~~~~~~~~~~~~~~~~~~~~~~~~~~~~~~~~~~~~~~~~~~~~~~~~~~~~~~~~~~~~~~~~~~~~~~~~~~~~~~~~~~~~~~~~~~~~~~~~~~~~~~~~~~~~~~~~~~~~~~~~~~~~~~~~~~~~~~~~~~~~~~~~~~~~~~~~~~~~~~~~~~~~~~~~~~~~~~~~~~~~~~~~~~~~~~~~~~~~~~~~~~~~~~~~~~~~~~~~~~~~~~~~~~~~~~~~~~~~~~~~~~~~~~~~~~~~~~~~~~~~~~~~~~~~~~~~~~~~~~~~~~~~~~~~~~~~~~~~~~~~~~~~~~~~~~~~~~~~~~~~~~~~~~~~~~~~~~~~~~~~~~~~~~~~~~~~~~~~~~~~~~~~~~~~~~~~~~~~~~~~~~~~~~~~~~~~~~~~~~~~~~~~~~~~~~~~~~~~~~~~~~~~~~~~~~~~~~~~~~~~~~~~~~~~~~~~~~~~~~~~~~~~~~~~~~~~~~~~~~~~~~~~~~~~~~~~~~~~~~~~~~~~~~~~~~~~~~~~~~~~~~~~~~~~~~~~~~~~~~~~~~~~~~~~~~~~~~~~~~~~~~~~~~~~~~~~~~~~~~~~~~~~~~~~~~~~~~~~~~~~~~~~~~~~~~~~~~~~~~~~~~~~~~~~~~~~~~~~~~~~~~~~~~~~~~~~~~~~~~~~~~~~~~~~~~~~~~~~~~~~~~~~~~~~~~~~~~~~~~~~~~~~~~~~~~~~~~~~~~~~~~~~~~~~~~~~~~~~~~~~~~~~~~~~~~~~~~~~~~~~~~~~~~~~~~~~~~~~~~~~~~~~~~~~~~~~~~~~~~~~~~~~~~~~~~~~~~~~~~~~~~~~~~~~~~~~~~~~~~~~~~~~~~~~~~~~~~~~~~~~~~~~~~~~~~~~~~~~~~~~~~~~~~~~~~~~~~~~~~~~~~~~~~~~~~~~~~~~~~~~~~~~~~~~~~~~~~~~~~~~~~~~~~~~~~~~~~~~~~~~~~~~~~~~~~~~~~~~~~~~~~~~">
        <location
            file="src/main/res/drawable/errorphant_error.xml"
            line="128"
            column="27"/>
    </issue>

    <issue
        id="VectorPath"
        message="Very long vector path (2380 characters), which is bad for performance. Considering reducing precision, removing minor details or rasterizing vector."
        errorLine1="        android:pathData=&quot;M340.08,43.43c6.84,-1.48 13.62,-3.16 20.66,-2.8 10.37,0.56 16.8,5.47 19.23,14.64 1.8,6.87 -1.47,11.84 -6.2,16 -2.7,2.4 -3.43,3.6 0.04,6.07 17.86,12.64 25.78,30.78 28.55,51.86 0.65,4.88 5.2,7.9 7.9,11.8 8.66,12.62 15.85,25.7 16.86,41.4 0.4,6.03 -1.05,11.48 -4.56,16.29 -1.45,1.97 -1.8,3.8 -1.27,6.06 1.55,6.5 -0.46,12.4 -3.57,17.9 -3.05,5.4 -7.76,7.14 -14.54,5.33 -3.03,-0.82 -3.9,0 -4.27,2.72 -0.84,6.16 -1.62,12.34 -2.67,18.47 -0.52,3 0.2,6.4 2.47,7.7 8.98,5.22 24.9,-2.13 35.84,-13.28 3.33,-3.38 9.7,-0.18 11.84,4.17 5.44,11.05 2.95,26.28 -5.4,35.32 -6.07,6.55 -17.98,16.66 -28.66,19.96 -2.6,0.8 1.35,6.88 2.37,9.8 3.28,9.44 5.6,19.13 8.1,28.77 0.87,3.37 0.04,5.58 -2.55,8.15 -8.35,8.3 -19,12.35 -29.48,16.6 -3.2,1.3 -3.22,2.14 -2,4.85 1.2,2.72 3.42,4.77 4.38,7.67 1.25,3.8 2.8,7.57 -0.43,10.96 -3.34,3.5 -7.64,4.6 -12.4,3.9 -3.47,-0.5 -6.3,-2.4 -9.2,-4.54 -1.5,9.4 -3.1,18.35 -4.34,27.37 -0.5,3.76 -1.5,7.32 -2.77,10.82 -0.75,2.1 -0.95,3.55 1.77,4.13 4.28,0.9 11.28,4.93 15,6.37 18.76,7.22 30.46,21.74 15.83,33.4 -13.17,10.5 -55.44,18.73 -80.1,22.87 -28.28,4.73 -94.9,-1.1 -110.73,-2.64 -23.76,-2.28 -47.1,-6.92 -70.17,-12.83 -7.97,-2.04 -15.74,-4.92 -23.56,-7.53 -7.15,-2.38 -12.6,-7.4 -17.87,-12.42 -4.15,-3.94 -3.2,-9.32 1.2,-12.9 7.2,-5.9 15.58,-8.94 24.5,-10.8 2.94,-0.63 4.5,-1.58 4.66,-5.06 0.38,-7.64 2.28,-15.1 3.9,-22.54 0.54,-2.5 0.16,-3.97 -2.02,-5.47 -12.7,-8.7 -24.6,-19.2 -29.45,-33.8 -1.9,-5.7 -0.42,-7.23 -4.76,-0.17 -4.36,7.08 -12.4,10.56 -21.1,15.42 -2,0.73 -1.63,2.34 -1.14,3.92 2.64,8.63 -0.4,15.6 -6.52,21.5 -3.2,3.1 -7.1,4.73 -11.52,2.93 -4.25,-1.72 -6,-5.4 -6,-9.7 0,-3.2 -0.9,-3.85 -4.08,-3.45 -6.15,0.77 -8.33,-3.2 -8.35,-9.54 -0.02,-3.7 1.58,-8.67 3.28,-10.26 2.34,-2.2 2,-2.9 -1.76,-5.8 -3.44,-2.66 1.53,-13.03 6.32,-14.9 5.26,-2.08 10.73,-2.6 15.73,0.56 2.3,1.44 3.8,1.1 5.8,-0.23 11.36,-7.38 17.37,-17.8 18.6,-31.25 1.08,-12.07 1.5,-24.15 2.67,-36.24 2.57,-26.28 9.53,-50 24.42,-71.86 9.14,-13.44 18.45,-26.58 30.06,-38 3.15,-3.1 6.58,-5.63 10.8,-7.15 2.5,-0.9 3.5,-2.1 0.7,-4.5 -5.93,-5.13 -6.55,-9.1 -2.78,-16.57 5.93,-11.74 13.8,-22.14 22.52,-31.94 22.3,-25.12 49.2,-44.27 78.63,-60.06 2.86,-1.54 3.8,-2.97 2.53,-6.17 -3.36,-8.43 -3.67,-16.9 -0.03,-25.45 4.4,-10.3 12.12,-15.77 23.13,-15.68 9.7,0.07 16.74,5.4 21.1,13.83 1.66,3.17 2.4,3.92 4.82,0.8 7.7,-9.94 18.35,-12.23 30.12,-11 10.46,1.1 16.24,12.3 11.35,21.7 -0.7,1.33 -1.85,2.5 -1.44,4.5z&quot; />"
        errorLine2="                          ~~~~~~~~~~~~~~~~~~~~~~~~~~~~~~~~~~~~~~~~~~~~~~~~~~~~~~~~~~~~~~~~~~~~~~~~~~~~~~~~~~~~~~~~~~~~~~~~~~~~~~~~~~~~~~~~~~~~~~~~~~~~~~~~~~~~~~~~~~~~~~~~~~~~~~~~~~~~~~~~~~~~~~~~~~~~~~~~~~~~~~~~~~~~~~~~~~~~~~~~~~~~~~~~~~~~~~~~~~~~~~~~~~~~~~~~~~~~~~~~~~~~~~~~~~~~~~~~~~~~~~~~~~~~~~~~~~~~~~~~~~~~~~~~~~~~~~~~~~~~~~~~~~~~~~~~~~~~~~~~~~~~~~~~~~~~~~~~~~~~~~~~~~~~~~~~~~~~~~~~~~~~~~~~~~~~~~~~~~~~~~~~~~~~~~~~~~~~~~~~~~~~~~~~~~~~~~~~~~~~~~~~~~~~~~~~~~~~~~~~~~~~~~~~~~~~~~~~~~~~~~~~~~~~~~~~~~~~~~~~~~~~~~~~~~~~~~~~~~~~~~~~~~~~~~~~~~~~~~~~~~~~~~~~~~~~~~~~~~~~~~~~~~~~~~~~~~~~~~~~~~~~~~~~~~~~~~~~~~~~~~~~~~~~~~~~~~~~~~~~~~~~~~~~~~~~~~~~~~~~~~~~~~~~~~~~~~~~~~~~~~~~~~~~~~~~~~~~~~~~~~~~~~~~~~~~~~~~~~~~~~~~~~~~~~~~~~~~~~~~~~~~~~~~~~~~~~~~~~~~~~~~~~~~~~~~~~~~~~~~~~~~~~~~~~~~~~~~~~~~~~~~~~~~~~~~~~~~~~~~~~~~~~~~~~~~~~~~~~~~~~~~~~~~~~~~~~~~~~~~~~~~~~~~~~~~~~~~~~~~~~~~~~~~~~~~~~~~~~~~~~~~~~~~~~~~~~~~~~~~~~~~~~~~~~~~~~~~~~~~~~~~~~~~~~~~~~~~~~~~~~~~~~~~~~~~~~~~~~~~~~~~~~~~~~~~~~~~~~~~~~~~~~~~~~~~~~~~~~~~~~~~~~~~~~~~~~~~~~~~~~~~~~~~~~~~~~~~~~~~~~~~~~~~~~~~~~~~~~~~~~~~~~~~~~~~~~~~~~~~~~~~~~~~~~~~~~~~~~~~~~~~~~~~~~~~~~~~~~~~~~~~~~~~~~~~~~~~~~~~~~~~~~~~~~~~~~~~~~~~~~~~~~~~~~~~~~~~~~~~~~~~~~~~~~~~~~~~~~~~~~~~~~~~~~~~~~~~~~~~~~~~~~~~~~~~~~~~~~~~~~~~~~~~~~~~~~~~~~~~~~~~~~~~~~~~~~~~~~~~~~~~~~~~~~~~~~~~~~~~~~~~~~~~~~~~~~~~~~~~~~~~~~~~~~~~~~~~~~~~~~~~~~~~~~~~~~~~~~~~~~~~~~~~~~~~~~~~~~~~~~~~~~~~~~~~~~~~~~~~~~~~~~~~~~~~~~~~~~~~~~~~~~~~~~~~~~~~~~~~~~~~~~~~~~~~~~~~~~~~~~~~~~~~~~~~~~~~~~~~~~~~~~~~~~~~~~~~~~~~~~~~~~~~~~~~~~~~~~~~~~~~~~~~~~~~~~~~~~~~~~~~~~~~~~~~~~~~~~~~~~~~~~~~~~~~~~~~~~~~~~~~~~~~~~~~~~~~~~~~~~~~~~~~~~~~~~~~~~~~~~~~~~~~~~~~~~~~~~~~~~~~~~~~~~~~~~~~~~~~~~~~~~~~~~~~~~~~~~~~~~~~~~~~~~~~~~~~~~~~~~~~~~~~~~~~~~~~~~~~~~~~~~~~~~~~~~~~~~~~~~~~~~~~~~~~~~~~~~~~~~~~~~~~~~~~~~~~~~~~~~~~~~~~~~~~~~~~~~~~~~~~~~~~~~~~~~~~~~~~~~~~~~~~~~~~~~~~~~~~~~~~~~~~~~~~~~~~~~~~~~~~~~~~~~~~~~~~~~~~~~~~~~~~~~~~~~~~~~~~~~~~~~~~~~~~~~~~~~~~~~~~~~~~~~~~~~~~~~~~~~~~~~~~~~~~~~~~~~~~~~~~~~~~~~~~~~~~~~~~~~~~~~~~~~~~~~~~~~~~~~~~~~~~~~~~~~~~~~~~~~~~~~~~~~~~~~~~~~~~~~~~~~~~~~~~~~~~~~~~~~~~~~~~~~~~~~~~~~~~~~~~~~~~~~~~~~~~~~~~~~~~~~~~~~~~~~~~~~~~~~~~~~~~~~~~~~~~~~~~~~~~~~~~~~~~~~~~~~~~~~~~~~~~~~~~~~~~~~~~~~~~~~~~~~~~~~~~~~~~~~~~~~~~~~~~~~~~~~~~~~~~~~~~~~~~~~~~~~~~~~~~~~~~~~~~~~~~~~~~~~~~~~~~~~~~~~~~~~~~~~~~~~~~~~~~~~~~~~~~~~~~~~~~~~~~~~~~~~~~~~~~~~~~~~~~~~~~~~~~~~~~~~~~~~~~~~~~~~~~~~~~~~~~~~~~~~~~~~~~~~~~~~~~~~~~~~~~~~~~">
        <location
            file="src/main/res/drawable/errorphant_offline.xml"
            line="14"
            column="27"/>
    </issue>

    <issue
        id="VectorPath"
        message="Very long vector path (1443 characters), which is bad for performance. Considering reducing precision, removing minor details or rasterizing vector."
        errorLine1="        android:pathData=&quot;M405.28,504.42c-2.15,-0.07 -4.6,-2.17 -6.58,-4.97 -7.06,-9.93 -10.6,-18.1 -16.95,-28.33 -2,-3.2 -0.6,-6.08 2.34,-7.93 4.3,-2.72 3.24,-4.92 -0.2,-7.4 -5.8,-4.15 -10.93,-9.07 -16.15,-13.93 -5.18,-4.84 -6.54,-10.5 -4.56,-16.73 2.86,-9 6.4,-17.82 9.8,-26.67 1.15,-3.04 2.94,-4.28 6.62,-2.8 10.5,4.2 21.18,7.97 31.83,11.8 4.2,1.52 5.05,3.54 2.2,7.32 -2.97,3.95 -7.53,8.24 -7.6,12.46 -0.1,4.9 7.12,5.92 10.9,8.96 4.64,3.74 6.55,7.12 4.83,13.24 -4.62,16.42 -8.58,33.02 -12.82,49.55 -0.58,2.26 -0.84,4.82 -3.68,5.42zM471.96,422.6c17.67,1.02 17.95,-0.12 14.5,17.04 -1.83,9.04 -3.97,18.03 -5.53,27.1 -0.8,4.7 -3.9,8.87 -8.54,7.78 -10.8,-2.54 -12.4,-6.2 -19.87,10.08 -1.28,2.8 -3.26,12.98 -10,12.97 -3.64,0 -4.74,-3.66 -5.3,-6.76 -1.42,-7.67 -3.84,-25 -4.05,-25.9 -2.27,-9.63 -3.25,-11.82 8.96,-14.76 3.24,-0.78 3.46,-2.55 3.32,-5.1 -0.27,-4.73 -0.4,-9.46 -0.73,-14.18 -0.3,-4.47 1.86,-6.08 6.1,-6.86 7.96,-1.47 14.5,-1.8 21.13,-1.4zM384.9,509.3c-0.2,1.8 0.3,3.7 -1.74,4.45 -1.47,0.52 -2.74,-0.13 -3.86,-1.16 -0.87,-0.8 -1.8,-1.53 -2.74,-2.26 -3.17,-2.5 -6.08,-6.43 -9.6,-7.08 -4.37,-0.8 -5.5,4.9 -8.05,7.73 -3.36,3.76 -6,1.15 -8.5,-0.84 -5.84,-4.68 -8.92,-11.6 -13.57,-17.3 -4.62,-5.66 -9.26,-11.4 -12.23,-18.28 -1.5,-3.48 -1.55,-6.08 1.2,-8.93 5.18,-5.4 11.7,-8.85 18.06,-12.46 3.04,-1.74 6.48,-0.93 8.03,3.2 0.82,2.2 2.07,4.25 3.13,6.36 1.7,3.36 2.58,8.2 5.3,9.66 2.7,1.46 5.6,-3.3 8.74,-4.76 4.2,-1.97 6.78,-0.52 8.22,3.65 4.24,12.4 5.43,25.4 7.6,38z&quot; />"
        errorLine2="                          ~~~~~~~~~~~~~~~~~~~~~~~~~~~~~~~~~~~~~~~~~~~~~~~~~~~~~~~~~~~~~~~~~~~~~~~~~~~~~~~~~~~~~~~~~~~~~~~~~~~~~~~~~~~~~~~~~~~~~~~~~~~~~~~~~~~~~~~~~~~~~~~~~~~~~~~~~~~~~~~~~~~~~~~~~~~~~~~~~~~~~~~~~~~~~~~~~~~~~~~~~~~~~~~~~~~~~~~~~~~~~~~~~~~~~~~~~~~~~~~~~~~~~~~~~~~~~~~~~~~~~~~~~~~~~~~~~~~~~~~~~~~~~~~~~~~~~~~~~~~~~~~~~~~~~~~~~~~~~~~~~~~~~~~~~~~~~~~~~~~~~~~~~~~~~~~~~~~~~~~~~~~~~~~~~~~~~~~~~~~~~~~~~~~~~~~~~~~~~~~~~~~~~~~~~~~~~~~~~~~~~~~~~~~~~~~~~~~~~~~~~~~~~~~~~~~~~~~~~~~~~~~~~~~~~~~~~~~~~~~~~~~~~~~~~~~~~~~~~~~~~~~~~~~~~~~~~~~~~~~~~~~~~~~~~~~~~~~~~~~~~~~~~~~~~~~~~~~~~~~~~~~~~~~~~~~~~~~~~~~~~~~~~~~~~~~~~~~~~~~~~~~~~~~~~~~~~~~~~~~~~~~~~~~~~~~~~~~~~~~~~~~~~~~~~~~~~~~~~~~~~~~~~~~~~~~~~~~~~~~~~~~~~~~~~~~~~~~~~~~~~~~~~~~~~~~~~~~~~~~~~~~~~~~~~~~~~~~~~~~~~~~~~~~~~~~~~~~~~~~~~~~~~~~~~~~~~~~~~~~~~~~~~~~~~~~~~~~~~~~~~~~~~~~~~~~~~~~~~~~~~~~~~~~~~~~~~~~~~~~~~~~~~~~~~~~~~~~~~~~~~~~~~~~~~~~~~~~~~~~~~~~~~~~~~~~~~~~~~~~~~~~~~~~~~~~~~~~~~~~~~~~~~~~~~~~~~~~~~~~~~~~~~~~~~~~~~~~~~~~~~~~~~~~~~~~~~~~~~~~~~~~~~~~~~~~~~~~~~~~~~~~~~~~~~~~~~~~~~~~~~~~~~~~~~~~~~~~~~~~~~~~~~~~~~~~~~~~~~~~~~~~~~~~~~~~~~~~~~~~~~~~~~~~~~~~~~~~~~~~~~~~~~~~~~~~~~~~~~~~~~~~~~~~~~~~~~~~~~~~~~~~~~~~~~~~~~~~~~~~~~~~~~~~~~~~~~~~~~~~~~~~~~~~~~~~~~~~~~~~~~~~~~~~~~~~~~~~~~~~~~~~~~~~~~~~~~~~~~~~~~~~~~~~~~~~~~~~~~~~~~~~~~~~~~~~~~~~~~~~~~~~~~~~~~~~~~~~~~~~~~~~~~~~~~~~~~~~~~~~~~~~~~~~~~~~~~~~~~~~~~~~~~~~~~~~~~~~~~~~~~~~~~~~~~~~~~~~~~~~~~~~~~~~~~~~~~~~~~~~~~~~~~~~~~~~~~~~~~~~~~~~~~~~~~~~~~~~~~~~~~~~">
        <location
            file="src/main/res/drawable/errorphant_offline.xml"
            line="24"
            column="27"/>
    </issue>

    <issue
        id="VectorPath"
        message="Very long vector path (4131 characters), which is bad for performance. Considering reducing precision, removing minor details or rasterizing vector."
        errorLine1="        android:pathData=&quot;M309.5,413.94c-3.87,0.1 -6.45,2.94 -9.34,4.83 -17.03,11.15 -35.34,18.28 -55.9,18.72 -5.75,0.12 -11.5,-0.2 -17.05,-2.1 -2.56,-0.88 -3.83,-2.15 -3.78,-5 0.13,-6.13 -1.2,-12.08 -2.72,-17.97 -0.45,-1.77 -1.34,-3.48 -2.3,-5.06 -0.6,-1.02 -1.66,-2.07 -3.1,-1.24 -1.33,0.77 -1.75,1.8 -1.3,3.52 2.83,10.93 1.48,21.9 0.12,32.87 -0.2,1.65 -1.24,2.38 -2.65,2.9 -7.22,2.65 -13.3,6.32 -13.45,15.24 -0.02,0.84 -0.34,1.5 -1.3,1.66 -1.1,0.16 -1.74,-0.42 -2.22,-1.3 -1.18,-2.2 -2.24,-4.44 -3.94,-6.33 -3.93,-4.36 -6.72,-4.9 -11.86,-2.13 -2.92,1.6 -5.4,3.62 -6.9,6.73 -0.58,1.24 -0.52,3.34 -2.9,2.95 -2.17,-0.36 -4.15,-0.6 -5.06,-3.27 -0.84,-2.44 -1.6,-4.95 -3.57,-7 -6.6,-6.84 -12.28,-7.2 -19.33,-0.9 -3.77,3.35 -4.7,3.26 -7.7,-0.93 -1.47,-2.07 -2.2,-4.4 -2.3,-6.98 -0.5,-13.3 0.3,-26.45 5.03,-39.1 0.8,-2.14 -3.3,-6.3 -8.4,-10.03 -9.7,-7.05 -19.72,-18.28 -25.2,-30.94 -1.97,-4.54 -3.15,-13.82 -5.52,-13.86 -1.5,-0.03 -3,6.1 -4.4,8.74 -5.24,9.93 -15.64,13.7 -24.34,19.95 -2.4,1.73 -4.68,0.87 -6.15,-1.87 -2.7,-5.04 -1.26,-9 3.44,-12.1 13.66,-8.98 21.7,-21.55 22.36,-38.14 0.8,-20.28 2.94,-40.34 8.24,-60 6.3,-23.35 16.82,-44.46 32.98,-62.64 4.75,-5.34 8.53,-11.54 14.2,-16.1 1.77,-1.43 3.6,-2.8 6.25,-4.88 -0.8,5.58 -1.58,10.1 -2.08,14.62 -0.84,7.7 3.3,13.64 10.76,14.8 3.47,0.55 3.67,1.72 3.45,4.85 -0.62,8.83 0.8,17.48 8.52,22.98 7.26,5.17 15.44,6.67 23.63,1.6 2.48,-1.52 2.93,0.27 3.74,1.73 6.48,11.82 15.54,21.3 26.44,29.1 0.63,0.45 1.17,1.1 1.86,1.4 2.4,1.05 4.56,-0.35 5.75,-1.8 1.13,-1.4 -0.93,-2.7 -2.18,-3.52 -11,-7.3 -18.04,-17.88 -24.32,-29.1 -2.2,-3.97 -3.03,-7.74 -0.56,-12.28 6.58,-12.12 9.08,-25.38 9.57,-39.06 0.04,-0.93 0.1,-1.88 -0.04,-2.8 -0.18,-1.3 -0.8,-2.5 -2.22,-2.63 -1.25,-0.13 -1.94,0.87 -2.28,1.97 -0.5,1.63 -1.17,3.26 -1.33,4.94 -1.3,14.1 -6.95,26.77 -13.2,39.16 -4.6,9.12 -13.63,11.57 -20.37,6.05 -3.15,-2.58 -4,-6.26 -4.68,-9.9 -0.7,-3.82 -1.34,-7.73 -1.24,-11.58 0.13,-4.95 -2.83,-6.93 -6.73,-7.34 -5.1,-0.53 -6.52,-3.4 -6.6,-7.84 -0.13,-7.76 2.36,-15.05 4.18,-22.43 1.62,-6.58 1.52,-7.28 -4.45,-10.3 -3.03,-1.53 -1.86,-4.2 -1.12,-6.13 1.78,-4.64 3.63,-9.36 6.26,-13.55 7.02,-11.2 14.6,-21.97 24.63,-30.9 16.75,-14.9 33.9,-29.3 53.54,-40.22 6.14,-3.4 12.3,-6.86 18.56,-10.1 2.4,-1.23 1.5,-3.07 1.22,-4.85 -1.08,-7.2 -3.98,-14.1 -2.87,-21.62 2.04,-13.8 10.8,-18.3 22.52,-16 7.66,1.53 11.43,9.06 14.18,16.2 0.8,2.1 0.36,5.04 3.28,5.63 3.02,0.6 4.84,-1.44 6.45,-3.72 3.27,-4.64 7.42,-8.46 12.2,-11.44 6.52,-4.06 13.5,-3.1 20.26,-0.7 3.2,1.13 4,6.4 1.52,9.78 -2.07,2.82 -3.33,5.92 -4.7,9.04 -1.56,3.62 -0.66,5.12 3.37,4.33 7.17,-1.4 14.35,-2.44 21.63,-3.2 5.6,-0.6 10.22,1.23 14.48,4.06 4.25,2.85 2.3,13.23 -2.84,16.8 -5.27,3.67 -5.47,5.68 -0.85,9.95 9.53,8.8 18.57,17.83 23.7,30.2 2.97,7.22 3.93,14.72 5.15,22.2 1.8,11.08 2.67,22.32 1.86,33.52 -0.4,5.8 -0.65,11.78 -2.6,17.4 -1.67,4.87 -0.9,9.9 -0.96,14.84 -0.22,17.26 -1.04,34.42 -3.84,51.54 -2.85,17.4 -6.84,34.4 -11.87,51.3 -5.1,17 -6.27,34.65 -4.46,52.25 0.83,8.02 2.4,16.42 9.23,22.3 0.8,0.7 1.22,1.8 1.76,2.74 1.26,2.2 3.94,4.33 1.67,7.03 -2.07,2.46 -5.18,1.78 -7.9,1.07 -1.45,-0.37 -2.75,-1.38 -4.06,-2.2 -4.9,-3.05 -10.4,-2.58 -14.56,1.34 -1.25,1.17 -2.4,2.46 -3.66,3.6 -1.43,1.3 -2.72,3.8 -4.93,2.56 -1.94,-1.1 -0.64,-3.44 -0.32,-5.2 0.43,-2.27 -0.6,-3.9 -1.94,-5.5 -2.5,-2.96 -4.73,-6.28 -7.65,-8.78 -7,-5.97 -11.13,-13.77 -14.66,-21.9 -3.86,-8.86 -10.1,-16.45 -13.13,-26.13 5.28,-0.78 10.92,-1.33 16.44,-2.48 13.84,-2.9 24.47,-9.7 28.55,-24.22 1.2,-4.32 1.2,-8.65 0.53,-12.96 -0.8,-5.2 -6.34,-8.24 -11.46,-7.1 -13.87,3.05 -27.7,5.82 -41.58,-0.6 -8.8,-4.05 -12.52,-12.2 -17.24,-19.57 -1.2,-1.86 1.15,-3.64 2.17,-5.33 5.57,-9.25 -0.1,-21.56 -10.14,-21.93 -1.08,-0.04 -2.16,0.18 -3.23,0.35 -2.1,0.32 -3.64,1.54 -3.57,3.65 0.08,2.65 2.33,1.85 3.93,1.88 6.58,0.1 8.67,2.55 7.87,9.66 -7.32,-7.13 -14.85,-4.88 -22.26,-0.57 -10.73,6.25 -18.93,14.95 -17.3,28.02 1.53,12.18 7.25,23.1 16.8,31.52 8.72,7.7 18.46,13.6 29.6,17.1 3.44,1.1 7.03,1.16 10.58,1.55 2.46,0.27 3.95,1.04 4.84,3.9 1.32,4.27 3.43,8.4 5.82,12.2 4.5,7.13 8.5,14.5 11.38,22.4 2.88,7.9 8.38,13.7 14.3,19.27 1.56,2.64 0.93,5.4 -0.7,7.44 -7.38,9.28 -14.28,19.06 -24.28,25.93 -1.6,1.1 -3.22,1.76 -5.17,1.47z&quot; />"
        errorLine2="                          ~~~~~~~~~~~~~~~~~~~~~~~~~~~~~~~~~~~~~~~~~~~~~~~~~~~~~~~~~~~~~~~~~~~~~~~~~~~~~~~~~~~~~~~~~~~~~~~~~~~~~~~~~~~~~~~~~~~~~~~~~~~~~~~~~~~~~~~~~~~~~~~~~~~~~~~~~~~~~~~~~~~~~~~~~~~~~~~~~~~~~~~~~~~~~~~~~~~~~~~~~~~~~~~~~~~~~~~~~~~~~~~~~~~~~~~~~~~~~~~~~~~~~~~~~~~~~~~~~~~~~~~~~~~~~~~~~~~~~~~~~~~~~~~~~~~~~~~~~~~~~~~~~~~~~~~~~~~~~~~~~~~~~~~~~~~~~~~~~~~~~~~~~~~~~~~~~~~~~~~~~~~~~~~~~~~~~~~~~~~~~~~~~~~~~~~~~~~~~~~~~~~~~~~~~~~~~~~~~~~~~~~~~~~~~~~~~~~~~~~~~~~~~~~~~~~~~~~~~~~~~~~~~~~~~~~~~~~~~~~~~~~~~~~~~~~~~~~~~~~~~~~~~~~~~~~~~~~~~~~~~~~~~~~~~~~~~~~~~~~~~~~~~~~~~~~~~~~~~~~~~~~~~~~~~~~~~~~~~~~~~~~~~~~~~~~~~~~~~~~~~~~~~~~~~~~~~~~~~~~~~~~~~~~~~~~~~~~~~~~~~~~~~~~~~~~~~~~~~~~~~~~~~~~~~~~~~~~~~~~~~~~~~~~~~~~~~~~~~~~~~~~~~~~~~~~~~~~~~~~~~~~~~~~~~~~~~~~~~~~~~~~~~~~~~~~~~~~~~~~~~~~~~~~~~~~~~~~~~~~~~~~~~~~~~~~~~~~~~~~~~~~~~~~~~~~~~~~~~~~~~~~~~~~~~~~~~~~~~~~~~~~~~~~~~~~~~~~~~~~~~~~~~~~~~~~~~~~~~~~~~~~~~~~~~~~~~~~~~~~~~~~~~~~~~~~~~~~~~~~~~~~~~~~~~~~~~~~~~~~~~~~~~~~~~~~~~~~~~~~~~~~~~~~~~~~~~~~~~~~~~~~~~~~~~~~~~~~~~~~~~~~~~~~~~~~~~~~~~~~~~~~~~~~~~~~~~~~~~~~~~~~~~~~~~~~~~~~~~~~~~~~~~~~~~~~~~~~~~~~~~~~~~~~~~~~~~~~~~~~~~~~~~~~~~~~~~~~~~~~~~~~~~~~~~~~~~~~~~~~~~~~~~~~~~~~~~~~~~~~~~~~~~~~~~~~~~~~~~~~~~~~~~~~~~~~~~~~~~~~~~~~~~~~~~~~~~~~~~~~~~~~~~~~~~~~~~~~~~~~~~~~~~~~~~~~~~~~~~~~~~~~~~~~~~~~~~~~~~~~~~~~~~~~~~~~~~~~~~~~~~~~~~~~~~~~~~~~~~~~~~~~~~~~~~~~~~~~~~~~~~~~~~~~~~~~~~~~~~~~~~~~~~~~~~~~~~~~~~~~~~~~~~~~~~~~~~~~~~~~~~~~~~~~~~~~~~~~~~~~~~~~~~~~~~~~~~~~~~~~~~~~~~~~~~~~~~~~~~~~~~~~~~~~~~~~~~~~~~~~~~~~~~~~~~~~~~~~~~~~~~~~~~~~~~~~~~~~~~~~~~~~~~~~~~~~~~~~~~~~~~~~~~~~~~~~~~~~~~~~~~~~~~~~~~~~~~~~~~~~~~~~~~~~~~~~~~~~~~~~~~~~~~~~~~~~~~~~~~~~~~~~~~~~~~~~~~~~~~~~~~~~~~~~~~~~~~~~~~~~~~~~~~~~~~~~~~~~~~~~~~~~~~~~~~~~~~~~~~~~~~~~~~~~~~~~~~~~~~~~~~~~~~~~~~~~~~~~~~~~~~~~~~~~~~~~~~~~~~~~~~~~~~~~~~~~~~~~~~~~~~~~~~~~~~~~~~~~~~~~~~~~~~~~~~~~~~~~~~~~~~~~~~~~~~~~~~~~~~~~~~~~~~~~~~~~~~~~~~~~~~~~~~~~~~~~~~~~~~~~~~~~~~~~~~~~~~~~~~~~~~~~~~~~~~~~~~~~~~~~~~~~~~~~~~~~~~~~~~~~~~~~~~~~~~~~~~~~~~~~~~~~~~~~~~~~~~~~~~~~~~~~~~~~~~~~~~~~~~~~~~~~~~~~~~~~~~~~~~~~~~~~~~~~~~~~~~~~~~~~~~~~~~~~~~~~~~~~~~~~~~~~~~~~~~~~~~~~~~~~~~~~~~~~~~~~~~~~~~~~~~~~~~~~~~~~~~~~~~~~~~~~~~~~~~~~~~~~~~~~~~~~~~~~~~~~~~~~~~~~~~~~~~~~~~~~~~~~~~~~~~~~~~~~~~~~~~~~~~~~~~~~~~~~~~~~~~~~~~~~~~~~~~~~~~~~~~~~~~~~~~~~~~~~~~~~~~~~~~~~~~~~~~~~~~~~~~~~~~~~~~~~~~~~~~~~~~~~~~~~~~~~~~~~~~~~~~~~~~~~~~~~~~~~~~~~~~~~~~~~~~~~~~~~~~~~~~~~~~~~~~~~~~~~~~~~~~~~~~~~~~~~~~~~~~~~~~~~~~~~~~~~~~~~~~~~~~~~~~~~~~~~~~~~~~~~~~~~~~~~~~~~~~~~~~~~~~~~~~~~~~~~~~~~~~~~~~~~~~~~~~~~~~~~~~~~~~~~~~~~~~~~~~~~~~~~~~~~~~~~~~~~~~~~~~~~~~~~~~~~~~~~~~~~~~~~~~~~~~~~~~~~~~~~~~~~~~~~~~~~~~~~~~~~~~~~~~~~~~~~~~~~~~~~~~~~~~~~~~~~~~~~~~~~~~~~~~~~~~~~~~~~~~~~~~~~~~~~~~~~~~~~~~~~~~~~~~~~~~~~~~~~~~~~~~~~~~~~~~~~~~~~~~~~~~~~~~~~~~~~~~~~~~~~~~~~~~~~~~~~~~~~~~~~~~~~~~~~~~~~~~~~~~~~~~~~~~~~~~~~~~~~~~~~~~~~~~~~~~~~~~~~~~~~~~~~~~~~~~~~~~~~~~~~~~~~~~~~~~~~~~~~~~~~~~~~~~~~~~~~~~~~~~~~~~~~~~~~~~~~~~~~~~~~~~~~~~~~~~~~~~~~~~~~~~~~~~~~~~~~~~~~~~~~~~~~~~~~~~~~~~~~~~~~~~~~~~~~~~~~~~~~~~~~~~~~~~~~~~~~~~~~~~~~~~~~~~~~~~~~~~~~~~~~~~~~~~~~~~~~~~~~~~~~~~~~~~~~~~~~~~~~~~~~~~~~~~~~~~~~~~~~~~~~~~~~~~~~~~~~~~~~~~~~~~~~~~~~~~~~~~~~~~~~~~~~~~~~~~~~~~~~~~~~~~~~~~~~~~~~~~~~~~~~~~~~~~~~~~~~~~~~~~~~~~~~~~~~~~~~~~~~~~~~~~~~~~~~~~~~~~~~~~~~~~~~~~~~~~~~~~~~~~~~~~~~~~~~~~~~~~~~~~~~~~~~~~~~~~~~~~~~~~~~~~~~~~~~~~~~~~~~~~~~~~~~~~~~~~~~~~~~~~~~~~~~~~~~~~~~~~~~~~~~~~~~~~~~~~~~~~~~~~~~~~~~~~~~~~~~~~~~~~~~~~~~~~~~~~~~~~~~~~~~~~~~~~~~~~~~~~~~~~~~~~~~~~~~~~~~~~~~~~~~~~~~~~~~~~~~~~~~~~~~~~~~~~~~~~~~~~~~~~~~~~~~~~~~~~~~~~~~~~~~~~~~~~~~~~~~~~~~~~~~~~~~~~~~~~~~~~~~~~~~~~~~~~~~~~~~~~~~~~~~~~~~~~~~~~~~~~~~~~~~~~~~~~~~~~~~~~~~~~~~~~~~~~~~~~~~~~~~~~~~~~~~~~~~~~~~~~~~~~~~~~~~~~~~~~~~~~~~~~~~~~~~~~~~~~~~~~~~~~~~~~~~~~~~~~~~~~~~~~~~~~~~~~~~~~~~~~~~~~~~~~~~~~~~~~~~~~~~~~~~~~~~~~~~~~~~~~~~~~~~~~~~~~~~~~~~~~~~~~~~~~~~~~~~~~~~~~~~~~~~~~~~~~~~~~~~~~~~~~~~~~~~~~~~~~~~~~~~~~~~~~~~~~~~~~~~~~~~~~~~~~~~~~~~~~~~~~~~~~~~~~~~~~~~~~~~~~~~~~~~~~~~~~~~~~~~~~~~~~~~~~~~~~~~~~~~~~~~~~~~~~~~~~~~~~~~~~~~~~~~~~~~~~~~~~~~~~~~~~~~~~~~~~~~~~~~~~~~~~~~~~~~~~~~~~~~~~~~~~~~~~~~~~~~~~~~~~~~~~~~~~~~~~~~~~~~~~~~~~~~~~~~~~~~~~~~~~~~~~~~~~~~~~~~~~~~~~~~~~~~~~~~~~~~~~~~~~~~~~~~~~~~~~~~~~~~~~~~~~~~~~~~">
        <location
            file="src/main/res/drawable/errorphant_offline.xml"
            line="34"
            column="27"/>
    </issue>

    <issue
        id="VectorPath"
        message="Very long vector path (1006 characters), which is bad for performance. Considering reducing precision, removing minor details or rasterizing vector."
        errorLine1="        android:pathData=&quot;M312.62,450.27c-2.06,-0.46 -5.12,0.7 -5.7,-1.1 -0.82,-2.5 2.33,-3.64 4.03,-5 3.94,-3.15 6.66,-2.98 8.7,0.15 2.13,3.22 1.33,5.05 -2.53,5.63 -1.53,0.23 -3.1,0.22 -4.5,0.32zM157.95,460.62c-5.3,-0.4 -9.72,-1.5 -14.06,-2.98 -2.02,-0.67 -1.86,-1.5 -0.45,-2.87 4.25,-4.1 8.5,-3.86 11.94,0.94 0.94,1.33 1.52,2.9 2.55,4.92zM174.74,463.44c1.64,-3.02 2.93,-4.8 5.17,-5.88 4.1,-1.94 7.56,-0.25 8.52,4.18 0.42,1.9 -0.87,1.67 -1.87,1.68 -3.67,0.06 -7.34,0.02 -11.8,0.02zM336.16,448.93c1.17,-5.2 4.6,-7.28 9.25,-7.9 0.8,-0.1 1.53,0.08 2.07,0.75 0.48,0.62 0.23,1.2 -0.2,1.63 -3.03,2.96 -5.6,6.8 -11.1,5.53zM391.76,359.1c-3.24,1.28 -6.07,1.93 -8.98,0.53 -0.94,-0.45 -2.2,-0.8 -1.97,-2.2 0.18,-1.06 1.22,-1.28 2.12,-1.5 3.43,-0.87 6.42,-0.48 8.84,3.18zM406.75,352.33c0,-5.14 1.85,-7.8 5.74,-8.94 0.8,-0.24 1.93,-0.62 2.46,0.5 0.4,0.8 -0.26,1.53 -0.8,2.02 -2.18,1.95 -4.42,3.83 -7.4,6.4zM209.56,454.67c-0.23,2.68 -3.84,6.76 -5.77,6.53 -1,-0.12 -1.2,-0.7 -1.16,-1.6 0.1,-1.9 4.42,-6.72 5.9,-6.55 1.04,0.12 1.15,0.78 1.02,1.62z&quot; />"
        errorLine2="                          ~~~~~~~~~~~~~~~~~~~~~~~~~~~~~~~~~~~~~~~~~~~~~~~~~~~~~~~~~~~~~~~~~~~~~~~~~~~~~~~~~~~~~~~~~~~~~~~~~~~~~~~~~~~~~~~~~~~~~~~~~~~~~~~~~~~~~~~~~~~~~~~~~~~~~~~~~~~~~~~~~~~~~~~~~~~~~~~~~~~~~~~~~~~~~~~~~~~~~~~~~~~~~~~~~~~~~~~~~~~~~~~~~~~~~~~~~~~~~~~~~~~~~~~~~~~~~~~~~~~~~~~~~~~~~~~~~~~~~~~~~~~~~~~~~~~~~~~~~~~~~~~~~~~~~~~~~~~~~~~~~~~~~~~~~~~~~~~~~~~~~~~~~~~~~~~~~~~~~~~~~~~~~~~~~~~~~~~~~~~~~~~~~~~~~~~~~~~~~~~~~~~~~~~~~~~~~~~~~~~~~~~~~~~~~~~~~~~~~~~~~~~~~~~~~~~~~~~~~~~~~~~~~~~~~~~~~~~~~~~~~~~~~~~~~~~~~~~~~~~~~~~~~~~~~~~~~~~~~~~~~~~~~~~~~~~~~~~~~~~~~~~~~~~~~~~~~~~~~~~~~~~~~~~~~~~~~~~~~~~~~~~~~~~~~~~~~~~~~~~~~~~~~~~~~~~~~~~~~~~~~~~~~~~~~~~~~~~~~~~~~~~~~~~~~~~~~~~~~~~~~~~~~~~~~~~~~~~~~~~~~~~~~~~~~~~~~~~~~~~~~~~~~~~~~~~~~~~~~~~~~~~~~~~~~~~~~~~~~~~~~~~~~~~~~~~~~~~~~~~~~~~~~~~~~~~~~~~~~~~~~~~~~~~~~~~~~~~~~~~~~~~~~~~~~~~~~~~~~~~~~~~~~~~~~~~~~~~~~~~~~~~~~~~~~~~~~~~~~~~~~~~~~~~~~~~~~~~~~~~~~~~~~~~~~~~~~~~~~~~~~~~~~~~~~~~~~~~~~~~~~~~~~~~~~~~~~~~~~~~~~~~~~~~~~~~~~~~~~~~~~~~~~~~~~~~~~~~~~~~~~~~~~~~~~~~~~~~~~~~~~~~~~~">
        <location
            file="src/main/res/drawable/errorphant_offline.xml"
            line="64"
            column="27"/>
    </issue>

    <issue
        id="VectorPath"
        message="Very long vector path (1039 characters), which is bad for performance. Considering reducing precision, removing minor details or rasterizing vector."
        errorLine1="        android:pathData=&quot;M392.36,474.27c-1.67,-3.3 -3.37,-5.32 2.46,-9.24 4.87,-3.28 3.88,-4.96 0.05,-8.64 -6.18,-5.92 -13.7,-11.35 -19.86,-16.35 -4.12,-3.36 -5.04,-8.04 -3.25,-12.74 1.84,-4.86 3.3,-9.92 4.43,-15 0.88,-3.92 1.57,-9.7 13.2,-4.5 16.55,7.4 13.85,9.62 8.22,20.8 -3.05,6.05 -2.17,9.5 4.6,11.84 9.85,4.25 12.58,6.6 11.1,14.06 -2.53,12.68 -7.05,41.66 -9.94,41.67 -2.45,0 -7.93,-15.82 -11,-21.9zM443.2,491.03c-2.34,-0.08 -2.85,-19.2 -3.6,-25.64 -0.4,-3.54 3.07,-6.3 5.6,-6.9 10.02,-2.28 10.67,-0.48 8.92,-10.75 -0.12,-0.7 -0.34,-1.38 -0.45,-2.08 -1.47,-9.52 -1,-11.12 8.5,-12.67 16.6,-2.7 17.4,-0.98 14.57,15.65 -0.7,4.2 -1.68,8.4 -2.1,12.63 -0.45,4.57 -2.8,6.07 -7.07,5.62 -12.44,-1.3 -14.94,2.13 -18.24,11.3 -0.83,2.32 -4.22,12.9 -6.12,12.83zM380.22,506.38c-2.67,1.2 -10.35,-9.17 -13.22,-10.96 -1.65,-1.02 -5.03,-2.06 -10.26,7.06 -1.2,2.94 -2.98,1.02 -4.18,-0.6 -6.08,-8.14 -12.07,-16.36 -18.26,-24.42 -2.83,-3.67 -5.9,-6.33 2.7,-11.64 9.4,-5.8 9.5,-5.05 16.23,9.2 3.83,8.1 6.77,9.04 12.77,3.96 2.78,-2.24 4.18,-1.42 5.24,1.4 2.14,5.7 11.4,24.9 8.98,26z&quot; />"
        errorLine2="                          ~~~~~~~~~~~~~~~~~~~~~~~~~~~~~~~~~~~~~~~~~~~~~~~~~~~~~~~~~~~~~~~~~~~~~~~~~~~~~~~~~~~~~~~~~~~~~~~~~~~~~~~~~~~~~~~~~~~~~~~~~~~~~~~~~~~~~~~~~~~~~~~~~~~~~~~~~~~~~~~~~~~~~~~~~~~~~~~~~~~~~~~~~~~~~~~~~~~~~~~~~~~~~~~~~~~~~~~~~~~~~~~~~~~~~~~~~~~~~~~~~~~~~~~~~~~~~~~~~~~~~~~~~~~~~~~~~~~~~~~~~~~~~~~~~~~~~~~~~~~~~~~~~~~~~~~~~~~~~~~~~~~~~~~~~~~~~~~~~~~~~~~~~~~~~~~~~~~~~~~~~~~~~~~~~~~~~~~~~~~~~~~~~~~~~~~~~~~~~~~~~~~~~~~~~~~~~~~~~~~~~~~~~~~~~~~~~~~~~~~~~~~~~~~~~~~~~~~~~~~~~~~~~~~~~~~~~~~~~~~~~~~~~~~~~~~~~~~~~~~~~~~~~~~~~~~~~~~~~~~~~~~~~~~~~~~~~~~~~~~~~~~~~~~~~~~~~~~~~~~~~~~~~~~~~~~~~~~~~~~~~~~~~~~~~~~~~~~~~~~~~~~~~~~~~~~~~~~~~~~~~~~~~~~~~~~~~~~~~~~~~~~~~~~~~~~~~~~~~~~~~~~~~~~~~~~~~~~~~~~~~~~~~~~~~~~~~~~~~~~~~~~~~~~~~~~~~~~~~~~~~~~~~~~~~~~~~~~~~~~~~~~~~~~~~~~~~~~~~~~~~~~~~~~~~~~~~~~~~~~~~~~~~~~~~~~~~~~~~~~~~~~~~~~~~~~~~~~~~~~~~~~~~~~~~~~~~~~~~~~~~~~~~~~~~~~~~~~~~~~~~~~~~~~~~~~~~~~~~~~~~~~~~~~~~~~~~~~~~~~~~~~~~~~~~~~~~~~~~~~~~~~~~~~~~~~~~~~~~~~~~~~~~~~~~~~~~~~~~~~~~~~~~~~~~~~~~~~~~~~~~~~~~~~~~~~~~~~~~~~~~~~~~~~~~~~~~~~~~~~~~~~~~~~~~~~~~~~~~~~">
        <location
            file="src/main/res/drawable/errorphant_offline.xml"
            line="74"
            column="27"/>
    </issue>

    <issue
        id="VectorPath"
        message="Very long vector path (1618 characters), which is bad for performance. Considering reducing precision, removing minor details or rasterizing vector."
        errorLine1="        android:pathData=&quot;M210.54,346.53c-1.04,-10.87 -1.55,-21.76 -1,-32.67 0.3,-6.02 0.06,-12.27 3.43,-17.66 0.7,-1.14 0.3,-4.48 3.4,-2.9 2.4,1.2 3.74,3.16 2.36,5.73 -3.3,6.14 -2.77,12.68 -2.3,19.18 0.75,10.23 1.36,20.45 1.57,30.7 0.13,6.7 -1.3,13.33 -2.94,19.6 -1.1,4.25 -6.76,6.1 -11.14,7.7 -14.25,5.15 -28.7,4.03 -43.18,1.05 -4.4,-0.9 -8.8,-1.9 -13.13,-3.14 -12.8,-3.64 -21.36,-14.9 -22.23,-29.2 -1.33,-21.93 3.8,-42.26 15.37,-60.96 2.07,-3.34 4.55,-6.32 7.7,-8.7 1.12,-0.88 2.48,-1.9 3.7,-0.52 1.15,1.3 0.18,2.68 -0.76,3.74 -11.3,12.77 -15.1,28.64 -18.66,44.64 -2.04,9.1 -0.17,17.94 1.43,26.8 0.28,1.57 1,2.22 2.96,1.74 10.44,-2.54 18.43,3.77 19.02,14.98 0.1,2.15 -0.02,3.95 2.7,4.6 2.68,0.6 3.1,-1.24 3.93,-2.92 4.6,-9.3 13.3,-10.46 20.12,-2.64 1.32,1.5 2.54,3.24 3.26,5.08 1.04,2.65 2.88,2.18 4.92,2 2.46,-0.2 1.8,-1.85 1.96,-3.36 0.86,-7.92 7.08,-13.4 14.82,-12.84 2.32,0.17 2.73,-0.7 2.72,-2.53 0,-2.5 0,-4.98 0,-7.47zM308.06,332.2c-0.12,6.25 -2.05,10.53 -6.22,13.6 -1.52,1.1 -3.7,2.1 -5.26,1.3 -4.14,-2.1 -6.18,-0.1 -8.64,2.88 -3.26,3.96 -7.98,4.98 -12.76,3.6 -4.4,-1.26 -5.85,-5.44 -6.63,-9.4 -0.6,-3 -1.15,-3.68 -4.4,-2.7 -9.76,2.93 -14.16,-1.63 -12,-11.66 1,-4.58 2.56,-8.65 6.57,-11.36 1.13,-0.77 2.5,-1.76 3.74,-0.3 1,1.17 0.15,2.4 -0.62,3.36 -2.62,3.28 -3.73,7.05 -4.08,11.2 -0.23,2.62 0.6,3.44 3.14,2.85 2,-0.47 3.8,-1.23 5.64,-2.13 5.07,-2.5 7.27,-1.12 7.55,4.4 0.08,1.86 0.33,3.73 0.8,5.5 1.24,4.95 4.83,5.96 8.48,2.23 1.82,-1.86 3.06,-4.3 4.58,-6.44 1.9,-2.7 4,-3.1 6.62,-0.78 3.23,2.9 4.34,2.52 6.06,-1.47 0.78,-1.8 0.67,-3.66 0.7,-5.5 0,-2.2 0.3,-4.33 2.96,-4.42 2.47,-0.08 3.38,1.84 3.66,4.04 0.1,0.77 0.13,1.54 0.1,1.2z&quot; />"
        errorLine2="                          ~~~~~~~~~~~~~~~~~~~~~~~~~~~~~~~~~~~~~~~~~~~~~~~~~~~~~~~~~~~~~~~~~~~~~~~~~~~~~~~~~~~~~~~~~~~~~~~~~~~~~~~~~~~~~~~~~~~~~~~~~~~~~~~~~~~~~~~~~~~~~~~~~~~~~~~~~~~~~~~~~~~~~~~~~~~~~~~~~~~~~~~~~~~~~~~~~~~~~~~~~~~~~~~~~~~~~~~~~~~~~~~~~~~~~~~~~~~~~~~~~~~~~~~~~~~~~~~~~~~~~~~~~~~~~~~~~~~~~~~~~~~~~~~~~~~~~~~~~~~~~~~~~~~~~~~~~~~~~~~~~~~~~~~~~~~~~~~~~~~~~~~~~~~~~~~~~~~~~~~~~~~~~~~~~~~~~~~~~~~~~~~~~~~~~~~~~~~~~~~~~~~~~~~~~~~~~~~~~~~~~~~~~~~~~~~~~~~~~~~~~~~~~~~~~~~~~~~~~~~~~~~~~~~~~~~~~~~~~~~~~~~~~~~~~~~~~~~~~~~~~~~~~~~~~~~~~~~~~~~~~~~~~~~~~~~~~~~~~~~~~~~~~~~~~~~~~~~~~~~~~~~~~~~~~~~~~~~~~~~~~~~~~~~~~~~~~~~~~~~~~~~~~~~~~~~~~~~~~~~~~~~~~~~~~~~~~~~~~~~~~~~~~~~~~~~~~~~~~~~~~~~~~~~~~~~~~~~~~~~~~~~~~~~~~~~~~~~~~~~~~~~~~~~~~~~~~~~~~~~~~~~~~~~~~~~~~~~~~~~~~~~~~~~~~~~~~~~~~~~~~~~~~~~~~~~~~~~~~~~~~~~~~~~~~~~~~~~~~~~~~~~~~~~~~~~~~~~~~~~~~~~~~~~~~~~~~~~~~~~~~~~~~~~~~~~~~~~~~~~~~~~~~~~~~~~~~~~~~~~~~~~~~~~~~~~~~~~~~~~~~~~~~~~~~~~~~~~~~~~~~~~~~~~~~~~~~~~~~~~~~~~~~~~~~~~~~~~~~~~~~~~~~~~~~~~~~~~~~~~~~~~~~~~~~~~~~~~~~~~~~~~~~~~~~~~~~~~~~~~~~~~~~~~~~~~~~~~~~~~~~~~~~~~~~~~~~~~~~~~~~~~~~~~~~~~~~~~~~~~~~~~~~~~~~~~~~~~~~~~~~~~~~~~~~~~~~~~~~~~~~~~~~~~~~~~~~~~~~~~~~~~~~~~~~~~~~~~~~~~~~~~~~~~~~~~~~~~~~~~~~~~~~~~~~~~~~~~~~~~~~~~~~~~~~~~~~~~~~~~~~~~~~~~~~~~~~~~~~~~~~~~~~~~~~~~~~~~~~~~~~~~~~~~~~~~~~~~~~~~~~~~~~~~~~~~~~~~~~~~~~~~~~~~~~~~~~~~~~~~~~~~~~~~~~~~~~~~~~~~~~~~~~~~~~~~~~~~~~~~~~~~~~~~~~~~~~~~~~~~~~~~~~~~~~~~~~~~~~~~~~~~~~~~~~~~~~~~~~~~~~~~~~~~~~~~~~~~~~~~~~~~~~~~~~~~~~~~~~~~~~~~~~~~~~~~~~~~~~~~~~~~~~~~~~~~~~~~~~~~~~~~~~~~~~~~~~~~~~~~~~~~~~~~~~~~~~~~~~~~~~~~~~~~~~~~~~~~~~~~~~~~~~~~~~~~~~~~~~~~~~~~~~~~~~~~~~~~~~~~~~~~~~~~~~~~~~~~~~~">
        <location
            file="src/main/res/drawable/errorphant_offline.xml"
            line="79"
            column="27"/>
    </issue>

    <issue
        id="VectorPath"
        message="Very long vector path (2458 characters), which is bad for performance. Considering reducing precision, removing minor details or rasterizing vector."
        errorLine1="        android:pathData=&quot;M189.06,292.78c1.26,-4.3 3.43,-8.9 6.02,-13.28 0.6,-1 1.7,-1.37 2.85,-0.8 1.37,0.66 2.28,1.83 1.88,3.35 -1.2,4.63 -2.33,9.3 -4.73,13.5 -0.8,1.4 -2.04,2.48 -3.84,1.68 -1.57,-0.7 -2.17,-2.1 -2.17,-4.45zM198.63,185.98c-0.63,4.92 -2.85,9.2 -4.9,13.5 -0.66,1.33 -2.2,1.65 -3.68,1 -1.26,-0.58 -1.86,-1.58 -1.68,-3 0.62,-4.82 2.53,-9.23 4.37,-13.64 0.58,-1.4 1.85,-2.1 3.42,-1.76 2.12,0.5 2.25,2.3 2.47,3.9zM182.57,137.72c-2.2,-0.14 -3.55,-1.7 -2.52,-4 2.05,-4.5 4.26,-9 8.27,-12.18 1.23,-0.97 2.72,-1.88 4.22,-0.62 1.46,1.23 1.03,2.8 0.14,4.2 -2.14,3.43 -4.27,6.86 -6.46,10.25 -0.75,1.17 -1.6,2.33 -3.65,2.35zM129.1,250.15c1.57,-3.46 2.86,-7.78 5.6,-11.37 0.87,-1.13 2.3,-1.77 3.74,-1 1.53,0.85 2.22,2.4 1.6,3.97 -1.57,4.02 -3.28,8 -5.15,11.87 -0.62,1.28 -2.08,2 -3.6,1.42 -1.85,-0.7 -2.23,-2.38 -2.2,-4.9zM104.77,259.68c1.02,-4.7 3.63,-8.9 6.3,-13.1 0.7,-1.1 2.08,-1.3 3.35,-0.68 1.3,0.64 1.7,1.9 1.44,3.15 -1,5.1 -3.78,9.45 -6.2,13.92 -0.62,1.14 -2.1,1.3 -3.34,0.63 -1.46,-0.77 -1.5,-2.22 -1.55,-3.92zM196.4,405.28c0.33,-2.06 -0.65,-5.15 2.86,-5.25 3,-0.1 3.44,2.43 3.8,4.9 0.45,3.2 1.3,6.35 1.77,9.56 0.22,1.56 -0.16,3.2 -2.06,3.7 -1.83,0.46 -2.9,-0.64 -3.7,-2.1 -1.82,-3.35 -2.6,-6.95 -2.66,-10.82zM179.67,166.87c0.44,-5.7 2.9,-9.64 5.6,-13.45 0.94,-1.34 2.5,-1.94 4.1,-1.02 1.45,0.83 1.62,2.32 1.07,3.68 -1.54,3.88 -3.14,7.75 -4.92,11.52 -0.7,1.5 -2.18,2.23 -3.92,1.72 -1.65,-0.48 -1.94,-1.82 -1.93,-2.45zM189.68,317.63c-0.5,3.56 -0.88,7.1 -1.57,10.57 -0.33,1.66 -1.24,3.36 -3.44,3.03 -1.94,-0.3 -2.9,-1.72 -3.07,-3.58 -0.45,-4.6 1.1,-8.85 2.43,-13.12 0.48,-1.52 1.94,-1.97 3.45,-1.5 2.4,0.72 1.8,2.93 2.2,4.6zM130.33,224.68c-2.6,-0.24 -3.46,-1.8 -2.67,-3.9 1.44,-3.83 3.92,-7.07 6.97,-9.77 1.3,-1.13 3.18,-1.62 4.7,-0.2 1.46,1.4 1.22,3.15 0.2,4.7 -1.55,2.33 -3.16,4.63 -4.87,6.84 -1.1,1.4 -2.68,2.08 -4.33,2.34zM169.37,397.9c0,-1.08 -0.06,-2.17 0.02,-3.25 0.07,-1.35 0.73,-2.4 2.1,-2.73 1.48,-0.36 2.36,0.6 2.94,1.74 1.9,3.8 2.58,7.94 2.93,12.12 0.12,1.52 -0.92,2.72 -2.54,2.78 -1.8,0.08 -3.44,-0.6 -4.08,-2.46 -0.92,-2.64 -1.56,-5.36 -1.38,-8.2zM117.86,285.05c-0.43,3.52 -2.02,6.88 -3.73,10.17 -0.63,1.2 -1.73,2.28 -3.42,1.68 -1.5,-0.54 -2.22,-1.76 -2.12,-3.26 0.3,-4.27 2.1,-8.04 4.38,-11.56 0.74,-1.13 2.13,-1.3 3.38,-0.83 1.64,0.63 1.5,2.15 1.52,3.8zM175.57,295.8c-1.7,4.22 -3.23,8.28 -5,12.25 -0.47,1.1 -1.8,1.05 -2.93,0.7 -1.17,-0.34 -2.04,-1.23 -1.84,-2.38 0.78,-4.43 1.38,-8.97 4.38,-12.62 0.95,-1.15 2.26,-1.74 3.74,-0.86 1.15,0.68 1.8,1.7 1.65,2.9z&quot; />"
        errorLine2="                          ~~~~~~~~~~~~~~~~~~~~~~~~~~~~~~~~~~~~~~~~~~~~~~~~~~~~~~~~~~~~~~~~~~~~~~~~~~~~~~~~~~~~~~~~~~~~~~~~~~~~~~~~~~~~~~~~~~~~~~~~~~~~~~~~~~~~~~~~~~~~~~~~~~~~~~~~~~~~~~~~~~~~~~~~~~~~~~~~~~~~~~~~~~~~~~~~~~~~~~~~~~~~~~~~~~~~~~~~~~~~~~~~~~~~~~~~~~~~~~~~~~~~~~~~~~~~~~~~~~~~~~~~~~~~~~~~~~~~~~~~~~~~~~~~~~~~~~~~~~~~~~~~~~~~~~~~~~~~~~~~~~~~~~~~~~~~~~~~~~~~~~~~~~~~~~~~~~~~~~~~~~~~~~~~~~~~~~~~~~~~~~~~~~~~~~~~~~~~~~~~~~~~~~~~~~~~~~~~~~~~~~~~~~~~~~~~~~~~~~~~~~~~~~~~~~~~~~~~~~~~~~~~~~~~~~~~~~~~~~~~~~~~~~~~~~~~~~~~~~~~~~~~~~~~~~~~~~~~~~~~~~~~~~~~~~~~~~~~~~~~~~~~~~~~~~~~~~~~~~~~~~~~~~~~~~~~~~~~~~~~~~~~~~~~~~~~~~~~~~~~~~~~~~~~~~~~~~~~~~~~~~~~~~~~~~~~~~~~~~~~~~~~~~~~~~~~~~~~~~~~~~~~~~~~~~~~~~~~~~~~~~~~~~~~~~~~~~~~~~~~~~~~~~~~~~~~~~~~~~~~~~~~~~~~~~~~~~~~~~~~~~~~~~~~~~~~~~~~~~~~~~~~~~~~~~~~~~~~~~~~~~~~~~~~~~~~~~~~~~~~~~~~~~~~~~~~~~~~~~~~~~~~~~~~~~~~~~~~~~~~~~~~~~~~~~~~~~~~~~~~~~~~~~~~~~~~~~~~~~~~~~~~~~~~~~~~~~~~~~~~~~~~~~~~~~~~~~~~~~~~~~~~~~~~~~~~~~~~~~~~~~~~~~~~~~~~~~~~~~~~~~~~~~~~~~~~~~~~~~~~~~~~~~~~~~~~~~~~~~~~~~~~~~~~~~~~~~~~~~~~~~~~~~~~~~~~~~~~~~~~~~~~~~~~~~~~~~~~~~~~~~~~~~~~~~~~~~~~~~~~~~~~~~~~~~~~~~~~~~~~~~~~~~~~~~~~~~~~~~~~~~~~~~~~~~~~~~~~~~~~~~~~~~~~~~~~~~~~~~~~~~~~~~~~~~~~~~~~~~~~~~~~~~~~~~~~~~~~~~~~~~~~~~~~~~~~~~~~~~~~~~~~~~~~~~~~~~~~~~~~~~~~~~~~~~~~~~~~~~~~~~~~~~~~~~~~~~~~~~~~~~~~~~~~~~~~~~~~~~~~~~~~~~~~~~~~~~~~~~~~~~~~~~~~~~~~~~~~~~~~~~~~~~~~~~~~~~~~~~~~~~~~~~~~~~~~~~~~~~~~~~~~~~~~~~~~~~~~~~~~~~~~~~~~~~~~~~~~~~~~~~~~~~~~~~~~~~~~~~~~~~~~~~~~~~~~~~~~~~~~~~~~~~~~~~~~~~~~~~~~~~~~~~~~~~~~~~~~~~~~~~~~~~~~~~~~~~~~~~~~~~~~~~~~~~~~~~~~~~~~~~~~~~~~~~~~~~~~~~~~~~~~~~~~~~~~~~~~~~~~~~~~~~~~~~~~~~~~~~~~~~~~~~~~~~~~~~~~~~~~~~~~~~~~~~~~~~~~~~~~~~~~~~~~~~~~~~~~~~~~~~~~~~~~~~~~~~~~~~~~~~~~~~~~~~~~~~~~~~~~~~~~~~~~~~~~~~~~~~~~~~~~~~~~~~~~~~~~~~~~~~~~~~~~~~~~~~~~~~~~~~~~~~~~~~~~~~~~~~~~~~~~~~~~~~~~~~~~~~~~~~~~~~~~~~~~~~~~~~~~~~~~~~~~~~~~~~~~~~~~~~~~~~~~~~~~~~~~~~~~~~~~~~~~~~~~~~~~~~~~~~~~~~~~~~~~~~~~~~~~~~~~~~~~~~~~~~~~~~~~~~~~~~~~~~~~~~~~~~~~~~~~~~~~~~~~~~~~~~~~~~~~~~~~~~~~~~~~~~~~~~~~~~~~~~~~~~~~~~~~~~~~~~~~~~~~~~~~~~~~~~~~~~~~~~~~~~~~~~~~~~~~~~~~~~~~~~~~~~~~~~~~~~~~~~~~~~~~~~~~~~~~~~~~~~~~~~~~~~~~~~~~~~~~~~~~~~~~~~~~~~~~~~~~~~~~~~~~~~~~~~~~~~~~~~~~~~~~~~~~~~~~~~~~~~~~~~~~~~~~~~~~~~~~~~~~~~~~~~~~~~~~~~~~~~~~~~~~~~~~~~~~~~~~~~~~~~~~~~~~~~~~~~~~~~~~~~~~~~~~~~~~~~~~~~~~~~~~~~~~~~~~~~~~~~~~~~~~~~~~~~~~~~~~~~~~~~~~~~~~~~~~~~~~~~~~~~~~~~~~~~~~~~~~~~~~~~~~~~~~~~~~~~~~~~~~~~~~~~~~~~~~~~~~~~~~~~~~~~~~~~~~~~~~~~~~~~~~~~~~~~~~~~~~~~~~~~~~~~~~~~~~~~~~~~~~~~~~~~">
        <location
            file="src/main/res/drawable/errorphant_offline.xml"
            line="109"
            column="27"/>
    </issue>

    <issue
        id="VectorPath"
        message="Very long vector path (1064 characters), which is bad for performance. Considering reducing precision, removing minor details or rasterizing vector."
        errorLine1="        android:pathData=&quot;M288.17,570.5c-12.3,0 -24.53,-1.8 -35.3,-6.22 -2.82,-1.16 -8.25,-3.4 -13.7,-7.3 -9.7,-1.62 -19.28,-4.92 -27.95,-9.94 -17.26,-10 -34.4,-25.67 -48.2,-38.26 -3.87,-3.54 -7.52,-7.78 -10.6,-10.45 -11.05,-9.57 -41.26,-24.33 -63.54,-24.33 -0.05,0 -0.1,0 -0.13,0 -21.1,0 -49.48,10.67 -61.18,26.37 -1.56,2.08 -5.9,5.54 -11.53,3.2 -6.9,-2.9 -7.12,-8.33 -5.3,-12.35C18.97,472.94 62.47,456 88.7,456c0.06,0 0.1,0 0.16,0 25.63,0 60.5,15.28 75.8,28.55 3.27,2.82 7.02,6.52 11,10.15 13.1,11.98 29.42,27.04 44.93,36 0.98,0.6 2,1.2 3,1.7 -2.25,-19.02 8.88,-44.9 38.96,-54.04 12.8,-3.88 25.97,2.37 34.4,16.27 9.1,14.93 14,33.56 0.5,47.4 -3.85,3.93 -8.5,7.16 -13.73,9.66 16.06,0.66 33,-2.57 45.4,-6.66 5.04,-1.65 14.67,-5.88 18.98,-7.65 5.9,-2.44 9.57,-3.24 14.94,-4.05 5.32,-0.8 7.05,12.32 5.2,15.9 -0.56,1.08 -8.24,3.48 -11.37,4.67 -1.68,0.64 -16.2,7.03 -21.88,8.9 -13.27,4.37 -30.1,7.67 -46.83,7.67zM246.81,539.1c14.85,1.46 29.3,-1.97 37.26,-10.14 6.54,-6.7 2.2,-16.86 -3.07,-25.54 -1.46,-2.37 -6.66,-9.04 -13,-7.12 -21.37,6.48 -27.76,24.98 -25.65,34.94 0.6,2.9 2.06,5.48 4.46,7.85z&quot; />"
        errorLine2="                          ~~~~~~~~~~~~~~~~~~~~~~~~~~~~~~~~~~~~~~~~~~~~~~~~~~~~~~~~~~~~~~~~~~~~~~~~~~~~~~~~~~~~~~~~~~~~~~~~~~~~~~~~~~~~~~~~~~~~~~~~~~~~~~~~~~~~~~~~~~~~~~~~~~~~~~~~~~~~~~~~~~~~~~~~~~~~~~~~~~~~~~~~~~~~~~~~~~~~~~~~~~~~~~~~~~~~~~~~~~~~~~~~~~~~~~~~~~~~~~~~~~~~~~~~~~~~~~~~~~~~~~~~~~~~~~~~~~~~~~~~~~~~~~~~~~~~~~~~~~~~~~~~~~~~~~~~~~~~~~~~~~~~~~~~~~~~~~~~~~~~~~~~~~~~~~~~~~~~~~~~~~~~~~~~~~~~~~~~~~~~~~~~~~~~~~~~~~~~~~~~~~~~~~~~~~~~~~~~~~~~~~~~~~~~~~~~~~~~~~~~~~~~~~~~~~~~~~~~~~~~~~~~~~~~~~~~~~~~~~~~~~~~~~~~~~~~~~~~~~~~~~~~~~~~~~~~~~~~~~~~~~~~~~~~~~~~~~~~~~~~~~~~~~~~~~~~~~~~~~~~~~~~~~~~~~~~~~~~~~~~~~~~~~~~~~~~~~~~~~~~~~~~~~~~~~~~~~~~~~~~~~~~~~~~~~~~~~~~~~~~~~~~~~~~~~~~~~~~~~~~~~~~~~~~~~~~~~~~~~~~~~~~~~~~~~~~~~~~~~~~~~~~~~~~~~~~~~~~~~~~~~~~~~~~~~~~~~~~~~~~~~~~~~~~~~~~~~~~~~~~~~~~~~~~~~~~~~~~~~~~~~~~~~~~~~~~~~~~~~~~~~~~~~~~~~~~~~~~~~~~~~~~~~~~~~~~~~~~~~~~~~~~~~~~~~~~~~~~~~~~~~~~~~~~~~~~~~~~~~~~~~~~~~~~~~~~~~~~~~~~~~~~~~~~~~~~~~~~~~~~~~~~~~~~~~~~~~~~~~~~~~~~~~~~~~~~~~~~~~~~~~~~~~~~~~~~~~~~~~~~~~~~~~~~~~~~~~~~~~~~~~~~~~~~~~~~~~~~~~~~~~~~~~~~~~~~~~~~~~~~~~~~~~~~~~~~~~~~~~~~~~~~">
        <location
            file="src/main/res/drawable/errorphant_offline.xml"
            line="133"
            column="27"/>
    </issue>

    <issue
        id="VectorPath"
        message="Very long vector path (1757 characters), which is bad for performance. Considering reducing precision, removing minor details or rasterizing vector."
        errorLine1="        android:pathData=&quot;M8.9987,3.9987C6.7925,3.9987 5,5.7913 5,7.9975C5,10.21 6.7925,12.0025 8.9987,12.0025C11.2113,12.0025 12.9975,10.21 12.9975,7.9975C12.9975,5.7913 11.2113,3.9987 8.9987,3.9987ZM8.9987,13.9987C6.3288,13.9987 1.0013,15.3325 1.0013,17.9975L1.0013,20L12.08,20C12.0262,19.6675 12.0025,19.3362 12.0025,18.9988C12.0025,17.485 12.495,16.0113 13.4087,14.8C11.88,14.2775 10.1813,13.9987 8.9987,13.9987ZM17.9887,13.9987C17.8712,13.9987 17.7588,14.0912 17.7388,14.2087L17.5487,15.5275C17.2512,15.6588 16.9575,15.82 16.6988,16.02L15.4587,15.5175C15.3512,15.4787 15.22,15.5225 15.1512,15.63L14.15,17.3587C14.0913,17.4713 14.1112,17.5975 14.2087,17.6812L15.2688,18.5113C15.2487,18.6712 15.2388,18.8275 15.2388,18.9988C15.2388,19.17 15.2487,19.3312 15.2688,19.4925L14.2087,20.3225C14.1212,20.4 14.0913,20.5325 14.15,20.64L15.1512,22.3687C15.21,22.48 15.3413,22.52 15.4587,22.48L16.6988,21.9825C16.9575,22.1825 17.2412,22.3488 17.5487,22.4713L17.7388,23.7888C17.7588,23.9113 17.8612,23.9988 17.9887,23.9988L19.99,23.9988C20.1123,23.9988 20.22,23.9113 20.2393,23.7888L20.4297,22.4713C20.7275,22.3387 21.0205,22.1825 21.27,21.9825L22.52,22.48C22.6312,22.52 22.7588,22.48 22.8325,22.3687L23.8288,20.64C23.8913,20.5325 23.8575,20.4 23.77,20.3225L22.7002,19.4925C22.72,19.3312 22.7393,19.17 22.7393,18.9988C22.7393,18.8275 22.7295,18.6712 22.7002,18.5113L23.76,17.6812C23.8475,17.5975 23.8812,17.4713 23.8188,17.3587L22.8225,15.63C22.7588,15.5225 22.6312,15.4787 22.51,15.5175L21.27,16.02C21.0107,15.82 20.7275,15.65 20.42,15.5275L20.2295,14.2087C20.22,14.0912 20.1123,13.9987 19.99,13.9987M18.9888,17.5C19.8188,17.5 20.4888,18.1687 20.4888,18.9988C20.4888,19.8288 19.8188,20.4975 18.9888,20.4975C18.1588,20.4975 17.49,19.8288 17.49,18.9988C17.49,18.1687 18.1588,17.5 18.9888,17.5Z&quot;"
        errorLine2="                          ~~~~~~~~~~~~~~~~~~~~~~~~~~~~~~~~~~~~~~~~~~~~~~~~~~~~~~~~~~~~~~~~~~~~~~~~~~~~~~~~~~~~~~~~~~~~~~~~~~~~~~~~~~~~~~~~~~~~~~~~~~~~~~~~~~~~~~~~~~~~~~~~~~~~~~~~~~~~~~~~~~~~~~~~~~~~~~~~~~~~~~~~~~~~~~~~~~~~~~~~~~~~~~~~~~~~~~~~~~~~~~~~~~~~~~~~~~~~~~~~~~~~~~~~~~~~~~~~~~~~~~~~~~~~~~~~~~~~~~~~~~~~~~~~~~~~~~~~~~~~~~~~~~~~~~~~~~~~~~~~~~~~~~~~~~~~~~~~~~~~~~~~~~~~~~~~~~~~~~~~~~~~~~~~~~~~~~~~~~~~~~~~~~~~~~~~~~~~~~~~~~~~~~~~~~~~~~~~~~~~~~~~~~~~~~~~~~~~~~~~~~~~~~~~~~~~~~~~~~~~~~~~~~~~~~~~~~~~~~~~~~~~~~~~~~~~~~~~~~~~~~~~~~~~~~~~~~~~~~~~~~~~~~~~~~~~~~~~~~~~~~~~~~~~~~~~~~~~~~~~~~~~~~~~~~~~~~~~~~~~~~~~~~~~~~~~~~~~~~~~~~~~~~~~~~~~~~~~~~~~~~~~~~~~~~~~~~~~~~~~~~~~~~~~~~~~~~~~~~~~~~~~~~~~~~~~~~~~~~~~~~~~~~~~~~~~~~~~~~~~~~~~~~~~~~~~~~~~~~~~~~~~~~~~~~~~~~~~~~~~~~~~~~~~~~~~~~~~~~~~~~~~~~~~~~~~~~~~~~~~~~~~~~~~~~~~~~~~~~~~~~~~~~~~~~~~~~~~~~~~~~~~~~~~~~~~~~~~~~~~~~~~~~~~~~~~~~~~~~~~~~~~~~~~~~~~~~~~~~~~~~~~~~~~~~~~~~~~~~~~~~~~~~~~~~~~~~~~~~~~~~~~~~~~~~~~~~~~~~~~~~~~~~~~~~~~~~~~~~~~~~~~~~~~~~~~~~~~~~~~~~~~~~~~~~~~~~~~~~~~~~~~~~~~~~~~~~~~~~~~~~~~~~~~~~~~~~~~~~~~~~~~~~~~~~~~~~~~~~~~~~~~~~~~~~~~~~~~~~~~~~~~~~~~~~~~~~~~~~~~~~~~~~~~~~~~~~~~~~~~~~~~~~~~~~~~~~~~~~~~~~~~~~~~~~~~~~~~~~~~~~~~~~~~~~~~~~~~~~~~~~~~~~~~~~~~~~~~~~~~~~~~~~~~~~~~~~~~~~~~~~~~~~~~~~~~~~~~~~~~~~~~~~~~~~~~~~~~~~~~~~~~~~~~~~~~~~~~~~~~~~~~~~~~~~~~~~~~~~~~~~~~~~~~~~~~~~~~~~~~~~~~~~~~~~~~~~~~~~~~~~~~~~~~~~~~~~~~~~~~~~~~~~~~~~~~~~~~~~~~~~~~~~~~~~~~~~~~~~~~~~~~~~~~~~~~~~~~~~~~~~~~~~~~~~~~~~~~~~~~~~~~~~~~~~~~~~~~~~~~~~~~~~~~~~~~~~~~~~~~~~~~~~~~~~~~~~~~~~~~~~~~~~~~~~~~~~~~~~~~~~~~~~~~~~~~~~~~~~~~~~~~~~~~~~~~~~~~~~~~~~~~~~~~~~~~~~~~~~~~~~~~~~~~~~~~~~~~~~~~~~~~~~~~~~~~~~~~~~~~~~~~~~~~~~~~~~~~~~~~~~~~~~~~~~~~~~~~~~~~~~~~~~~~~~~~~~~~~~~~~~~~~~~~~~~~~~~~~~~~~~~~~~~~~~~~~~~~~~~~~~~~~~~~~~~~~~~~~~~~~~~~~~~~~~~~~~~~~">
        <location
            file="src/main/res/drawable/ic_account_settings.xml"
            line="10"
            column="27"/>
    </issue>

    <issue
        id="VectorPath"
        message="Very long vector path (2052 characters), which is bad for performance. Considering reducing precision, removing minor details or rasterizing vector."
        errorLine1="        android:pathData=&quot;M240,0A240,240 0,0 0,0 240A240,240 0,0 0,240 480A240,240 0,0 0,480 240A240,240 0,0 0,240 0zM261.77,69.69C262.51,69.69 263.25,69.78 263.99,69.96C279.07,73.56 293.35,79.6 306.45,87.7C309.08,89.32 310.99,92.09 311.71,95.34C312.42,98.59 311.9,102.02 310.25,104.82C301.19,120.19 284.38,148.7 275.67,163.46C272.7,168.5 266.84,170.32 261.95,167.72C258.23,165.72 254.32,164.08 250.27,162.84C245.06,161.22 241.72,155.57 242.46,149.61C244.6,132.11 248.76,98.32 251,80.1C251.41,76.78 253.04,73.8 255.5,71.88C257.35,70.43 259.55,69.68 261.77,69.69zM194.32,83.56C196.55,83.39 198.78,83.99 200.72,85.3C203.3,87.05 205.1,89.92 205.69,93.22C208.48,108.82 213.24,135.51 215.91,150.49C216.96,156.39 213.94,162.25 208.82,164.22C204.85,165.73 201.04,167.63 197.42,169.87C192.68,172.79 186.74,171.36 183.5,166.53C175.3,154.29 160.68,132.49 152.15,119.74C150.34,117.05 149.63,113.63 150.19,110.33C150.74,107.02 152.52,104.12 155.08,102.34C166.46,94.4 178.9,88.18 192.12,84C192.84,83.77 193.58,83.62 194.32,83.56zM342.83,145.33C343.58,145.3 344.33,145.35 345.07,145.49C348.05,146.05 350.69,147.98 352.34,150.79C359.67,163.33 365.48,177.06 369.47,191.67C370.35,194.89 369.98,198.37 368.45,201.27C366.92,204.17 364.37,206.22 361.41,206.94C347.44,210.32 323.54,216.08 310.13,219.31C304.85,220.58 299.53,217.32 297.67,211.67C296.25,207.27 294.48,203.06 292.4,199.08C289.69,193.86 290.87,187.22 295.15,183.54C306,174.19 325.34,157.56 336.64,147.84C338.44,146.29 340.6,145.43 342.83,145.33zM205.43,211.01C207.63,210.96 209.69,212.17 210.88,214.23C215.56,222.22 222.11,233.48 225.95,240.1C227.83,243.33 231.4,244.79 234.7,243.66C241.1,241.49 251.83,237.85 260.62,234.87C263.04,234.05 265.66,234.89 267.31,237.03C268.95,239.17 269.3,242.18 268.2,244.71C262.96,256.75 257.62,271.2 255.1,284.02C246.96,325.56 287.23,341.85 304.47,386.83C304.81,387.69 305.12,388.56 305.43,389.42C289.76,398.91 272.35,405.52 253.67,408.52C235.31,411.47 217.23,410.7 200.05,406.71C191.6,368.52 171.27,321.18 181.63,261.74C184.41,245.8 193.97,226.04 200.11,214.5C201.22,212.39 203.23,211.07 205.43,211.01z&quot;"
        errorLine2="                          ~~~~~~~~~~~~~~~~~~~~~~~~~~~~~~~~~~~~~~~~~~~~~~~~~~~~~~~~~~~~~~~~~~~~~~~~~~~~~~~~~~~~~~~~~~~~~~~~~~~~~~~~~~~~~~~~~~~~~~~~~~~~~~~~~~~~~~~~~~~~~~~~~~~~~~~~~~~~~~~~~~~~~~~~~~~~~~~~~~~~~~~~~~~~~~~~~~~~~~~~~~~~~~~~~~~~~~~~~~~~~~~~~~~~~~~~~~~~~~~~~~~~~~~~~~~~~~~~~~~~~~~~~~~~~~~~~~~~~~~~~~~~~~~~~~~~~~~~~~~~~~~~~~~~~~~~~~~~~~~~~~~~~~~~~~~~~~~~~~~~~~~~~~~~~~~~~~~~~~~~~~~~~~~~~~~~~~~~~~~~~~~~~~~~~~~~~~~~~~~~~~~~~~~~~~~~~~~~~~~~~~~~~~~~~~~~~~~~~~~~~~~~~~~~~~~~~~~~~~~~~~~~~~~~~~~~~~~~~~~~~~~~~~~~~~~~~~~~~~~~~~~~~~~~~~~~~~~~~~~~~~~~~~~~~~~~~~~~~~~~~~~~~~~~~~~~~~~~~~~~~~~~~~~~~~~~~~~~~~~~~~~~~~~~~~~~~~~~~~~~~~~~~~~~~~~~~~~~~~~~~~~~~~~~~~~~~~~~~~~~~~~~~~~~~~~~~~~~~~~~~~~~~~~~~~~~~~~~~~~~~~~~~~~~~~~~~~~~~~~~~~~~~~~~~~~~~~~~~~~~~~~~~~~~~~~~~~~~~~~~~~~~~~~~~~~~~~~~~~~~~~~~~~~~~~~~~~~~~~~~~~~~~~~~~~~~~~~~~~~~~~~~~~~~~~~~~~~~~~~~~~~~~~~~~~~~~~~~~~~~~~~~~~~~~~~~~~~~~~~~~~~~~~~~~~~~~~~~~~~~~~~~~~~~~~~~~~~~~~~~~~~~~~~~~~~~~~~~~~~~~~~~~~~~~~~~~~~~~~~~~~~~~~~~~~~~~~~~~~~~~~~~~~~~~~~~~~~~~~~~~~~~~~~~~~~~~~~~~~~~~~~~~~~~~~~~~~~~~~~~~~~~~~~~~~~~~~~~~~~~~~~~~~~~~~~~~~~~~~~~~~~~~~~~~~~~~~~~~~~~~~~~~~~~~~~~~~~~~~~~~~~~~~~~~~~~~~~~~~~~~~~~~~~~~~~~~~~~~~~~~~~~~~~~~~~~~~~~~~~~~~~~~~~~~~~~~~~~~~~~~~~~~~~~~~~~~~~~~~~~~~~~~~~~~~~~~~~~~~~~~~~~~~~~~~~~~~~~~~~~~~~~~~~~~~~~~~~~~~~~~~~~~~~~~~~~~~~~~~~~~~~~~~~~~~~~~~~~~~~~~~~~~~~~~~~~~~~~~~~~~~~~~~~~~~~~~~~~~~~~~~~~~~~~~~~~~~~~~~~~~~~~~~~~~~~~~~~~~~~~~~~~~~~~~~~~~~~~~~~~~~~~~~~~~~~~~~~~~~~~~~~~~~~~~~~~~~~~~~~~~~~~~~~~~~~~~~~~~~~~~~~~~~~~~~~~~~~~~~~~~~~~~~~~~~~~~~~~~~~~~~~~~~~~~~~~~~~~~~~~~~~~~~~~~~~~~~~~~~~~~~~~~~~~~~~~~~~~~~~~~~~~~~~~~~~~~~~~~~~~~~~~~~~~~~~~~~~~~~~~~~~~~~~~~~~~~~~~~~~~~~~~~~~~~~~~~~~~~~~~~~~~~~~~~~~~~~~~~~~~~~~~~~~~~~~~~~~~~~~~~~~~~~~~~~~~~~~~~~~~~~~~~~~~~~~~~~~~~~~~~~~~~~~~~~~~~~~~~~~~~~~~~~~~~~~~~~~~~~~~~~~~~~~~~~~~~~~~~~~~~~~~~~~~~~~~~~~~~~~~~~~~~~~~~~~~~~~~~~~~~~~~~~~~~~~~~~~~~~~~~~~~~~~~~~~~~~~~~~~~~~~~~~~~~~~~~~~~~~~~~~~~~~~~~~~~~~~~~~~~~~~~~~~~~~~~~~~~~~~~~~~~~~~~~~~~~~~~~~~~~~~~~~~~~~~~~~~~~~~~~~~~~~~~~~~~~~~~~~~~~~~~~~~~~~~~~~~~~~~~~~~~~~~~~~~~~~~~~~~~~~~~~~~~~~~~~~~~~~~~~~~~~~~~~~~~">
        <location
            file="src/main/res/drawable/ic_quicksettings.xml"
            line="4"
            column="27"/>
    </issue>

    <issue
        id="Overdraw"
        message="Possible overdraw: Root element paints background `@color/black` with a theme that also paints a background (inferred theme is `@style/Theme.Pachli`)"
        errorLine1="    android:background=&quot;@color/black&quot;"
        errorLine2="    ~~~~~~~~~~~~~~~~~~~~~~~~~~~~~~~~~">
        <location
            file="src/main/res/layout/activity_view_media.xml"
            line="6"
            column="5"/>
    </issue>

    <issue
        id="Overdraw"
        message="Possible overdraw: Root element paints background `?android:attr/colorBackground` with a theme that also paints a background (inferred theme is `@style/Theme.Pachli`)"
        errorLine1="    android:background=&quot;?android:attr/colorBackground&quot;>"
        errorLine2="    ~~~~~~~~~~~~~~~~~~~~~~~~~~~~~~~~~~~~~~~~~~~~~~~~~~">
        <location
            file="src/main/res/layout/fragment_timeline_notifications.xml"
            line="23"
            column="5"/>
    </issue>

    <issue
        id="Overdraw"
        message="Possible overdraw: Root element paints background `?attr/selectableItemBackground` with a theme that also paints a background (inferred theme is `@style/Theme.Pachli`)"
        errorLine1="    android:background=&quot;?attr/selectableItemBackground&quot;"
        errorLine2="    ~~~~~~~~~~~~~~~~~~~~~~~~~~~~~~~~~~~~~~~~~~~~~~~~~~~">
        <location
            file="src/main/res/layout/item_account.xml"
            line="8"
            column="5"/>
    </issue>

    <issue
        id="Overdraw"
        message="Possible overdraw: Root element paints background `?attr/selectableItemBackground` with a theme that also paints a background (inferred theme is `@style/Theme.Pachli`)"
        errorLine1="    android:background=&quot;?attr/selectableItemBackground&quot;"
        errorLine2="    ~~~~~~~~~~~~~~~~~~~~~~~~~~~~~~~~~~~~~~~~~~~~~~~~~~~">
        <location
            file="src/main/res/layout/item_draft.xml"
            line="8"
            column="5"/>
    </issue>

    <issue
        id="Overdraw"
        message="Possible overdraw: Root element paints background `?attr/selectableItemBackgroundBorderless` with a theme that also paints a background (inferred theme is `@style/Theme.Pachli`)"
        errorLine1="    android:background=&quot;?attr/selectableItemBackgroundBorderless&quot;"
        errorLine2="    ~~~~~~~~~~~~~~~~~~~~~~~~~~~~~~~~~~~~~~~~~~~~~~~~~~~~~~~~~~~~~">
        <location
            file="src/main/res/layout/item_emoji_button.xml"
            line="4"
            column="5"/>
    </issue>

    <issue
        id="Overdraw"
        message="Possible overdraw: Root element paints background `?attr/selectableItemBackground` with a theme that also paints a background (inferred theme is `@style/Theme.Pachli`)"
        errorLine1="    android:background=&quot;?attr/selectableItemBackground&quot;"
        errorLine2="    ~~~~~~~~~~~~~~~~~~~~~~~~~~~~~~~~~~~~~~~~~~~~~~~~~~~">
        <location
            file="src/main/res/layout/item_emoji_pref.xml"
            line="7"
            column="5"/>
    </issue>

    <issue
        id="Overdraw"
        message="Possible overdraw: Root element paints background `?attr/selectableItemBackground` with a theme that also paints a background (inferred theme is `@style/Theme.Pachli`)"
        errorLine1="    android:background=&quot;?attr/selectableItemBackground&quot;"
        errorLine2="    ~~~~~~~~~~~~~~~~~~~~~~~~~~~~~~~~~~~~~~~~~~~~~~~~~~~">
        <location
            file="src/main/res/layout/item_hashtag.xml"
            line="16"
            column="5"/>
    </issue>

    <issue
        id="UnusedResources"
        message="The resource `R.menu.activity_scheduled_status` appears to be unused"
        errorLine1="&lt;menu xmlns:android=&quot;http://schemas.android.com/apk/res/android&quot;"
        errorLine2="^">
        <location
            file="src/main/res/menu/activity_scheduled_status.xml"
            line="19"
            column="1"/>
    </issue>

    <issue
        id="UnusedResources"
        message="The resource `R.color.md_theme_light_shadow` appears to be unused"
        errorLine1="    &lt;color name=&quot;md_theme_light_shadow&quot;>#000000&lt;/color>"
        errorLine2="           ~~~~~~~~~~~~~~~~~~~~~~~~~~~~">
        <location
            file="src/main/res/values/colors.xml"
            line="31"
            column="12"/>
    </issue>

    <issue
        id="UnusedResources"
        message="The resource `R.color.md_theme_light_surfaceTint` appears to be unused"
        errorLine1="    &lt;color name=&quot;md_theme_light_surfaceTint&quot;>#006686&lt;/color>"
        errorLine2="           ~~~~~~~~~~~~~~~~~~~~~~~~~~~~~~~~~">
        <location
            file="src/main/res/values/colors.xml"
            line="32"
            column="12"/>
    </issue>

    <issue
        id="UnusedResources"
        message="The resource `R.color.md_theme_light_outlineVariant` appears to be unused"
        errorLine1="    &lt;color name=&quot;md_theme_light_outlineVariant&quot;>#C0C7CD&lt;/color>"
        errorLine2="           ~~~~~~~~~~~~~~~~~~~~~~~~~~~~~~~~~~~~">
        <location
            file="src/main/res/values/colors.xml"
            line="33"
            column="12"/>
    </issue>

    <issue
        id="UnusedResources"
        message="The resource `R.color.md_theme_light_scrim` appears to be unused"
        errorLine1="    &lt;color name=&quot;md_theme_light_scrim&quot;>#000000&lt;/color>"
        errorLine2="           ~~~~~~~~~~~~~~~~~~~~~~~~~~~">
        <location
            file="src/main/res/values/colors.xml"
            line="34"
            column="12"/>
    </issue>

    <issue
        id="UnusedResources"
        message="The resource `R.color.md_theme_dark_shadow` appears to be unused"
        errorLine1="    &lt;color name=&quot;md_theme_dark_shadow&quot;>#000000&lt;/color>"
        errorLine2="           ~~~~~~~~~~~~~~~~~~~~~~~~~~~">
        <location
            file="src/main/res/values/colors.xml"
            line="61"
            column="12"/>
    </issue>

    <issue
        id="UnusedResources"
        message="The resource `R.color.md_theme_dark_surfaceTint` appears to be unused"
        errorLine1="    &lt;color name=&quot;md_theme_dark_surfaceTint&quot;>#6FD2FF&lt;/color>"
        errorLine2="           ~~~~~~~~~~~~~~~~~~~~~~~~~~~~~~~~">
        <location
            file="src/main/res/values/colors.xml"
            line="62"
            column="12"/>
    </issue>

    <issue
        id="UnusedResources"
        message="The resource `R.color.md_theme_dark_outlineVariant` appears to be unused"
        errorLine1="    &lt;color name=&quot;md_theme_dark_outlineVariant&quot;>#40484C&lt;/color>"
        errorLine2="           ~~~~~~~~~~~~~~~~~~~~~~~~~~~~~~~~~~~">
        <location
            file="src/main/res/values/colors.xml"
            line="63"
            column="12"/>
    </issue>

    <issue
        id="UnusedResources"
        message="The resource `R.color.md_theme_dark_scrim` appears to be unused"
        errorLine1="    &lt;color name=&quot;md_theme_dark_scrim&quot;>#000000&lt;/color>"
        errorLine2="           ~~~~~~~~~~~~~~~~~~~~~~~~~~">
        <location
            file="src/main/res/values/colors.xml"
            line="64"
            column="12"/>
    </issue>

    <issue
        id="UnusedResources"
        message="The resource `R.color.icon_background` appears to be unused"
        errorLine1="    &lt;color name=&quot;icon_background&quot;>#09497b&lt;/color>"
        errorLine2="           ~~~~~~~~~~~~~~~~~~~~~~">
        <location
            file="src/main/res/values/colors.xml"
            line="101"
            column="12"/>
    </issue>

    <issue
        id="UnusedResources"
        message="The resource `R.color.icon_highlight` appears to be unused"
        errorLine1="    &lt;color name=&quot;icon_highlight&quot;>#39acff&lt;/color>"
        errorLine2="           ~~~~~~~~~~~~~~~~~~~~~">
        <location
            file="src/main/res/values/colors.xml"
            line="102"
            column="12"/>
    </issue>

    <issue
        id="UnusedResources"
        message="The resource `R.dimen.status_detail_media_preview_height` appears to be unused"
        errorLine1="    &lt;dimen name=&quot;status_detail_media_preview_height&quot;>130dp&lt;/dimen>"
        errorLine2="           ~~~~~~~~~~~~~~~~~~~~~~~~~~~~~~~~~~~~~~~~~">
        <location
            file="src/main/res/values/dimens.xml"
            line="6"
            column="12"/>
    </issue>

    <issue
        id="UnusedResources"
        message="The resource `R.array.app_theme_values` appears to be unused"
        errorLine1="    &lt;string-array name=&quot;app_theme_values&quot;>"
        errorLine2="                  ~~~~~~~~~~~~~~~~~~~~~~~">
        <location
            file="src/main/res/values/donottranslate.xml"
            line="52"
            column="19"/>
    </issue>

    <issue
        id="UnusedResources"
        message="The resource `R.array.filter_action_values` appears to be unused"
        errorLine1="    &lt;string-array name=&quot;filter_action_values&quot;>"
        errorLine2="                  ~~~~~~~~~~~~~~~~~~~~~~~~~~~">
        <location
            file="src/main/res/values/donottranslate.xml"
            line="293"
            column="19"/>
    </issue>

    <issue
        id="UnusedResources"
        message="The resource `R.array.filter_context_values` appears to be unused"
        errorLine1="    &lt;string-array name=&quot;filter_context_values&quot;>"
        errorLine2="                  ~~~~~~~~~~~~~~~~~~~~~~~~~~~~">
        <location
            file="src/main/res/values/donottranslate.xml"
            line="298"
            column="19"/>
    </issue>

    <issue
        id="UnusedResources"
        message="The resource `R.drawable.elephant_friend` appears to be unused"
        errorLine1="&lt;vector xmlns:android=&quot;http://schemas.android.com/apk/res/android&quot;"
        errorLine2="^">
        <location
            file="src/main/res/drawable/elephant_friend.xml"
            line="1"
            column="1"/>
    </issue>

    <issue
        id="UnusedResources"
        message="The resource `R.menu.fragment_search` appears to be unused"
        errorLine1="&lt;menu xmlns:android=&quot;http://schemas.android.com/apk/res/android&quot;"
        errorLine2="^">
        <location
            file="src/main/res/menu/fragment_search.xml"
            line="19"
            column="1"/>
    </issue>

    <issue
        id="UnusedResources"
        message="The resource `R.drawable.ic_blobmoji` appears to be unused"
        errorLine1="&lt;vector android:height=&quot;34dp&quot; android:viewportHeight=&quot;128&quot;"
        errorLine2="^">
        <location
            file="src/main/res/drawable/ic_blobmoji.xml"
            line="1"
            column="1"/>
    </issue>

    <issue
        id="UnusedResources"
        message="The resource `R.drawable.ic_emoji_34dp` appears to be unused"
        errorLine1="&lt;vector xmlns:android=&quot;http://schemas.android.com/apk/res/android&quot;"
        errorLine2="^">
        <location
            file="src/main/res/drawable/ic_emoji_34dp.xml"
            line="1"
            column="1"/>
    </issue>

    <issue
        id="UnusedResources"
        message="The resource `R.drawable.ic_notifications_off_24dp` appears to be unused"
        errorLine1="&lt;vector xmlns:android=&quot;http://schemas.android.com/apk/res/android&quot;"
        errorLine2="^">
        <location
            file="src/main/res/drawable/ic_notifications_off_24dp.xml"
            line="1"
            column="1"/>
    </issue>

    <issue
        id="UnusedResources"
        message="The resource `R.drawable.ic_notoemoji` appears to be unused"
        errorLine1="&lt;vector android:height=&quot;34dp&quot;"
        errorLine2="^">
        <location
            file="src/main/res/drawable/ic_notoemoji.xml"
            line="1"
            column="1"/>
    </issue>

    <issue
        id="UnusedResources"
        message="The resource `R.drawable.ic_twemoji` appears to be unused"
        errorLine1="&lt;vector android:height=&quot;34dp&quot; android:viewportHeight=&quot;36&quot;"
        errorLine2="^">
        <location
            file="src/main/res/drawable/ic_twemoji.xml"
            line="1"
            column="1"/>
    </issue>

    <issue
        id="UnusedResources"
        message="The resource `R.layout.item_emoji_pref` appears to be unused"
        errorLine1="&lt;androidx.constraintlayout.widget.ConstraintLayout xmlns:android=&quot;http://schemas.android.com/apk/res/android&quot;"
        errorLine2="^">
        <location
            file="src/main/res/layout/item_emoji_pref.xml"
            line="2"
            column="1"/>
    </issue>

    <issue
        id="UnusedResources"
        message="The resource `R.color.launcher_shadow_gradient` appears to be unused"
        errorLine1="&lt;gradient xmlns:android=&quot;http://schemas.android.com/apk/res/android&quot;"
        errorLine2="^">
        <location
            file="src/main/res/color-v24/launcher_shadow_gradient.xml"
            line="2"
            column="1"/>
    </issue>

    <issue
        id="UnusedResources"
        message="The resource `R.layout.material_drawer_header` appears to be unused"
        errorLine1="&lt;merge xmlns:android=&quot;http://schemas.android.com/apk/res/android&quot;"
        errorLine2="^">
        <location
            file="src/main/res/layout/material_drawer_header.xml"
            line="2"
            column="1"/>
    </issue>

    <issue
        id="UnusedResources"
        message="The resource `R.drawable.materialdrawer_shape_large` appears to be unused"
        errorLine1="&lt;shape xmlns:android=&quot;http://schemas.android.com/apk/res/android&quot;"
        errorLine2="^">
        <location
            file="src/main/res/drawable/materialdrawer_shape_large.xml"
            line="1"
            column="1"/>
    </issue>

    <issue
        id="UnusedResources"
        message="The resource `R.drawable.materialdrawer_shape_small` appears to be unused"
        errorLine1="&lt;shape xmlns:android=&quot;http://schemas.android.com/apk/res/android&quot;"
        errorLine2="^">
        <location
            file="src/main/res/drawable/materialdrawer_shape_small.xml"
            line="1"
            column="1"/>
    </issue>

    <issue
        id="UnusedResources"
        message="The resource `R.string.error_no_web_browser_found` appears to be unused"
        errorLine1="    &lt;string name=&quot;error_no_web_browser_found&quot;>Couldn\&apos;t find a web browser to use.&lt;/string>"
        errorLine2="            ~~~~~~~~~~~~~~~~~~~~~~~~~~~~~~~~~">
        <location
            file="src/main/res/values/strings.xml"
            line="27"
            column="13"/>
    </issue>

    <issue
        id="UnusedResources"
        message="The resource `R.string.error_media_upload_type` appears to be unused"
        errorLine1="    &lt;string name=&quot;error_media_upload_type&quot;>That type of file cannot be uploaded.&lt;/string>"
        errorLine2="            ~~~~~~~~~~~~~~~~~~~~~~~~~~~~~~">
        <location
            file="src/main/res/values/strings.xml"
            line="38"
            column="13"/>
    </issue>

    <issue
        id="UnusedResources"
        message="The resource `R.string.error_following_hashtags_unsupported` appears to be unused"
        errorLine1="    &lt;string name=&quot;error_following_hashtags_unsupported&quot;>This instance does not support following hashtags.&lt;/string>"
        errorLine2="            ~~~~~~~~~~~~~~~~~~~~~~~~~~~~~~~~~~~~~~~~~~~">
        <location
            file="src/main/res/values/strings.xml"
            line="48"
            column="13"/>
    </issue>

    <issue
        id="UnusedResources"
        message="The resource `R.string.post_sensitive_media_directions` appears to be unused"
        errorLine1="    &lt;string name=&quot;post_sensitive_media_directions&quot;>Click to view&lt;/string>"
        errorLine2="            ~~~~~~~~~~~~~~~~~~~~~~~~~~~~~~~~~~~~~~">
        <location
            file="src/main/res/values/strings.xml"
            line="96"
            column="13"/>
    </issue>

    <issue
        id="UnusedResources"
        message="The resource `R.string.footer_empty` appears to be unused"
        errorLine1="    &lt;string name=&quot;footer_empty&quot;>Nothing here. Pull down to refresh!&lt;/string>"
        errorLine2="            ~~~~~~~~~~~~~~~~~~~">
        <location
            file="src/main/res/values/strings.xml"
            line="104"
            column="13"/>
    </issue>

    <issue
        id="UnusedResources"
        message="The resource `R.string.report_comment_hint` appears to be unused"
        errorLine1="    &lt;string name=&quot;report_comment_hint&quot;>Additional comments?&lt;/string>"
        errorLine2="            ~~~~~~~~~~~~~~~~~~~~~~~~~~">
        <location
            file="src/main/res/values/strings.xml"
            line="118"
            column="13"/>
    </issue>

    <issue
        id="UnusedResources"
        message="The resource `R.string.action_unbookmark` appears to be unused"
        errorLine1="    &lt;string name=&quot;action_unbookmark&quot;>Remove bookmark&lt;/string>"
        errorLine2="            ~~~~~~~~~~~~~~~~~~~~~~~~">
        <location
            file="src/main/res/values/strings.xml"
            line="127"
            column="13"/>
    </issue>

    <issue
        id="UnusedResources"
        message="The resource `R.string.action_view_domain_mutes` appears to be unused"
        errorLine1="    &lt;string name=&quot;action_view_domain_mutes&quot;>Hidden domains&lt;/string>"
        errorLine2="            ~~~~~~~~~~~~~~~~~~~~~~~~~~~~~~~">
        <location
            file="src/main/res/values/strings.xml"
            line="167"
            column="13"/>
    </issue>

    <issue
        id="UnusedResources"
        message="The resource `R.string.confirmation_reported` appears to be unused"
        errorLine1="    &lt;string name=&quot;confirmation_reported&quot;>Sent!&lt;/string>"
        errorLine2="            ~~~~~~~~~~~~~~~~~~~~~~~~~~~~">
        <location
            file="src/main/res/values/strings.xml"
            line="230"
            column="13"/>
    </issue>

    <issue
        id="UnusedResources"
        message="The resource `R.string.dialog_title_finishing_media_upload` appears to be unused"
        errorLine1="    &lt;string name=&quot;dialog_title_finishing_media_upload&quot;>Finishing Media Upload&lt;/string>"
        errorLine2="            ~~~~~~~~~~~~~~~~~~~~~~~~~~~~~~~~~~~~~~~~~~">
        <location
            file="src/main/res/values/strings.xml"
            line="270"
            column="13"/>
    </issue>

    <issue
        id="UnusedResources"
        message="The resource `R.string.dialog_message_uploading_media` appears to be unused"
        errorLine1="    &lt;string name=&quot;dialog_message_uploading_media&quot;>Uploading…&lt;/string>"
        errorLine2="            ~~~~~~~~~~~~~~~~~~~~~~~~~~~~~~~~~~~~~">
        <location
            file="src/main/res/values/strings.xml"
            line="271"
            column="13"/>
    </issue>

    <issue
        id="UnusedResources"
        message="The resource `R.string.pref_title_notification_filter_mentions` appears to be unused"
        errorLine1="    &lt;string name=&quot;pref_title_notification_filter_mentions&quot;>mentioned&lt;/string>"
        errorLine2="            ~~~~~~~~~~~~~~~~~~~~~~~~~~~~~~~~~~~~~~~~~~~~~~">
        <location
            file="src/main/res/values/strings.xml"
            line="296"
            column="13"/>
    </issue>

    <issue
        id="UnusedResources"
        message="The resource `R.string.pref_title_post_filter` appears to be unused"
        errorLine1="    &lt;string name=&quot;pref_title_post_filter&quot;>Timeline filtering&lt;/string>"
        errorLine2="            ~~~~~~~~~~~~~~~~~~~~~~~~~~~~~">
        <location
            file="src/main/res/values/strings.xml"
            line="327"
            column="13"/>
    </issue>

    <issue
        id="UnusedResources"
        message="The resource `R.string.about_pachli_version` appears to be unused"
        errorLine1="    &lt;string name=&quot;about_pachli_version&quot;>Pachli %s&lt;/string>"
        errorLine2="            ~~~~~~~~~~~~~~~~~~~~~~~~~~~">
        <location
            file="src/main/res/values/strings.xml"
            line="407"
            column="13"/>
    </issue>

    <issue
        id="UnusedResources"
        message="The resource `R.string.filter_dialog_remove_button` appears to be unused"
        errorLine1="    &lt;string name=&quot;filter_dialog_remove_button&quot;>Remove&lt;/string>"
        errorLine2="            ~~~~~~~~~~~~~~~~~~~~~~~~~~~~~~~~~~">
        <location
            file="src/main/res/values/strings.xml"
            line="464"
            column="13"/>
    </issue>

    <issue
        id="UnusedResources"
        message="The resource `R.string.download_fonts` appears to be unused"
        errorLine1="    &lt;string name=&quot;download_fonts&quot;>You\&apos;ll need to download these emoji sets first&lt;/string>"
        errorLine2="            ~~~~~~~~~~~~~~~~~~~~~">
        <location
            file="src/main/res/values/strings.xml"
            line="515"
            column="13"/>
    </issue>

    <issue
        id="UnusedResources"
        message="The resource `R.string.restart_required` appears to be unused"
        errorLine1="    &lt;string name=&quot;restart_required&quot;>App restart required&lt;/string>"
        errorLine2="            ~~~~~~~~~~~~~~~~~~~~~~~">
        <location
            file="src/main/res/values/strings.xml"
            line="519"
            column="13"/>
    </issue>

    <issue
        id="UnusedResources"
        message="The resource `R.string.restart_emoji` appears to be unused"
        errorLine1="    &lt;string name=&quot;restart_emoji&quot;>You\&apos;ll need to restart Pachli in order to apply these changes&lt;/string>"
        errorLine2="            ~~~~~~~~~~~~~~~~~~~~">
        <location
            file="src/main/res/values/strings.xml"
            line="520"
            column="13"/>
    </issue>

    <issue
        id="UnusedResources"
        message="The resource `R.string.later` appears to be unused"
        errorLine1="    &lt;string name=&quot;later&quot;>Later&lt;/string>"
        errorLine2="            ~~~~~~~~~~~~">
        <location
            file="src/main/res/values/strings.xml"
            line="521"
            column="13"/>
    </issue>

    <issue
        id="UnusedResources"
        message="The resource `R.string.restart` appears to be unused"
        errorLine1="    &lt;string name=&quot;restart&quot;>Restart&lt;/string>"
        errorLine2="            ~~~~~~~~~~~~~~">
        <location
            file="src/main/res/values/strings.xml"
            line="522"
            column="13"/>
    </issue>

    <issue
        id="UnusedResources"
        message="The resource `R.string.caption_systememoji` appears to be unused"
        errorLine1="    &lt;string name=&quot;caption_systememoji&quot;>Your device\&apos;s default emoji set&lt;/string>"
        errorLine2="            ~~~~~~~~~~~~~~~~~~~~~~~~~~">
        <location
            file="src/main/res/values/strings.xml"
            line="523"
            column="13"/>
    </issue>

    <issue
        id="UnusedResources"
        message="The resource `R.string.caption_blobmoji` appears to be unused"
        errorLine1="    &lt;string name=&quot;caption_blobmoji&quot;>The Blob emojis known from Android 4.4–7.1&lt;/string>"
        errorLine2="            ~~~~~~~~~~~~~~~~~~~~~~~">
        <location
            file="src/main/res/values/strings.xml"
            line="524"
            column="13"/>
    </issue>

    <issue
        id="UnusedResources"
        message="The resource `R.string.caption_twemoji` appears to be unused"
        errorLine1="    &lt;string name=&quot;caption_twemoji&quot;>Mastodon\&apos;s standard emoji set&lt;/string>"
        errorLine2="            ~~~~~~~~~~~~~~~~~~~~~~">
        <location
            file="src/main/res/values/strings.xml"
            line="525"
            column="13"/>
    </issue>

    <issue
        id="UnusedResources"
        message="The resource `R.string.caption_notoemoji` appears to be unused"
        errorLine1="    &lt;string name=&quot;caption_notoemoji&quot;>Google\&apos;s current emoji set&lt;/string>"
        errorLine2="            ~~~~~~~~~~~~~~~~~~~~~~~~">
        <location
            file="src/main/res/values/strings.xml"
            line="526"
            column="13"/>
    </issue>

    <issue
        id="UnusedResources"
        message="The resource `R.string.download_failed` appears to be unused"
        errorLine1="    &lt;string name=&quot;download_failed&quot;>Download failed&lt;/string>"
        errorLine2="            ~~~~~~~~~~~~~~~~~~~~~~">
        <location
            file="src/main/res/values/strings.xml"
            line="528"
            column="13"/>
    </issue>

    <issue
        id="UnusedResources"
        message="The resource `R.string.description_login` appears to be unused"
        errorLine1="    &lt;string name=&quot;description_login&quot;>Works in most cases. No data is leaked to other apps.&lt;/string>"
        errorLine2="            ~~~~~~~~~~~~~~~~~~~~~~~~">
        <location
            file="src/main/res/values/strings.xml"
            line="606"
            column="13"/>
    </issue>

    <issue
        id="UnusedResources"
        message="The resource `R.string.description_browser_login` appears to be unused"
        errorLine1="    &lt;string name=&quot;description_browser_login&quot;>May support additional authentication methods, but requires a supported browser.&lt;/string>"
        errorLine2="            ~~~~~~~~~~~~~~~~~~~~~~~~~~~~~~~~">
        <location
            file="src/main/res/values/strings.xml"
            line="607"
            column="13"/>
    </issue>

    <issue
        id="UnusedResources"
        message="The resource `R.string.filter_apply` appears to be unused"
        errorLine1="    &lt;string name=&quot;filter_apply&quot;>Apply&lt;/string>"
        errorLine2="            ~~~~~~~~~~~~~~~~~~~">
        <location
            file="src/main/res/values/strings.xml"
            line="622"
            column="13"/>
    </issue>

    <issue
        id="UnusedResources"
        message="The resource `R.string.compose_shortcut_long_label` appears to be unused"
        errorLine1="    &lt;string name=&quot;compose_shortcut_long_label&quot;>Compose post&lt;/string>"
        errorLine2="            ~~~~~~~~~~~~~~~~~~~~~~~~~~~~~~~~~~">
        <location
            file="src/main/res/values/strings.xml"
            line="624"
            column="13"/>
    </issue>

    <issue
        id="UnusedResources"
        message="The resource `R.string.compose_shortcut_short_label` appears to be unused"
        errorLine1="    &lt;string name=&quot;compose_shortcut_short_label&quot;>Compose&lt;/string>"
        errorLine2="            ~~~~~~~~~~~~~~~~~~~~~~~~~~~~~~~~~~~">
        <location
            file="src/main/res/values/strings.xml"
            line="625"
            column="13"/>
    </issue>

    <issue
        id="UnusedResources"
        message="The resource `R.string.compose_preview_image_description` appears to be unused"
        errorLine1="    &lt;string name=&quot;compose_preview_image_description&quot;>Actions for image %s&lt;/string>"
        errorLine2="            ~~~~~~~~~~~~~~~~~~~~~~~~~~~~~~~~~~~~~~~~">
        <location
            file="src/main/res/values/strings.xml"
            line="628"
            column="13"/>
    </issue>

    <issue
        id="UnusedResources"
        message="The resource `R.string.failed_report` appears to be unused"
        errorLine1="    &lt;string name=&quot;failed_report&quot;>Failed to report&lt;/string>"
        errorLine2="            ~~~~~~~~~~~~~~~~~~~~">
        <location
            file="src/main/res/values/strings.xml"
            line="673"
            column="13"/>
    </issue>

    <issue
        id="UnusedResources"
        message="The resource `R.string.wellbeing_mode_notice` appears to be unused"
        errorLine1="    &lt;string name=&quot;wellbeing_mode_notice&quot;>Some information that might affect your mental wellbeing will be hidden. This includes:\n\n"
        errorLine2="            ~~~~~~~~~~~~~~~~~~~~~~~~~~~~">
        <location
            file="src/main/res/values/strings.xml"
            line="721"
            column="13"/>
    </issue>

    <issue
        id="UnusedResources"
        message="The resource `R.string.review_notifications` appears to be unused"
        errorLine1="    &lt;string name=&quot;review_notifications&quot;>Review Notifications&lt;/string>"
        errorLine2="            ~~~~~~~~~~~~~~~~~~~~~~~~~~~">
        <location
            file="src/main/res/values/strings.xml"
            line="727"
            column="13"/>
    </issue>

    <issue
        id="UnusedResources"
        message="The resource `R.string.action_unfollow_hashtag_format` appears to be unused"
        errorLine1="    &lt;string name=&quot;action_unfollow_hashtag_format&quot;>Unfollow #%s?&lt;/string>"
        errorLine2="            ~~~~~~~~~~~~~~~~~~~~~~~~~~~~~~~~~~~~~">
        <location
            file="src/main/res/values/strings.xml"
            line="770"
            column="13"/>
    </issue>

    <issue
        id="UnusedResources"
        message="The resource `R.string.hint_filter_title` appears to be unused"
        errorLine1="    &lt;string name=&quot;hint_filter_title&quot;>My filter&lt;/string>"
        errorLine2="            ~~~~~~~~~~~~~~~~~~~~~~~~">
        <location
            file="src/main/res/values/strings.xml"
            line="804"
            column="13"/>
    </issue>

    <issue
        id="UnusedResources"
        message="The resource `R.style.AppButton_TextButton_Icon` appears to be unused"
        errorLine1="    &lt;style name=&quot;AppButton.TextButton.Icon&quot;>"
        errorLine2="           ~~~~~~~~~~~~~~~~~~~~~~~~~~~~~~~~">
        <location
            file="src/main/res/values/styles.xml"
            line="127"
            column="12"/>
    </issue>

    <issue
        id="UnusedResources"
        message="The resource `R.style.BezelImageView` appears to be unused"
        errorLine1="    &lt;style name=&quot;BezelImageView&quot;>"
        errorLine2="           ~~~~~~~~~~~~~~~~~~~~~">
        <location
            file="src/main/res/values/styles.xml"
            line="154"
            column="12"/>
    </issue>

    <issue
        id="SyntheticAccessor"
        message="Access to `private` method `setClickableTextWithoutUnderlines` of class `AboutActivityKt` requires synthetic accessor"
        errorLine1="        binding.aboutLicenseInfoTextView.setClickableTextWithoutUnderlines(R.string.about_pachli_license)"
        errorLine2="        ~~~~~~~~~~~~~~~~~~~~~~~~~~~~~~~~~~~~~~~~~~~~~~~~~~~~~~~~~~~~~~~~~~">
        <location
            file="src/main/java/app/pachli/AboutActivity.kt"
            line="74"
            column="9"/>
    </issue>

    <issue
        id="SyntheticAccessor"
        message="Access to `private` method `setClickableTextWithoutUnderlines` of class `AboutActivityKt` requires synthetic accessor"
        errorLine1="        binding.aboutWebsiteInfoTextView.setClickableTextWithoutUnderlines(R.string.about_project_site)"
        errorLine2="        ~~~~~~~~~~~~~~~~~~~~~~~~~~~~~~~~~~~~~~~~~~~~~~~~~~~~~~~~~~~~~~~~~~">
        <location
            file="src/main/java/app/pachli/AboutActivity.kt"
            line="75"
            column="9"/>
    </issue>

    <issue
        id="SyntheticAccessor"
        message="Access to `private` method `setClickableTextWithoutUnderlines` of class `AboutActivityKt` requires synthetic accessor"
        errorLine1="        binding.aboutBugsFeaturesInfoTextView.setClickableTextWithoutUnderlines(R.string.about_bug_feature_request_site)"
        errorLine2="        ~~~~~~~~~~~~~~~~~~~~~~~~~~~~~~~~~~~~~~~~~~~~~~~~~~~~~~~~~~~~~~~~~~~~~~~">
        <location
            file="src/main/java/app/pachli/AboutActivity.kt"
            line="76"
            column="9"/>
    </issue>

    <issue
        id="SyntheticAccessor"
<<<<<<< HEAD
=======
        message="Access to `private` method `isSameDate` of class `Companion` requires synthetic accessor"
        errorLine1="            isSameDate(time, now, tz) -> sameDaySdf.format(time)"
        errorLine2="            ~~~~~~~~~~">
        <location
            file="src/main/java/app/pachli/util/AbsoluteTimeFormatter.kt"
            line="35"
            column="13"/>
    </issue>

    <issue
        id="SyntheticAccessor"
        message="Access to `private` method `isSameDate` of class `Companion` requires synthetic accessor"
        errorLine1="            isSameDate(time, now, tz) -> sameDaySdf.format(time)"
        errorLine2="            ~~~~~~~~~~">
        <location
            file="src/main/java/app/pachli/util/AbsoluteTimeFormatter.kt"
            line="35"
            column="13"/>
    </issue>

    <issue
        id="SyntheticAccessor"
        message="Access to `private` method `isSameDate` of class `Companion` requires synthetic accessor"
        errorLine1="            isSameDate(time, now, tz) -> sameDaySdf.format(time)"
        errorLine2="            ~~~~~~~~~~">
        <location
            file="src/main/java/app/pachli/util/AbsoluteTimeFormatter.kt"
            line="35"
            column="13"/>
    </issue>

    <issue
        id="SyntheticAccessor"
        message="Access to `private` method `isSameYear` of class `Companion` requires synthetic accessor"
        errorLine1="            isSameYear(time, now, tz) -> sameYearSdf.format(time)"
        errorLine2="            ~~~~~~~~~~">
        <location
            file="src/main/java/app/pachli/util/AbsoluteTimeFormatter.kt"
            line="36"
            column="13"/>
    </issue>

    <issue
        id="SyntheticAccessor"
        message="Access to `private` method `isSameYear` of class `Companion` requires synthetic accessor"
        errorLine1="            isSameYear(time, now, tz) -> sameYearSdf.format(time)"
        errorLine2="            ~~~~~~~~~~">
        <location
            file="src/main/java/app/pachli/util/AbsoluteTimeFormatter.kt"
            line="36"
            column="13"/>
    </issue>

    <issue
        id="SyntheticAccessor"
        message="Access to `private` method `isSameYear` of class `Companion` requires synthetic accessor"
        errorLine1="            isSameYear(time, now, tz) -> sameYearSdf.format(time)"
        errorLine2="            ~~~~~~~~~~">
        <location
            file="src/main/java/app/pachli/util/AbsoluteTimeFormatter.kt"
            line="36"
            column="13"/>
    </issue>

    <issue
        id="SyntheticAccessor"
>>>>>>> 9dad367f
        message="Access to `private` method `getBinding` of class `AccountActivity` requires synthetic accessor"
        errorLine1="                            binding.accountFloatingActionButton.show()"
        errorLine2="                            ~~~~~~~">
        <location
            file="src/main/java/app/pachli/components/account/AccountActivity.kt"
            line="358"
            column="29"/>
    </issue>

    <issue
        id="SyntheticAccessor"
        message="Access to `private` method `getBinding` of class `AccountActivity` requires synthetic accessor"
        errorLine1="                            binding.accountFloatingActionButton.hide()"
        errorLine2="                            ~~~~~~~">
        <location
            file="src/main/java/app/pachli/components/account/AccountActivity.kt"
            line="361"
            column="29"/>
    </issue>

    <issue
        id="SyntheticAccessor"
        message="Access to `private` method `getBinding` of class `AccountActivity` requires synthetic accessor"
        errorLine1="                    binding.accountAvatarImageView.scaleX = scaledAvatarSize"
        errorLine2="                    ~~~~~~~">
        <location
            file="src/main/java/app/pachli/components/account/AccountActivity.kt"
            line="367"
            column="21"/>
    </issue>

    <issue
        id="SyntheticAccessor"
        message="Access to `private` method `getBinding` of class `AccountActivity` requires synthetic accessor"
        errorLine1="                    binding.accountAvatarImageView.scaleY = scaledAvatarSize"
        errorLine2="                    ~~~~~~~">
        <location
            file="src/main/java/app/pachli/components/account/AccountActivity.kt"
            line="368"
            column="21"/>
    </issue>

    <issue
        id="SyntheticAccessor"
        message="Access to `private` method `getBinding` of class `AccountActivity` requires synthetic accessor"
        errorLine1="                    binding.accountAvatarImageView.visible(scaledAvatarSize > 0)"
        errorLine2="                    ~~~~~~~">
        <location
            file="src/main/java/app/pachli/components/account/AccountActivity.kt"
            line="370"
            column="21"/>
    </issue>

    <issue
        id="SyntheticAccessor"
        message="Access to `private` method `getBinding` of class `AccountActivity` requires synthetic accessor"
        errorLine1="                    binding.swipeRefreshLayout.isEnabled = verticalOffset == 0"
        errorLine2="                    ~~~~~~~">
        <location
            file="src/main/java/app/pachli/components/account/AccountActivity.kt"
            line="380"
            column="21"/>
    </issue>

    <issue
        id="SyntheticAccessor"
        message="Access to `private` method `fetchAccounts` of class `AccountListFragment` requires synthetic accessor"
        errorLine1="                fetchAccounts(bottomId)"
        errorLine2="                ~~~~~~~~~~~~~">
        <location
            file="src/main/java/app/pachli/components/accountlist/AccountListFragment.kt"
            line="138"
            column="17"/>
    </issue>

    <issue
        id="SyntheticAccessor"
        message="Access to `private` method `showErrorSnackbar` of class `AccountPreferencesFragment` requires synthetic accessor"
        errorLine1="                            showErrorSnackbar(visibility, sensitive)"
        errorLine2="                            ~~~~~~~~~~~~~~~~~">
        <location
            file="src/main/java/app/pachli/components/preference/AccountPreferencesFragment.kt"
            line="308"
            column="29"/>
    </issue>

    <issue
        id="SyntheticAccessor"
        message="Access to `private` method `showErrorSnackbar` of class `AccountPreferencesFragment` requires synthetic accessor"
        errorLine1="                        showErrorSnackbar(visibility, sensitive)"
        errorLine2="                        ~~~~~~~~~~~~~~~~~">
        <location
            file="src/main/java/app/pachli/components/preference/AccountPreferencesFragment.kt"
            line="314"
            column="25"/>
    </issue>

    <issue
        id="SyntheticAccessor"
        message="Access to `private` method `getViewModel` of class `AccountsInListFragment` requires synthetic accessor"
        errorLine1="                    viewModel.search(query.orEmpty())"
        errorLine2="                    ~~~~~~~~~">
        <location
            file="src/main/java/app/pachli/AccountsInListFragment.kt"
            line="118"
            column="21"/>
    </issue>

    <issue
        id="SyntheticAccessor"
        message="Access to `private` method `getViewModel` of class `AccountsInListFragment` requires synthetic accessor"
        errorLine1="                        viewModel.search(&quot;&quot;)"
        errorLine2="                        ~~~~~~~~~">
        <location
            file="src/main/java/app/pachli/AccountsInListFragment.kt"
            line="125"
            column="25"/>
    </issue>

    <issue
        id="SyntheticAccessor"
        message="Access to `private` method `onRemoveFromList` of class `AccountsInListFragment` requires synthetic accessor"
        errorLine1="                onRemoveFromList(getItem(holder.bindingAdapterPosition).id)"
        errorLine2="                ~~~~~~~~~~~~~~~~">
        <location
            file="src/main/java/app/pachli/AccountsInListFragment.kt"
            line="186"
            column="17"/>
    </issue>

    <issue
        id="SyntheticAccessor"
        message="Access to `private` method `getAnimateEmojis` of class `AccountsInListFragment` requires synthetic accessor"
        errorLine1="            holder.binding.displayNameTextView.text = account.name.emojify(account.emojis, holder.binding.displayNameTextView, animateEmojis)"
        errorLine2="                                                                                                                               ~~~~~~~~~~~~~">
        <location
            file="src/main/java/app/pachli/AccountsInListFragment.kt"
            line="196"
            column="128"/>
    </issue>

    <issue
        id="SyntheticAccessor"
        message="Access to `private` method `getAnimateEmojis` of class `AccountsInListFragment` requires synthetic accessor"
        errorLine1="            holder.binding.displayNameTextView.text = account.name.emojify(account.emojis, holder.binding.displayNameTextView, animateEmojis)"
        errorLine2="                                                                                                                               ~~~~~~~~~~~~~">
        <location
            file="src/main/java/app/pachli/AccountsInListFragment.kt"
            line="196"
            column="128"/>
    </issue>

    <issue
        id="SyntheticAccessor"
        message="Access to `private` method `getAnimateAvatar` of class `AccountsInListFragment` requires synthetic accessor"
        errorLine1="            loadAvatar(account.avatar, holder.binding.avatar, radius, animateAvatar)"
        errorLine2="                                                                      ~~~~~~~~~~~~~">
        <location
            file="src/main/java/app/pachli/AccountsInListFragment.kt"
            line="198"
            column="71"/>
    </issue>

    <issue
        id="SyntheticAccessor"
        message="Access to `private` method `getRadius` of class `AccountsInListFragment` requires synthetic accessor"
        errorLine1="            loadAvatar(account.avatar, holder.binding.avatar, radius, animateAvatar)"
        errorLine2="                                                              ~~~~~~">
        <location
            file="src/main/java/app/pachli/AccountsInListFragment.kt"
            line="198"
            column="63"/>
    </issue>

    <issue
        id="SyntheticAccessor"
        message="Access to `private` method `onRemoveFromList` of class `AccountsInListFragment` requires synthetic accessor"
        errorLine1="                    onRemoveFromList(account.id)"
        errorLine2="                    ~~~~~~~~~~~~~~~~">
        <location
            file="src/main/java/app/pachli/AccountsInListFragment.kt"
            line="225"
            column="21"/>
    </issue>

    <issue
        id="SyntheticAccessor"
        message="Access to `private` method `onAddToList` of class `AccountsInListFragment` requires synthetic accessor"
        errorLine1="                    onAddToList(account)"
        errorLine2="                    ~~~~~~~~~~~">
        <location
            file="src/main/java/app/pachli/AccountsInListFragment.kt"
            line="227"
            column="21"/>
    </issue>

    <issue
        id="SyntheticAccessor"
        message="Access to `private` method `getAnimateEmojis` of class `AccountsInListFragment` requires synthetic accessor"
        errorLine1="            holder.binding.displayNameTextView.text = account.name.emojify(account.emojis, holder.binding.displayNameTextView, animateEmojis)"
        errorLine2="                                                                                                                               ~~~~~~~~~~~~~">
        <location
            file="src/main/java/app/pachli/AccountsInListFragment.kt"
            line="237"
            column="128"/>
    </issue>

    <issue
        id="SyntheticAccessor"
        message="Access to `private` method `getAnimateEmojis` of class `AccountsInListFragment` requires synthetic accessor"
        errorLine1="            holder.binding.displayNameTextView.text = account.name.emojify(account.emojis, holder.binding.displayNameTextView, animateEmojis)"
        errorLine2="                                                                                                                               ~~~~~~~~~~~~~">
        <location
            file="src/main/java/app/pachli/AccountsInListFragment.kt"
            line="237"
            column="128"/>
    </issue>

    <issue
        id="SyntheticAccessor"
        message="Access to `private` method `getAnimateAvatar` of class `AccountsInListFragment` requires synthetic accessor"
        errorLine1="            loadAvatar(account.avatar, holder.binding.avatar, radius, animateAvatar)"
        errorLine2="                                                                      ~~~~~~~~~~~~~">
        <location
            file="src/main/java/app/pachli/AccountsInListFragment.kt"
            line="239"
            column="71"/>
    </issue>

    <issue
        id="SyntheticAccessor"
        message="Access to `private` method `getRadius` of class `AccountsInListFragment` requires synthetic accessor"
        errorLine1="            loadAvatar(account.avatar, holder.binding.avatar, radius, animateAvatar)"
        errorLine2="                                                              ~~~~~~">
        <location
            file="src/main/java/app/pachli/AccountsInListFragment.kt"
            line="239"
            column="63"/>
    </issue>

    <issue
        id="SyntheticAccessor"
        message="Access to `private` method `handleCloseButton` of class `ComposeActivity` requires synthetic accessor"
        errorLine1="                    handleCloseButton()"
        errorLine2="                    ~~~~~~~~~~~~~~~~~">
        <location
            file="src/main/java/app/pachli/components/compose/ComposeActivity.kt"
            line="537"
            column="21"/>
    </issue>

    <issue
        id="SyntheticAccessor"
        message="Access to `private` method `getViewModel` of class `ComposeActivity` requires synthetic accessor"
        errorLine1="                viewModel.postLanguage = (parent.adapter.getItem(position) as Locale).modernLanguageCode"
        errorLine2="                ~~~~~~~~~">
        <location
            file="src/main/java/app/pachli/components/compose/ComposeActivity.kt"
            line="546"
            column="17"/>
    </issue>

    <issue
        id="SyntheticAccessor"
        message="Access to `private` method `getViewModel` of class `ComposeActivity` requires synthetic accessor"
        errorLine1="                viewModel.postLanguage = (parent.adapter.getItem(position) as Locale).modernLanguageCode"
        errorLine2="                ~~~~~~~~~">
        <location
            file="src/main/java/app/pachli/components/compose/ComposeActivity.kt"
            line="546"
            column="17"/>
    </issue>

    <issue
        id="SyntheticAccessor"
        message="Access to `private` method `formatUsername` of class `Companion` requires synthetic accessor"
        errorLine1="                    is AutocompleteResult.AccountResult -> formatUsername(resultValue)"
        errorLine2="                                                           ~~~~~~~~~~~~~~">
        <location
            file="src/main/java/app/pachli/components/compose/ComposeAutoCompleteAdapter.kt"
            line="61"
            column="60"/>
    </issue>

    <issue
        id="SyntheticAccessor"
        message="Access to `private` method `formatHashtag` of class `Companion` requires synthetic accessor"
        errorLine1="                    is AutocompleteResult.HashtagResult -> formatHashtag(resultValue)"
        errorLine2="                                                           ~~~~~~~~~~~~~">
        <location
            file="src/main/java/app/pachli/components/compose/ComposeAutoCompleteAdapter.kt"
            line="62"
            column="60"/>
    </issue>

    <issue
        id="SyntheticAccessor"
        message="Access to `private` method `formatEmoji` of class `Companion` requires synthetic accessor"
        errorLine1="                    is AutocompleteResult.EmojiResult -> formatEmoji(resultValue)"
        errorLine2="                                                         ~~~~~~~~~~~">
        <location
            file="src/main/java/app/pachli/components/compose/ComposeAutoCompleteAdapter.kt"
            line="63"
            column="58"/>
    </issue>

    <issue
        id="SyntheticAccessor"
        message="Access to `private` method `formatHashtag` of class `Companion` requires synthetic accessor"
        errorLine1="                binding.root.text = formatHashtag(result)"
        errorLine2="                                    ~~~~~~~~~~~~~">
        <location
            file="src/main/java/app/pachli/components/compose/ComposeAutoCompleteAdapter.kt"
            line="123"
            column="37"/>
    </issue>

    <issue
        id="SyntheticAccessor"
        message="Access to `private` method `formatHashtag` of class `Companion` requires synthetic accessor"
        errorLine1="                binding.root.text = formatHashtag(result)"
        errorLine2="                                    ~~~~~~~~~~~~~">
        <location
            file="src/main/java/app/pachli/components/compose/ComposeAutoCompleteAdapter.kt"
            line="123"
            column="37"/>
    </issue>

    <issue
        id="SyntheticAccessor"
        message="Access to `private` method `getBinding` of class `ConversationsFragment` requires synthetic accessor"
        errorLine1="                            binding.recyclerView.post {"
        errorLine2="                            ~~~~~~~">
        <location
            file="src/main/java/app/pachli/components/conversation/ConversationsFragment.kt"
            line="148"
            column="29"/>
    </issue>

    <issue
        id="SyntheticAccessor"
        message="Access to `private` method `getBinding` of class `ConversationsFragment` requires synthetic accessor"
        errorLine1="                                    binding.recyclerView.scrollBy("
        errorLine2="                                    ~~~~~~~">
        <location
            file="src/main/java/app/pachli/components/conversation/ConversationsFragment.kt"
            line="150"
            column="37"/>
    </issue>

    <issue
        id="SyntheticAccessor"
        message="Access to `private` method `getViewModel` of class `EditFilterActivity` requires synthetic accessor"
        errorLine1="                viewModel.setDuration("
        errorLine2="                ~~~~~~~~~">
        <location
            file="src/main/java/app/pachli/components/filters/EditFilterActivity.kt"
            line="116"
            column="17"/>
    </issue>

    <issue
        id="SyntheticAccessor"
        message="Access to `private` method `getViewModel` of class `EditFilterActivity` requires synthetic accessor"
        errorLine1="                viewModel.setDuration("
        errorLine2="                ~~~~~~~~~">
        <location
            file="src/main/java/app/pachli/components/filters/EditFilterActivity.kt"
            line="116"
            column="17"/>
    </issue>

    <issue
        id="SyntheticAccessor"
        message="Access to `private` method `getViewModel` of class `EditFilterActivity` requires synthetic accessor"
        errorLine1="                viewModel.setDuration(0)"
        errorLine2="                ~~~~~~~~~">
        <location
            file="src/main/java/app/pachli/components/filters/EditFilterActivity.kt"
            line="126"
            column="17"/>
    </issue>

    <issue
        id="SyntheticAccessor"
        message="Access to `private` method `getViewModel` of class `EditFilterActivity` requires synthetic accessor"
        errorLine1="                viewModel.setDuration(0)"
        errorLine2="                ~~~~~~~~~">
        <location
            file="src/main/java/app/pachli/components/filters/EditFilterActivity.kt"
            line="126"
            column="17"/>
    </issue>

    <issue
        id="SyntheticAccessor"
        message="Access to `private` method `getBinding` of class `FollowedTagsActivity` requires synthetic accessor"
        errorLine1="                        binding.fab.visible(dy == 0)"
        errorLine2="                        ~~~~~~~">
        <location
            file="src/main/java/app/pachli/components/followedtags/FollowedTagsActivity.kt"
            line="90"
            column="25"/>
    </issue>

    <issue
        id="SyntheticAccessor"
        message="Access to `private` method `follow` of class `FollowedTagsActivity` requires synthetic accessor"
        errorLine1="                    (requireActivity() as FollowedTagsActivity).follow("
        errorLine2="                    ~~~~~~~~~~~~~~~~~~~~~~~~~~~~~~~~~~~~~~~~~~~~~~~~~~">
        <location
            file="src/main/java/app/pachli/components/followedtags/FollowedTagsActivity.kt"
            line="198"
            column="21"/>
    </issue>

    <issue
        id="SyntheticAccessor"
        message="Access to `private` method `fetchInstances` of class `InstanceListFragment` requires synthetic accessor"
        errorLine1="                    fetchInstances(bottomId)"
        errorLine2="                    ~~~~~~~~~~~~~~">
        <location
            file="src/main/java/app/pachli/components/instancemute/fragment/InstanceListFragment.kt"
            line="58"
            column="21"/>
    </issue>

    <issue
        id="SyntheticAccessor"
<<<<<<< HEAD
=======
        message="Access to `private` method `swapHost` of class `Companion` requires synthetic accessor"
        errorLine1="                builder.url(swapHost(originalRequest.url, instanceHeader))"
        errorLine2="                            ~~~~~~~~">
        <location
            file="src/main/java/app/pachli/network/InstanceSwitchAuthInterceptor.kt"
            line="43"
            column="29"/>
    </issue>

    <issue
        id="SyntheticAccessor"
        message="Access to `private` method `swapHost` of class `Companion` requires synthetic accessor"
        errorLine1="                        builder.url(swapHost(originalRequest.url, currentAccount.domain))"
        errorLine2="                                    ~~~~~~~~">
        <location
            file="src/main/java/app/pachli/network/InstanceSwitchAuthInterceptor.kt"
            line="52"
            column="37"/>
    </issue>

    <issue
        id="SyntheticAccessor"
>>>>>>> 9dad367f
        message="Access to `private` method `getContext` of class `ListStatusAccessibilityDelegate` requires synthetic accessor"
        errorLine1="                            context.getString(R.string.action_open_media_n, i + 1),"
        errorLine2="                            ~~~~~~~">
        <location
            file="src/main/java/app/pachli/util/ListStatusAccessibilityDelegate.kt"
            line="75"
            column="29"/>
    </issue>

    <issue
        id="SyntheticAccessor"
        message="Access to `private` method `getLinks` of class `ListStatusAccessibilityDelegate` requires synthetic accessor"
        errorLine1="                if (getLinks(status).any()) info.addAction(linksAction)"
        errorLine2="                    ~~~~~~~~">
        <location
            file="src/main/java/app/pachli/util/ListStatusAccessibilityDelegate.kt"
            line="81"
            column="21"/>
    </issue>

    <issue
        id="SyntheticAccessor"
        message="Access to `private` method `getHashtags` of class `ListStatusAccessibilityDelegate` requires synthetic accessor"
        errorLine1="                if (getHashtags(status).any()) info.addAction(hashtagsAction)"
        errorLine2="                    ~~~~~~~~~~~">
        <location
            file="src/main/java/app/pachli/util/ListStatusAccessibilityDelegate.kt"
            line="86"
            column="21"/>
    </issue>

    <issue
        id="SyntheticAccessor"
        message="Access to `private` method `interrupt` of class `ListStatusAccessibilityDelegate` requires synthetic accessor"
        errorLine1="                    interrupt()"
        errorLine2="                    ~~~~~~~~~">
        <location
            file="src/main/java/app/pachli/util/ListStatusAccessibilityDelegate.kt"
            line="105"
            column="21"/>
    </issue>

    <issue
        id="SyntheticAccessor"
        message="Access to `private` method `interrupt` of class `ListStatusAccessibilityDelegate` requires synthetic accessor"
        errorLine1="                    interrupt()"
        errorLine2="                    ~~~~~~~~~">
        <location
            file="src/main/java/app/pachli/util/ListStatusAccessibilityDelegate.kt"
            line="115"
            column="21"/>
    </issue>

    <issue
        id="SyntheticAccessor"
        message="Access to `private` method `interrupt` of class `ListStatusAccessibilityDelegate` requires synthetic accessor"
        errorLine1="                    interrupt()"
        errorLine2="                    ~~~~~~~~~">
        <location
            file="src/main/java/app/pachli/util/ListStatusAccessibilityDelegate.kt"
            line="121"
            column="21"/>
    </issue>

    <issue
        id="SyntheticAccessor"
        message="Access to `private` method `interrupt` of class `ListStatusAccessibilityDelegate` requires synthetic accessor"
        errorLine1="                    interrupt()"
        errorLine2="                    ~~~~~~~~~">
        <location
            file="src/main/java/app/pachli/util/ListStatusAccessibilityDelegate.kt"
            line="125"
            column="21"/>
    </issue>

    <issue
        id="SyntheticAccessor"
        message="Access to `private` method `interrupt` of class `ListStatusAccessibilityDelegate` requires synthetic accessor"
        errorLine1="                    interrupt()"
        errorLine2="                    ~~~~~~~~~">
        <location
            file="src/main/java/app/pachli/util/ListStatusAccessibilityDelegate.kt"
            line="129"
            column="21"/>
    </issue>

    <issue
        id="SyntheticAccessor"
        message="Access to `private` method `interrupt` of class `ListStatusAccessibilityDelegate` requires synthetic accessor"
        errorLine1="                    interrupt()"
        errorLine2="                    ~~~~~~~~~">
        <location
            file="src/main/java/app/pachli/util/ListStatusAccessibilityDelegate.kt"
            line="133"
            column="21"/>
    </issue>

    <issue
        id="SyntheticAccessor"
        message="Access to `private` method `forceFocus` of class `ListStatusAccessibilityDelegate` requires synthetic accessor"
        errorLine1="                    forceFocus(host)"
        errorLine2="                    ~~~~~~~~~~">
        <location
            file="src/main/java/app/pachli/util/ListStatusAccessibilityDelegate.kt"
            line="144"
            column="21"/>
    </issue>

    <issue
        id="SyntheticAccessor"
        message="Access to `private` method `interrupt` of class `ListStatusAccessibilityDelegate` requires synthetic accessor"
        errorLine1="                    interrupt()"
        errorLine2="                    ~~~~~~~~~">
        <location
            file="src/main/java/app/pachli/util/ListStatusAccessibilityDelegate.kt"
            line="148"
            column="21"/>
    </issue>

    <issue
        id="SyntheticAccessor"
        message="Access to `private` method `interrupt` of class `ListStatusAccessibilityDelegate` requires synthetic accessor"
        errorLine1="                    interrupt()"
        errorLine2="                    ~~~~~~~~~">
        <location
            file="src/main/java/app/pachli/util/ListStatusAccessibilityDelegate.kt"
            line="154"
            column="21"/>
    </issue>

    <issue
        id="SyntheticAccessor"
        message="Access to `private` method `interrupt` of class `ListStatusAccessibilityDelegate` requires synthetic accessor"
        errorLine1="                    interrupt()"
        errorLine2="                    ~~~~~~~~~">
        <location
            file="src/main/java/app/pachli/util/ListStatusAccessibilityDelegate.kt"
            line="158"
            column="21"/>
    </issue>

    <issue
        id="SyntheticAccessor"
        message="Access to `private` method `interrupt` of class `ListStatusAccessibilityDelegate` requires synthetic accessor"
        errorLine1="                    interrupt()"
        errorLine2="                    ~~~~~~~~~">
        <location
            file="src/main/java/app/pachli/util/ListStatusAccessibilityDelegate.kt"
            line="162"
            column="21"/>
    </issue>

    <issue
        id="SyntheticAccessor"
        message="Access to `private` method `getLinks` of class `ListStatusAccessibilityDelegate` requires synthetic accessor"
        errorLine1="            val links = getLinks(status).toList()"
        errorLine2="                        ~~~~~~~~">
        <location
            file="src/main/java/app/pachli/util/ListStatusAccessibilityDelegate.kt"
            line="175"
            column="25"/>
    </issue>

    <issue
        id="SyntheticAccessor"
        message="Access to `private` method `forceFocus` of class `ListStatusAccessibilityDelegate` requires synthetic accessor"
        errorLine1="                .let { forceFocus(it.listView) }"
        errorLine2="                       ~~~~~~~~~~">
        <location
            file="src/main/java/app/pachli/util/ListStatusAccessibilityDelegate.kt"
            line="187"
            column="24"/>
    </issue>

    <issue
        id="SyntheticAccessor"
        message="Access to `private` method `forceFocus` of class `ListStatusAccessibilityDelegate` requires synthetic accessor"
        errorLine1="                .let { forceFocus(it.listView) }"
        errorLine2="                       ~~~~~~~~~~">
        <location
            file="src/main/java/app/pachli/util/ListStatusAccessibilityDelegate.kt"
            line="206"
            column="24"/>
    </issue>

    <issue
        id="SyntheticAccessor"
        message="Access to `private` method `getHashtags` of class `ListStatusAccessibilityDelegate` requires synthetic accessor"
        errorLine1="            val tags = getHashtags(status).map { it.subSequence(1, it.length) }.toList()"
        errorLine2="                       ~~~~~~~~~~~">
        <location
            file="src/main/java/app/pachli/util/ListStatusAccessibilityDelegate.kt"
            line="211"
            column="24"/>
    </issue>

    <issue
        id="SyntheticAccessor"
        message="Access to `private` method `forceFocus` of class `ListStatusAccessibilityDelegate` requires synthetic accessor"
        errorLine1="                .let { forceFocus(it.listView) }"
        errorLine2="                       ~~~~~~~~~~">
        <location
            file="src/main/java/app/pachli/util/ListStatusAccessibilityDelegate.kt"
            line="224"
            column="24"/>
    </issue>

    <issue
        id="SyntheticAccessor"
        message="Access to `private` method `onListSelected` of class `ListsActivity` requires synthetic accessor"
        errorLine1="                    onListSelected(list.id, list.title)"
        errorLine2="                    ~~~~~~~~~~~~~~">
        <location
            file="src/main/java/app/pachli/ListsActivity.kt"
            line="269"
            column="21"/>
    </issue>

    <issue
        id="SyntheticAccessor"
        message="Access to `private` method `onMore` of class `ListsActivity` requires synthetic accessor"
        errorLine1="                    onMore(getItem(bindingAdapterPosition), v)"
        errorLine2="                    ~~~~~~">
        <location
            file="src/main/java/app/pachli/ListsActivity.kt"
            line="271"
            column="21"/>
    </issue>

    <issue
        id="SyntheticAccessor"
        message="Access to `private` method `getViewModel` of class `ListsForAccountFragment` requires synthetic accessor"
        errorLine1="                    viewModel.addAccountToList(item.list.id)"
        errorLine2="                    ~~~~~~~~~">
        <location
            file="src/main/java/app/pachli/components/account/list/ListsForAccountFragment.kt"
            line="174"
            column="21"/>
    </issue>

    <issue
        id="SyntheticAccessor"
        message="Access to `private` method `getViewModel` of class `ListsForAccountFragment` requires synthetic accessor"
        errorLine1="                    viewModel.removeAccountFromList(item.list.id)"
        errorLine2="                    ~~~~~~~~~">
        <location
            file="src/main/java/app/pachli/components/account/list/ListsForAccountFragment.kt"
            line="180"
            column="21"/>
    </issue>

    <issue
        id="SyntheticAccessor"
        message="Access to `private` method `canonicalizeDomain` of class `Companion` requires synthetic accessor"
        errorLine1="        val domain = canonicalizeDomain(binding.domainEditText.text.toString())"
        errorLine2="                     ~~~~~~~~~~~~~~~~~~">
        <location
            file="src/main/java/app/pachli/components/login/LoginActivity.kt"
            line="155"
            column="22"/>
    </issue>

    <issue
        id="SyntheticAccessor"
        message="Access to `private` method `getBinding` of class `LoginWebViewActivity` requires synthetic accessor"
        errorLine1="                binding.loginProgress.hide()"
        errorLine2="                ~~~~~~~">
        <location
            file="src/main/java/app/pachli/components/login/LoginWebViewActivity.kt"
            line="143"
            column="17"/>
    </issue>

    <issue
        id="SyntheticAccessor"
        message="Access to `private` method `getBinding` of class `LoginWebViewActivity` requires synthetic accessor"
        errorLine1="                binding.loginProgress.hide()"
        errorLine2="                ~~~~~~~">
        <location
            file="src/main/java/app/pachli/components/login/LoginWebViewActivity.kt"
            line="143"
            column="17"/>
    </issue>

    <issue
        id="SyntheticAccessor"
        message="Access to `private` method `sendResult` of class `LoginWebViewActivity` requires synthetic accessor"
        errorLine1="                sendResult(LoginResult.Err(getString(R.string.error_could_not_load_login_page)))"
        errorLine2="                ~~~~~~~~~~">
        <location
            file="src/main/java/app/pachli/components/login/LoginWebViewActivity.kt"
            line="152"
            column="17"/>
    </issue>

    <issue
        id="SyntheticAccessor"
        message="Access to `private` method `sendResult` of class `LoginWebViewActivity` requires synthetic accessor"
        errorLine1="                sendResult(LoginResult.Err(getString(R.string.error_could_not_load_login_page)))"
        errorLine2="                ~~~~~~~~~~">
        <location
            file="src/main/java/app/pachli/components/login/LoginWebViewActivity.kt"
            line="152"
            column="17"/>
    </issue>

    <issue
        id="SyntheticAccessor"
        message="Access to `private` method `sendResult` of class `LoginWebViewActivity` requires synthetic accessor"
        errorLine1="                        sendResult(LoginResult.Err(error))"
        errorLine2="                        ~~~~~~~~~~">
        <location
            file="src/main/java/app/pachli/components/login/LoginWebViewActivity.kt"
            line="173"
            column="25"/>
    </issue>

    <issue
        id="SyntheticAccessor"
        message="Access to `private` method `sendResult` of class `LoginWebViewActivity` requires synthetic accessor"
        errorLine1="                        sendResult(LoginResult.Err(error))"
        errorLine2="                        ~~~~~~~~~~">
        <location
            file="src/main/java/app/pachli/components/login/LoginWebViewActivity.kt"
            line="173"
            column="25"/>
    </issue>

    <issue
        id="SyntheticAccessor"
        message="Access to `private` method `sendResult` of class `LoginWebViewActivity` requires synthetic accessor"
        errorLine1="                        sendResult(LoginResult.Ok(code))"
        errorLine2="                        ~~~~~~~~~~">
        <location
            file="src/main/java/app/pachli/components/login/LoginWebViewActivity.kt"
            line="176"
            column="25"/>
    </issue>

    <issue
        id="SyntheticAccessor"
        message="Access to `private` method `sendResult` of class `LoginWebViewActivity` requires synthetic accessor"
        errorLine1="                        sendResult(LoginResult.Ok(code))"
        errorLine2="                        ~~~~~~~~~~">
        <location
            file="src/main/java/app/pachli/components/login/LoginWebViewActivity.kt"
            line="176"
            column="25"/>
    </issue>

    <issue
        id="SyntheticAccessor"
        message="Access to `private` method `forwardToComposeActivity` of class `MainActivity` requires synthetic accessor"
        errorLine1="                                    forwardToComposeActivity(intent)"
        errorLine2="                                    ~~~~~~~~~~~~~~~~~~~~~~~~">
        <location
            file="src/main/java/app/pachli/MainActivity.kt"
            line="234"
            column="37"/>
    </issue>

    <issue
        id="SyntheticAccessor"
        message="Access to `private` method `changeAccount` of class `MainActivity` requires synthetic accessor"
        errorLine1="                                    changeAccount(requestedId, intent)"
        errorLine2="                                    ~~~~~~~~~~~~~">
        <location
            file="src/main/java/app/pachli/MainActivity.kt"
            line="238"
            column="37"/>
    </issue>

    <issue
        id="SyntheticAccessor"
        message="Access to `private` method `getBinding` of class `MainActivity` requires synthetic accessor"
        errorLine1="                        binding.mainDrawerLayout.isOpen -> {"
        errorLine2="                        ~~~~~~~">
        <location
            file="src/main/java/app/pachli/MainActivity.kt"
            line="342"
            column="25"/>
    </issue>

    <issue
        id="SyntheticAccessor"
        message="Access to `private` method `getBinding` of class `MainActivity` requires synthetic accessor"
        errorLine1="                            binding.mainDrawerLayout.close()"
        errorLine2="                            ~~~~~~~">
        <location
            file="src/main/java/app/pachli/MainActivity.kt"
            line="343"
            column="29"/>
    </issue>

    <issue
        id="SyntheticAccessor"
        message="Access to `private` method `getBinding` of class `MainActivity` requires synthetic accessor"
        errorLine1="                        binding.viewPager.currentItem != 0 -> {"
        errorLine2="                        ~~~~~~~">
        <location
            file="src/main/java/app/pachli/MainActivity.kt"
            line="345"
            column="25"/>
    </issue>

    <issue
        id="SyntheticAccessor"
        message="Access to `private` method `getBinding` of class `MainActivity` requires synthetic accessor"
        errorLine1="                            binding.viewPager.currentItem = 0"
        errorLine2="                            ~~~~~~~">
        <location
            file="src/main/java/app/pachli/MainActivity.kt"
            line="346"
            column="29"/>
    </issue>

    <issue
        id="SyntheticAccessor"
        message="Access to `private` method `primaryDrawerItem` of class `MainActivityKt` requires synthetic accessor"
        errorLine1="                primaryDrawerItem {"
        errorLine2="                ~~~~~~~~~~~~~~~~~">
        <location
            file="src/main/java/app/pachli/MainActivity.kt"
            line="558"
            column="17"/>
    </issue>

    <issue
        id="SyntheticAccessor"
        message="Access to `private` method `setOnClick` of class `MainActivityKt` requires synthetic accessor"
        errorLine1="                    onClick = {"
        errorLine2="                    ~~~~~~~">
        <location
            file="src/main/java/app/pachli/MainActivity.kt"
            line="561"
            column="21"/>
    </issue>

    <issue
        id="SyntheticAccessor"
        message="Access to `private` method `primaryDrawerItem` of class `MainActivityKt` requires synthetic accessor"
        errorLine1="                primaryDrawerItem {"
        errorLine2="                ~~~~~~~~~~~~~~~~~">
        <location
            file="src/main/java/app/pachli/MainActivity.kt"
            line="566"
            column="17"/>
    </issue>

    <issue
        id="SyntheticAccessor"
        message="Access to `private` method `setOnClick` of class `MainActivityKt` requires synthetic accessor"
        errorLine1="                    onClick = {"
        errorLine2="                    ~~~~~~~">
        <location
            file="src/main/java/app/pachli/MainActivity.kt"
            line="570"
            column="21"/>
    </issue>

    <issue
        id="SyntheticAccessor"
        message="Access to `private` method `primaryDrawerItem` of class `MainActivityKt` requires synthetic accessor"
        errorLine1="                primaryDrawerItem {"
        errorLine2="                ~~~~~~~~~~~~~~~~~">
        <location
            file="src/main/java/app/pachli/MainActivity.kt"
            line="575"
            column="17"/>
    </issue>

    <issue
        id="SyntheticAccessor"
        message="Access to `private` method `setOnClick` of class `MainActivityKt` requires synthetic accessor"
        errorLine1="                    onClick = {"
        errorLine2="                    ~~~~~~~">
        <location
            file="src/main/java/app/pachli/MainActivity.kt"
            line="578"
            column="21"/>
    </issue>

    <issue
        id="SyntheticAccessor"
        message="Access to `private` method `primaryDrawerItem` of class `MainActivityKt` requires synthetic accessor"
        errorLine1="                primaryDrawerItem {"
        errorLine2="                ~~~~~~~~~~~~~~~~~">
        <location
            file="src/main/java/app/pachli/MainActivity.kt"
            line="583"
            column="17"/>
    </issue>

    <issue
        id="SyntheticAccessor"
        message="Access to `private` method `setOnClick` of class `MainActivityKt` requires synthetic accessor"
        errorLine1="                    onClick = {"
        errorLine2="                    ~~~~~~~">
        <location
            file="src/main/java/app/pachli/MainActivity.kt"
            line="586"
            column="21"/>
    </issue>

    <issue
        id="SyntheticAccessor"
        message="Access to `private` method `primaryDrawerItem` of class `MainActivityKt` requires synthetic accessor"
        errorLine1="                primaryDrawerItem {"
        errorLine2="                ~~~~~~~~~~~~~~~~~">
        <location
            file="src/main/java/app/pachli/MainActivity.kt"
            line="591"
            column="17"/>
    </issue>

    <issue
        id="SyntheticAccessor"
        message="Access to `private` method `setOnClick` of class `MainActivityKt` requires synthetic accessor"
        errorLine1="                    onClick = {"
        errorLine2="                    ~~~~~~~">
        <location
            file="src/main/java/app/pachli/MainActivity.kt"
            line="594"
            column="21"/>
    </issue>

    <issue
        id="SyntheticAccessor"
        message="Access to `private` method `primaryDrawerItem` of class `MainActivityKt` requires synthetic accessor"
        errorLine1="                primaryDrawerItem {"
        errorLine2="                ~~~~~~~~~~~~~~~~~">
        <location
            file="src/main/java/app/pachli/MainActivity.kt"
            line="598"
            column="17"/>
    </issue>

    <issue
        id="SyntheticAccessor"
        message="Access to `private` method `setOnClick` of class `MainActivityKt` requires synthetic accessor"
        errorLine1="                    onClick = {"
        errorLine2="                    ~~~~~~~">
        <location
            file="src/main/java/app/pachli/MainActivity.kt"
            line="601"
            column="21"/>
    </issue>

    <issue
        id="SyntheticAccessor"
        message="Access to `private` method `primaryDrawerItem` of class `MainActivityKt` requires synthetic accessor"
        errorLine1="                primaryDrawerItem {"
        errorLine2="                ~~~~~~~~~~~~~~~~~">
        <location
            file="src/main/java/app/pachli/MainActivity.kt"
            line="606"
            column="17"/>
    </issue>

    <issue
        id="SyntheticAccessor"
        message="Access to `private` method `setOnClick` of class `MainActivityKt` requires synthetic accessor"
        errorLine1="                    onClick = {"
        errorLine2="                    ~~~~~~~">
        <location
            file="src/main/java/app/pachli/MainActivity.kt"
            line="609"
            column="21"/>
    </issue>

    <issue
        id="SyntheticAccessor"
        message="Access to `private` method `primaryDrawerItem` of class `MainActivityKt` requires synthetic accessor"
        errorLine1="                primaryDrawerItem {"
        errorLine2="                ~~~~~~~~~~~~~~~~~">
        <location
            file="src/main/java/app/pachli/MainActivity.kt"
            line="613"
            column="17"/>
    </issue>

    <issue
        id="SyntheticAccessor"
        message="Access to `private` method `setOnClick` of class `MainActivityKt` requires synthetic accessor"
        errorLine1="                    onClick = {"
        errorLine2="                    ~~~~~~~">
        <location
            file="src/main/java/app/pachli/MainActivity.kt"
            line="617"
            column="21"/>
    </issue>

    <issue
        id="SyntheticAccessor"
        message="Access to `private` method `secondaryDrawerItem` of class `MainActivityKt` requires synthetic accessor"
        errorLine1="                secondaryDrawerItem {"
        errorLine2="                ~~~~~~~~~~~~~~~~~~~">
        <location
            file="src/main/java/app/pachli/MainActivity.kt"
            line="626"
            column="17"/>
    </issue>

    <issue
        id="SyntheticAccessor"
        message="Access to `private` method `setOnClick` of class `MainActivityKt` requires synthetic accessor"
        errorLine1="                    onClick = {"
        errorLine2="                    ~~~~~~~">
        <location
            file="src/main/java/app/pachli/MainActivity.kt"
            line="629"
            column="21"/>
    </issue>

    <issue
        id="SyntheticAccessor"
        message="Access to `private` method `secondaryDrawerItem` of class `MainActivityKt` requires synthetic accessor"
        errorLine1="                secondaryDrawerItem {"
        errorLine2="                ~~~~~~~~~~~~~~~~~~~">
        <location
            file="src/main/java/app/pachli/MainActivity.kt"
            line="634"
            column="17"/>
    </issue>

    <issue
        id="SyntheticAccessor"
        message="Access to `private` method `setOnClick` of class `MainActivityKt` requires synthetic accessor"
        errorLine1="                    onClick = {"
        errorLine2="                    ~~~~~~~">
        <location
            file="src/main/java/app/pachli/MainActivity.kt"
            line="637"
            column="21"/>
    </issue>

    <issue
        id="SyntheticAccessor"
        message="Access to `private` method `secondaryDrawerItem` of class `MainActivityKt` requires synthetic accessor"
        errorLine1="                secondaryDrawerItem {"
        errorLine2="                ~~~~~~~~~~~~~~~~~~~">
        <location
            file="src/main/java/app/pachli/MainActivity.kt"
            line="642"
            column="17"/>
    </issue>

    <issue
        id="SyntheticAccessor"
        message="Access to `private` method `setOnClick` of class `MainActivityKt` requires synthetic accessor"
        errorLine1="                    onClick = {"
        errorLine2="                    ~~~~~~~">
        <location
            file="src/main/java/app/pachli/MainActivity.kt"
            line="645"
            column="21"/>
    </issue>

    <issue
        id="SyntheticAccessor"
        message="Access to `private` method `secondaryDrawerItem` of class `MainActivityKt` requires synthetic accessor"
        errorLine1="                secondaryDrawerItem {"
        errorLine2="                ~~~~~~~~~~~~~~~~~~~">
        <location
            file="src/main/java/app/pachli/MainActivity.kt"
            line="650"
            column="17"/>
    </issue>

    <issue
        id="SyntheticAccessor"
        message="Access to `private` method `setOnClick` of class `MainActivityKt` requires synthetic accessor"
        errorLine1="                    onClick = ::logout"
        errorLine2="                    ~~~~~~~">
        <location
            file="src/main/java/app/pachli/MainActivity.kt"
            line="653"
            column="21"/>
    </issue>

    <issue
        id="SyntheticAccessor"
        message="Access to `private` method `primaryDrawerItem` of class `MainActivityKt` requires synthetic accessor"
        errorLine1="                    primaryDrawerItem {"
        errorLine2="                    ~~~~~~~~~~~~~~~~~">
        <location
            file="src/main/java/app/pachli/MainActivity.kt"
            line="660"
            column="21"/>
    </issue>

    <issue
        id="SyntheticAccessor"
        message="Access to `private` method `setOnClick` of class `MainActivityKt` requires synthetic accessor"
        errorLine1="                        onClick = {"
        errorLine2="                        ~~~~~~~">
        <location
            file="src/main/java/app/pachli/MainActivity.kt"
            line="663"
            column="25"/>
    </issue>

    <issue
        id="SyntheticAccessor"
        message="Access to `private` method `primaryDrawerItem` of class `MainActivityKt` requires synthetic accessor"
        errorLine1="                primaryDrawerItem {"
        errorLine2="                ~~~~~~~~~~~~~~~~~">
        <location
            file="src/main/java/app/pachli/MainActivity.kt"
            line="672"
            column="17"/>
    </issue>

    <issue
        id="SyntheticAccessor"
        message="Access to `private` method `setOnClick` of class `MainActivityKt` requires synthetic accessor"
        errorLine1="                    onClick = {"
        errorLine2="                    ~~~~~~~">
        <location
            file="src/main/java/app/pachli/MainActivity.kt"
            line="675"
            column="21"/>
    </issue>

    <issue
        id="SyntheticAccessor"
        message="Access to `private` method `secondaryDrawerItem` of class `MainActivityKt` requires synthetic accessor"
        errorLine1="                secondaryDrawerItem {"
        errorLine2="                ~~~~~~~~~~~~~~~~~~~">
        <location
            file="src/main/java/app/pachli/MainActivity.kt"
            line="688"
            column="17"/>
    </issue>

    <issue
        id="SyntheticAccessor"
        message="Access to `private` method `setOnClick` of class `MainActivityKt` requires synthetic accessor"
        errorLine1="                    onClick = {"
        errorLine2="                    ~~~~~~~">
        <location
            file="src/main/java/app/pachli/MainActivity.kt"
            line="692"
            column="21"/>
    </issue>

    <issue
        id="SyntheticAccessor"
        message="Access to `private` method `getBinding` of class `MainActivity` requires synthetic accessor"
        errorLine1="                binding.mainToolbar.title = tab.contentDescription"
        errorLine2="                ~~~~~~~">
        <location
            file="src/main/java/app/pachli/MainActivity.kt"
            line="813"
            column="17"/>
    </issue>

    <issue
        id="SyntheticAccessor"
        message="Access to `private` method `refreshComposeButtonState` of class `MainActivity` requires synthetic accessor"
        errorLine1="                refreshComposeButtonState(tabAdapter, tab.position)"
        errorLine2="                ~~~~~~~~~~~~~~~~~~~~~~~~~">
        <location
            file="src/main/java/app/pachli/MainActivity.kt"
            line="815"
            column="17"/>
    </issue>

    <issue
        id="SyntheticAccessor"
        message="Access to `private` method `refreshComposeButtonState` of class `MainActivity` requires synthetic accessor"
        errorLine1="                refreshComposeButtonState(tabAdapter, tab.position)"
        errorLine2="                ~~~~~~~~~~~~~~~~~~~~~~~~~">
        <location
            file="src/main/java/app/pachli/MainActivity.kt"
            line="826"
            column="17"/>
    </issue>

    <issue
        id="SyntheticAccessor"
        message="Access to `private` method `onMediaClick` of class `MediaPreviewAdapter` requires synthetic accessor"
        errorLine1="                onMediaClick(bindingAdapterPosition, progressImageView)"
        errorLine2="                ~~~~~~~~~~~~">
        <location
            file="src/main/java/app/pachli/components/compose/MediaPreviewAdapter.kt"
            line="139"
            column="17"/>
    </issue>

    <issue
        id="SyntheticAccessor"
        message="Access to `private` method `measureToAspect` of class `MediaPreviewLayoutKt` requires synthetic accessor"
        errorLine1="                totalHeight += getChildAt(0).measureToAspect(width, aspect)"
        errorLine2="                               ~~~~~~~~~~~~~~~~~~~~~~~~~~~~~">
        <location
            file="src/main/java/app/pachli/view/MediaPreviewLayout.kt"
            line="52"
            column="32"/>
    </issue>

    <issue
        id="SyntheticAccessor"
        message="Access to `private` method `measureToAspect` of class `MediaPreviewLayoutKt` requires synthetic accessor"
        errorLine1="                    totalHeight += getChildAt(0).measureToAspect(width, aspect1.coerceAtLeast(1.8))"
        errorLine2="                                   ~~~~~~~~~~~~~~~~~~~~~~~~~~~~~">
        <location
            file="src/main/java/app/pachli/view/MediaPreviewLayout.kt"
            line="61"
            column="36"/>
    </issue>

    <issue
        id="SyntheticAccessor"
        message="Access to `private` method `measureToAspect` of class `MediaPreviewLayoutKt` requires synthetic accessor"
        errorLine1="                    totalHeight += getChildAt(1).measureToAspect(width, aspect2.coerceAtLeast(1.8))"
        errorLine2="                                   ~~~~~~~~~~~~~~~~~~~~~~~~~~~~~">
        <location
            file="src/main/java/app/pachli/view/MediaPreviewLayout.kt"
            line="63"
            column="36"/>
    </issue>

    <issue
        id="SyntheticAccessor"
        message="Access to `private` method `rowHeight` of class `MediaPreviewLayoutKt` requires synthetic accessor"
        errorLine1="                    val height = rowHeight(halfWidth, aspect1, aspect2)"
        errorLine2="                                 ~~~~~~~~~">
        <location
            file="src/main/java/app/pachli/view/MediaPreviewLayout.kt"
            line="67"
            column="34"/>
    </issue>

    <issue
        id="SyntheticAccessor"
        message="Access to `private` method `measureExactly` of class `MediaPreviewLayoutKt` requires synthetic accessor"
        errorLine1="                    getChildAt(0).measureExactly(halfWidth, height)"
        errorLine2="                    ~~~~~~~~~~~~~~~~~~~~~~~~~~~~">
        <location
            file="src/main/java/app/pachli/view/MediaPreviewLayout.kt"
            line="69"
            column="21"/>
    </issue>

    <issue
        id="SyntheticAccessor"
        message="Access to `private` method `measureExactly` of class `MediaPreviewLayoutKt` requires synthetic accessor"
        errorLine1="                    getChildAt(1).measureExactly(halfWidth, height)"
        errorLine2="                    ~~~~~~~~~~~~~~~~~~~~~~~~~~~~">
        <location
            file="src/main/java/app/pachli/view/MediaPreviewLayout.kt"
            line="70"
            column="21"/>
    </issue>

    <issue
        id="SyntheticAccessor"
        message="Access to `private` method `measureToAspect` of class `MediaPreviewLayoutKt` requires synthetic accessor"
        errorLine1="                    totalHeight += getChildAt(0).measureToAspect(width, aspect1.coerceAtLeast(1.8))"
        errorLine2="                                   ~~~~~~~~~~~~~~~~~~~~~~~~~~~~~">
        <location
            file="src/main/java/app/pachli/view/MediaPreviewLayout.kt"
            line="82"
            column="36"/>
    </issue>

    <issue
        id="SyntheticAccessor"
        message="Access to `private` method `rowHeight` of class `MediaPreviewLayoutKt` requires synthetic accessor"
        errorLine1="                    val bottomHeight = rowHeight(halfWidth, aspect2, aspect3)"
        errorLine2="                                       ~~~~~~~~~">
        <location
            file="src/main/java/app/pachli/view/MediaPreviewLayout.kt"
            line="84"
            column="40"/>
    </issue>

    <issue
        id="SyntheticAccessor"
        message="Access to `private` method `measureExactly` of class `MediaPreviewLayoutKt` requires synthetic accessor"
        errorLine1="                    getChildAt(1).measureExactly(halfWidth, bottomHeight)"
        errorLine2="                    ~~~~~~~~~~~~~~~~~~~~~~~~~~~~">
        <location
            file="src/main/java/app/pachli/view/MediaPreviewLayout.kt"
            line="86"
            column="21"/>
    </issue>

    <issue
        id="SyntheticAccessor"
        message="Access to `private` method `measureExactly` of class `MediaPreviewLayoutKt` requires synthetic accessor"
        errorLine1="                    getChildAt(2).measureExactly(halfWidth, bottomHeight)"
        errorLine2="                    ~~~~~~~~~~~~~~~~~~~~~~~~~~~~">
        <location
            file="src/main/java/app/pachli/view/MediaPreviewLayout.kt"
            line="87"
            column="21"/>
    </issue>

    <issue
        id="SyntheticAccessor"
        message="Access to `private` method `measureToAspect` of class `MediaPreviewLayoutKt` requires synthetic accessor"
        errorLine1="                    val colHeight = getChildAt(0).measureToAspect(halfWidth, aspect1)"
        errorLine2="                                    ~~~~~~~~~~~~~~~~~~~~~~~~~~~~~">
        <location
            file="src/main/java/app/pachli/view/MediaPreviewLayout.kt"
            line="93"
            column="37"/>
    </issue>

    <issue
        id="SyntheticAccessor"
        message="Access to `private` method `measureExactly` of class `MediaPreviewLayoutKt` requires synthetic accessor"
        errorLine1="                    getChildAt(1).measureExactly(halfWidth, halfHeight)"
        errorLine2="                    ~~~~~~~~~~~~~~~~~~~~~~~~~~~~">
        <location
            file="src/main/java/app/pachli/view/MediaPreviewLayout.kt"
            line="96"
            column="21"/>
    </issue>

    <issue
        id="SyntheticAccessor"
        message="Access to `private` method `measureExactly` of class `MediaPreviewLayoutKt` requires synthetic accessor"
        errorLine1="                    getChildAt(2).measureExactly(halfWidth, halfHeight)"
        errorLine2="                    ~~~~~~~~~~~~~~~~~~~~~~~~~~~~">
        <location
            file="src/main/java/app/pachli/view/MediaPreviewLayout.kt"
            line="97"
            column="21"/>
    </issue>

    <issue
        id="SyntheticAccessor"
        message="Access to `private` method `rowHeight` of class `MediaPreviewLayoutKt` requires synthetic accessor"
        errorLine1="                val topHeight = rowHeight(halfWidth, aspect1, aspect2)"
        errorLine2="                                ~~~~~~~~~">
        <location
            file="src/main/java/app/pachli/view/MediaPreviewLayout.kt"
            line="105"
            column="33"/>
    </issue>

    <issue
        id="SyntheticAccessor"
        message="Access to `private` method `measureExactly` of class `MediaPreviewLayoutKt` requires synthetic accessor"
        errorLine1="                getChildAt(0).measureExactly(halfWidth, topHeight)"
        errorLine2="                ~~~~~~~~~~~~~~~~~~~~~~~~~~~~">
        <location
            file="src/main/java/app/pachli/view/MediaPreviewLayout.kt"
            line="107"
            column="17"/>
    </issue>

    <issue
        id="SyntheticAccessor"
        message="Access to `private` method `measureExactly` of class `MediaPreviewLayoutKt` requires synthetic accessor"
        errorLine1="                getChildAt(1).measureExactly(halfWidth, topHeight)"
        errorLine2="                ~~~~~~~~~~~~~~~~~~~~~~~~~~~~">
        <location
            file="src/main/java/app/pachli/view/MediaPreviewLayout.kt"
            line="108"
            column="17"/>
    </issue>

    <issue
        id="SyntheticAccessor"
        message="Access to `private` method `rowHeight` of class `MediaPreviewLayoutKt` requires synthetic accessor"
        errorLine1="                val bottomHeight = rowHeight(halfWidth, aspect3, aspect4)"
        errorLine2="                                   ~~~~~~~~~">
        <location
            file="src/main/java/app/pachli/view/MediaPreviewLayout.kt"
            line="110"
            column="36"/>
    </issue>

    <issue
        id="SyntheticAccessor"
        message="Access to `private` method `measureExactly` of class `MediaPreviewLayoutKt` requires synthetic accessor"
        errorLine1="                getChildAt(2).measureExactly(halfWidth, bottomHeight)"
        errorLine2="                ~~~~~~~~~~~~~~~~~~~~~~~~~~~~">
        <location
            file="src/main/java/app/pachli/view/MediaPreviewLayout.kt"
            line="112"
            column="17"/>
    </issue>

    <issue
        id="SyntheticAccessor"
        message="Access to `private` method `measureExactly` of class `MediaPreviewLayoutKt` requires synthetic accessor"
        errorLine1="                getChildAt(3).measureExactly(halfWidth, bottomHeight)"
        errorLine2="                ~~~~~~~~~~~~~~~~~~~~~~~~~~~~">
        <location
            file="src/main/java/app/pachli/view/MediaPreviewLayout.kt"
            line="113"
            column="17"/>
    </issue>

    <issue
        id="SyntheticAccessor"
        message="Access to `private` method `getViewModel` of class `NotificationsFragment` requires synthetic accessor"
        errorLine1="                    actionButton?.visible(viewModel.uiState.value.showFabWhileScrolling || dy == 0)"
        errorLine2="                                          ~~~~~~~~~">
        <location
            file="src/main/java/app/pachli/components/notifications/NotificationsFragment.kt"
            line="169"
            column="43"/>
    </issue>

    <issue
        id="SyntheticAccessor"
        message="Access to `private` method `accountIsInMentions` of class `Companion` requires synthetic accessor"
        errorLine1="        val mutable = statusIsByCurrentUser || accountIsInMentions(activeAccount, status.mentions)"
        errorLine2="                                               ~~~~~~~~~~~~~~~~~~~">
        <location
            file="src/main/java/app/pachli/fragment/SFragment.kt"
            line="183"
            column="48"/>
    </issue>

    <issue
        id="SyntheticAccessor"
        message="Access to `private` method `getContentWarningDescription` of class `Companion` requires synthetic accessor"
        errorLine1="            getContentWarningDescription(context, status),"
        errorLine2="            ~~~~~~~~~~~~~~~~~~~~~~~~~~~~">
        <location
            file="src/main/java/app/pachli/adapter/StatusBaseViewHolder.kt"
            line="773"
            column="13"/>
    </issue>

    <issue
        id="SyntheticAccessor"
        message="Access to `private` method `getReblogDescription` of class `Companion` requires synthetic accessor"
        errorLine1="            getReblogDescription(context, status),"
        errorLine2="            ~~~~~~~~~~~~~~~~~~~~">
        <location
            file="src/main/java/app/pachli/adapter/StatusBaseViewHolder.kt"
            line="777"
            column="13"/>
    </issue>

    <issue
        id="SyntheticAccessor"
        message="Access to `private` method `getMediaDescription` of class `Companion` requires synthetic accessor"
        errorLine1="            getMediaDescription(context, status),"
        errorLine2="            ~~~~~~~~~~~~~~~~~~~">
        <location
            file="src/main/java/app/pachli/adapter/StatusBaseViewHolder.kt"
            line="782"
            column="13"/>
    </issue>

    <issue
        id="SyntheticAccessor"
        message="Access to `private` method `viewdata` of class `StatusViewHolder` requires synthetic accessor"
        errorLine1="            viewdata()?.let { viewdata ->"
        errorLine2="            ~~~~~~~~">
        <location
            file="src/main/java/app/pachli/components/report/adapter/StatusViewHolder.kt"
            line="60"
            column="13"/>
    </issue>

    <issue
        id="SyntheticAccessor"
        message="Access to `private` method `viewdata` of class `StatusViewHolder` requires synthetic accessor"
        errorLine1="            viewdata()?.id?.let { id ->"
        errorLine2="            ~~~~~~~~">
        <location
            file="src/main/java/app/pachli/components/report/adapter/StatusViewHolder.kt"
            line="66"
            column="13"/>
    </issue>

    <issue
        id="SyntheticAccessor"
        message="Access to `private` method `toggleFab` of class `TabPreferenceActivity` requires synthetic accessor"
        errorLine1="            toggleFab(false)"
        errorLine2="            ~~~~~~~~~">
        <location
            file="src/main/java/app/pachli/TabPreferenceActivity.kt"
            line="96"
            column="13"/>
    </issue>

    <issue
        id="SyntheticAccessor"
        message="Access to `private` method `saveTabs` of class `TabPreferenceActivity` requires synthetic accessor"
        errorLine1="                    saveTabs()"
        errorLine2="                    ~~~~~~~~">
        <location
            file="src/main/java/app/pachli/TabPreferenceActivity.kt"
            line="145"
            column="21"/>
    </issue>

    <issue
        id="SyntheticAccessor"
        message="Access to `private` method `getSelectedItemElevation` of class `TabPreferenceActivity` requires synthetic accessor"
        errorLine1="                        viewHolder?.itemView?.elevation = selectedItemElevation"
        errorLine2="                                                          ~~~~~~~~~~~~~~~~~~~~~">
        <location
            file="src/main/java/app/pachli/TabPreferenceActivity.kt"
            line="155"
            column="59"/>
    </issue>

    <issue
        id="SyntheticAccessor"
        message="Access to `private` method `getSelectedItemElevation` of class `TabPreferenceActivity` requires synthetic accessor"
        errorLine1="                        viewHolder?.itemView?.elevation = selectedItemElevation"
        errorLine2="                                                          ~~~~~~~~~~~~~~~~~~~~~">
        <location
            file="src/main/java/app/pachli/TabPreferenceActivity.kt"
            line="155"
            column="59"/>
    </issue>

    <issue
        id="SyntheticAccessor"
        message="Access to `private` method `getViewModel` of class `TimelineFragment` requires synthetic accessor"
        errorLine1="                        actionButton?.visible(viewModel.uiState.value.showFabWhileScrolling || dy == 0)"
        errorLine2="                                              ~~~~~~~~~">
        <location
            file="src/main/java/app/pachli/components/timeline/TimelineFragment.kt"
            line="193"
            column="47"/>
    </issue>

    <issue
        id="SyntheticAccessor"
        message="Access to `private` method `getBinding` of class `ViewImageFragment` requires synthetic accessor"
        errorLine1="                        binding.captionSheet.visible(isDescriptionVisible)"
        errorLine2="                        ~~~~~~~">
        <location
            file="src/main/java/app/pachli/fragment/ViewImageFragment.kt"
            line="218"
            column="25"/>
    </issue>

    <issue
        id="SyntheticAccessor"
        message="Access to `private` method `getBinding` of class `ViewImageFragment` requires synthetic accessor"
        errorLine1="            if (!isCacheRequest) binding.progressBar.hide()"
        errorLine2="                                 ~~~~~~~">
        <location
            file="src/main/java/app/pachli/fragment/ViewImageFragment.kt"
            line="306"
            column="34"/>
    </issue>

    <issue
        id="SyntheticAccessor"
        message="Access to `private` method `getBinding` of class `ViewImageFragment` requires synthetic accessor"
        errorLine1="            binding.progressBar.hide() // Always hide the progress bar on success"
        errorLine2="            ~~~~~~~">
        <location
            file="src/main/java/app/pachli/fragment/ViewImageFragment.kt"
            line="319"
            column="13"/>
    </issue>

    <issue
        id="SyntheticAccessor"
        message="Access to `private` method `getBinding` of class `ViewImageFragment` requires synthetic accessor"
        errorLine1="                binding.photoView.post {"
        errorLine2="                ~~~~~~~">
        <location
            file="src/main/java/app/pachli/fragment/ViewImageFragment.kt"
            line="326"
            column="17"/>
    </issue>

    <issue
        id="SyntheticAccessor"
        message="Access to `private` method `getBinding` of class `ViewMediaActivity` requires synthetic accessor"
        errorLine1="                    binding.toolbar.title = getPageTitle(position)"
        errorLine2="                    ~~~~~~~">
        <location
            file="src/main/java/app/pachli/ViewMediaActivity.kt"
            line="125"
            column="21"/>
    </issue>

    <issue
        id="SyntheticAccessor"
        message="Access to `private` method `getPageTitle` of class `ViewMediaActivity` requires synthetic accessor"
        errorLine1="                    binding.toolbar.title = getPageTitle(position)"
        errorLine2="                                            ~~~~~~~~~~~~">
        <location
            file="src/main/java/app/pachli/ViewMediaActivity.kt"
            line="125"
            column="45"/>
    </issue>

    <issue
        id="SyntheticAccessor"
        message="Access to `private` method `getPageTitle` of class `ViewMediaActivity` requires synthetic accessor"
        errorLine1="                    binding.toolbar.title = getPageTitle(position)"
        errorLine2="                                            ~~~~~~~~~~~~">
        <location
            file="src/main/java/app/pachli/ViewMediaActivity.kt"
            line="125"
            column="45"/>
    </issue>

    <issue
        id="SyntheticAccessor"
        message="Access to `private` method `getBinding` of class `ViewMediaActivity` requires synthetic accessor"
        errorLine1="                    adapter.onTransitionEnd(binding.viewPager.currentItem)"
        errorLine2="                                            ~~~~~~~">
        <location
            file="src/main/java/app/pachli/ViewMediaActivity.kt"
            line="155"
            column="45"/>
    </issue>

    <issue
        id="SyntheticAccessor"
        message="Access to `private` method `getBinding` of class `ViewMediaActivity` requires synthetic accessor"
        errorLine1="                        binding.toolbar.visibility = visibility"
        errorLine2="                        ~~~~~~~">
        <location
            file="src/main/java/app/pachli/ViewMediaActivity.kt"
            line="200"
            column="25"/>
    </issue>

    <issue
        id="SyntheticAccessor"
        message="Access to `private` method `getBinding` of class `ViewVideoFragment` requires synthetic accessor"
        errorLine1="            val contentFrame = binding.videoView.findViewById&lt;AspectRatioFrameLayout>(androidx.media3.ui.R.id.exo_content_frame)"
        errorLine2="                               ~~~~~~~">
        <location
            file="src/main/java/app/pachli/fragment/ViewVideoFragment.kt"
            line="153"
            column="32"/>
    </issue>

    <issue
        id="SyntheticAccessor"
        message="Access to `private` method `hideToolbarAfterDelay` of class `ViewVideoFragment` requires synthetic accessor"
        errorLine1="                    hideToolbarAfterDelay()"
        errorLine2="                    ~~~~~~~~~~~~~~~~~~~~~">
        <location
            file="src/main/java/app/pachli/fragment/ViewVideoFragment.kt"
            line="233"
            column="21"/>
    </issue>

    <issue
        id="TypographyDashes"
        message="Replace &quot;--&quot; with an &quot;em dash&quot; character (—, &amp;#8212;) ?"
        errorLine1="    &lt;string name=&quot;poll_info_format&quot;>&quot; &amp;lt;!-- 15 votes • 1 hour left --&amp;gt; %1$s • %2$s&quot;&lt;!-- 15 votes • 1 hour left -->"
        errorLine2="                                    ~~~~~~~~~~~~~~~~~~~~~~~~~~~~~~~~~~~~~~~~~~~~~~">
        <location
            file="src/main/res/values-bg/strings.xml"
            line="53"
            column="37"/>
    </issue>

    <issue
        id="TypographyDashes"
        message="Replace &quot;-&quot; with an &quot;en dash&quot; character (–, &amp;#8211;) ?"
        errorLine1="    &lt;string name=&quot;caption_blobmoji&quot;>Os emojis Blob coñecidos de Android 4.4-7.1&lt;/string>"
        errorLine2="                                    ~~~~~~~~~~~~~~~~~~~~~~~~~~~~~~~~~~~~~~~~~~~">
        <location
            file="src/main/res/values-gl/strings.xml"
            line="225"
            column="37"/>
    </issue>

    <issue
        id="TypographyDashes"
        message="Replace &quot;-&quot; with an &quot;en dash&quot; character (–, &amp;#8211;) ?"
        errorLine1="    &lt;string name=&quot;caption_blobmoji&quot;>Blob emotikoni so znani od Android 4.4-7.1&lt;/string>"
        errorLine2="                                    ~~~~~~~~~~~~~~~~~~~~~~~~~~~~~~~~~~~~~~~~~~">
        <location
            file="src/main/res/values-sl/strings.xml"
            line="284"
            column="37"/>
    </issue>

    <issue
        id="TypographyDashes"
        message="Replace &quot;-&quot; with an &quot;en dash&quot; character (–, &amp;#8211;) ?"
        errorLine1="    &lt;string name=&quot;caption_blobmoji&quot;>Android 4.4-7.1で知られる、Blob絵文字です&lt;/string>"
        errorLine2="                                    ~~~~~~~~~~~~~~~~~~~~~~~~~~~~~~">
        <location
            file="src/main/res/values-ja/strings.xml"
            line="285"
            column="37"/>
    </issue>

    <issue
        id="TypographyDashes"
        message="Replace &quot;-&quot; with an &quot;en dash&quot; character (–, &amp;#8211;) ?"
        errorLine1="    &lt;string name=&quot;caption_blobmoji&quot;>Le emoji Blob di Android 4.4-7.1&lt;/string>"
        errorLine2="                                    ~~~~~~~~~~~~~~~~~~~~~~~~~~~~~~~~">
        <location
            file="src/main/res/values-it/strings.xml"
            line="311"
            column="37"/>
    </issue>

    <issue
        id="TypographyDashes"
        message="Replace &quot;-&quot; with an &quot;en dash&quot; character (–, &amp;#8211;) ?"
        errorLine1="    &lt;string name=&quot;caption_blobmoji&quot;>Na emojis Blob atá ar eolas ó Android 4.4-7.1&lt;/string>"
        errorLine2="                                    ~~~~~~~~~~~~~~~~~~~~~~~~~~~~~~~~~~~~~~~~~~~~~">
        <location
            file="src/main/res/values-ga/strings.xml"
            line="339"
            column="37"/>
    </issue>

    <issue
        id="TypographyEllipsis"
        message="Replace &quot;...&quot; with ellipsis character (…, &amp;#8230;) ?"
        errorLine1="    &lt;string name=&quot;hint_search&quot;>검색...&lt;/string>"
        errorLine2="                               ~~~~~">
        <location
            file="src/main/res/values-ko/strings.xml"
            line="140"
            column="32"/>
    </issue>

    <issue
        id="TypographyEllipsis"
        message="Replace &quot;...&quot; with ellipsis character (…, &amp;#8230;) ?"
        errorLine1="    &lt;string name=&quot;login_connection&quot;>연결 중...&lt;/string>"
        errorLine2="                                    ~~~~~~~">
        <location
            file="src/main/res/values-ko/strings.xml"
            line="146"
            column="37"/>
    </issue>

    <issue
        id="TypographyEllipsis"
        message="Replace &quot;...&quot; with ellipsis character (…, &amp;#8230;) ?"
        errorLine1="    &lt;string name=&quot;dialog_message_uploading_media&quot;>업로드 중...&lt;/string>"
        errorLine2="                                                  ~~~~~~~~">
        <location
            file="src/main/res/values-ko/strings.xml"
            line="155"
            column="51"/>
    </issue>

    <issue
        id="TypographyEllipsis"
        message="Replace &quot;...&quot; with ellipsis character (…, &amp;#8230;) ?"
        errorLine1="    &lt;string name=&quot;compose_preview_image_description&quot;>이미지 %s를...&lt;/string>"
        errorLine2="                                                     ~~~~~~~~~~">
        <location
            file="src/main/res/values-ko/strings.xml"
            line="365"
            column="54"/>
    </issue>

    <issue
        id="ConvertToWebp"
        message="One or more images in this project can be converted to the WebP format which typically results in smaller file sizes, even for lossless conversion">
        <location
            file="src/main/res/drawable-xxhdpi/ic_notify.png"/>
    </issue>

    <issue
        id="SelectableText"
        message="Consider making the text value selectable by specifying `android:textIsSelectable=&quot;true&quot;`"
        errorLine1="                    &lt;TextView"
        errorLine2="                     ~~~~~~~~">
        <location
            file="src/main/res/layout/activity_account.xml"
            line="117"
            column="22"/>
    </issue>

    <issue
        id="SelectableText"
        message="Consider making the text value selectable by specifying `android:textIsSelectable=&quot;true&quot;`"
        errorLine1="                    &lt;TextView"
        errorLine2="                     ~~~~~~~~">
        <location
            file="src/main/res/layout/activity_account.xml"
            line="129"
            column="22"/>
    </issue>

    <issue
        id="SelectableText"
        message="Consider making the text value selectable by specifying `android:textIsSelectable=&quot;true&quot;`"
        errorLine1="                    &lt;TextView"
        errorLine2="                     ~~~~~~~~">
        <location
            file="src/main/res/layout/activity_account.xml"
            line="242"
            column="22"/>
    </issue>

    <issue
        id="SelectableText"
        message="Consider making the text value selectable by specifying `android:textIsSelectable=&quot;true&quot;`"
        errorLine1="                        &lt;TextView"
        errorLine2="                         ~~~~~~~~">
        <location
            file="src/main/res/layout/activity_account.xml"
            line="278"
            column="26"/>
    </issue>

    <issue
        id="SelectableText"
        message="Consider making the text value selectable by specifying `android:textIsSelectable=&quot;true&quot;`"
        errorLine1="                        &lt;TextView"
        errorLine2="                         ~~~~~~~~">
        <location
            file="src/main/res/layout/activity_account.xml"
            line="305"
            column="26"/>
    </issue>

    <issue
        id="SelectableText"
        message="Consider making the text value selectable by specifying `android:textIsSelectable=&quot;true&quot;`"
        errorLine1="                        &lt;TextView"
        errorLine2="                         ~~~~~~~~">
        <location
            file="src/main/res/layout/activity_account.xml"
            line="320"
            column="26"/>
    </issue>

    <issue
        id="SelectableText"
        message="Consider making the text value selectable by specifying `android:textIsSelectable=&quot;true&quot;`"
        errorLine1="                        &lt;TextView"
        errorLine2="                         ~~~~~~~~">
        <location
            file="src/main/res/layout/activity_account.xml"
            line="347"
            column="26"/>
    </issue>

    <issue
        id="SelectableText"
        message="Consider making the text value selectable by specifying `android:textIsSelectable=&quot;true&quot;`"
        errorLine1="                        &lt;TextView"
        errorLine2="                         ~~~~~~~~">
        <location
            file="src/main/res/layout/activity_account.xml"
            line="378"
            column="26"/>
    </issue>

    <issue
        id="SelectableText"
        message="Consider making the text value selectable by specifying `android:textIsSelectable=&quot;true&quot;`"
        errorLine1="                        &lt;TextView"
        errorLine2="                         ~~~~~~~~">
        <location
            file="src/main/res/layout/activity_account.xml"
            line="408"
            column="26"/>
    </issue>

    <issue
        id="SelectableText"
        message="Consider making the text value selectable by specifying `android:textIsSelectable=&quot;true&quot;`"
        errorLine1="        &lt;TextView"
        errorLine2="         ~~~~~~~~">
        <location
            file="src/main/res/layout/activity_compose.xml"
            line="364"
            column="10"/>
    </issue>

    <issue
        id="SelectableText"
        message="Consider making the text value selectable by specifying `android:textIsSelectable=&quot;true&quot;`"
        errorLine1="        &lt;TextView"
        errorLine2="         ~~~~~~~~">
        <location
            file="src/main/res/layout/activity_login_webview.xml"
            line="37"
            column="10"/>
    </issue>

    <issue
        id="SelectableText"
        message="Consider making the text value selectable by specifying `android:textIsSelectable=&quot;true&quot;`"
        errorLine1="        &lt;TextView"
        errorLine2="         ~~~~~~~~">
        <location
            file="src/main/res/layout/card_license.xml"
            line="15"
            column="10"/>
    </issue>

    <issue
        id="SelectableText"
        message="Consider making the text value selectable by specifying `android:textIsSelectable=&quot;true&quot;`"
        errorLine1="        &lt;TextView"
        errorLine2="         ~~~~~~~~">
        <location
            file="src/main/res/layout/card_license.xml"
            line="22"
            column="10"/>
    </issue>

    <issue
        id="SelectableText"
        message="Consider making the text value selectable by specifying `android:textIsSelectable=&quot;true&quot;`"
        errorLine1="        &lt;TextView"
        errorLine2="         ~~~~~~~~">
        <location
            file="src/main/res/layout/card_license.xml"
            line="28"
            column="10"/>
    </issue>

    <issue
        id="SelectableText"
        message="Consider making the text value selectable by specifying `android:textIsSelectable=&quot;true&quot;`"
        errorLine1="    &lt;TextView android:id=&quot;@+id/warning&quot;"
        errorLine2="     ~~~~~~~~">
        <location
            file="src/main/res/layout/dialog_mute_account.xml"
            line="12"
            column="6"/>
    </issue>

    <issue
        id="SelectableText"
        message="Consider making the text value selectable by specifying `android:textIsSelectable=&quot;true&quot;`"
        errorLine1="    &lt;TextView"
        errorLine2="     ~~~~~~~~">
        <location
            file="src/main/res/layout-land/fragment_report_done.xml"
            line="35"
            column="6"/>
    </issue>

    <issue
        id="SelectableText"
        message="Consider making the text value selectable by specifying `android:textIsSelectable=&quot;true&quot;`"
        errorLine1="    &lt;TextView"
        errorLine2="     ~~~~~~~~">
        <location
            file="src/main/res/layout/fragment_report_done.xml"
            line="35"
            column="6"/>
    </issue>

    <issue
        id="SelectableText"
        message="Consider making the text value selectable by specifying `android:textIsSelectable=&quot;true&quot;`"
        errorLine1="    &lt;TextView"
        errorLine2="     ~~~~~~~~">
        <location
            file="src/main/res/layout/fragment_view_video.xml"
            line="11"
            column="6"/>
    </issue>

    <issue
        id="SelectableText"
        message="Consider making the text value selectable by specifying `android:textIsSelectable=&quot;true&quot;`"
        errorLine1="    &lt;TextView"
        errorLine2="     ~~~~~~~~">
        <location
            file="src/main/res/layout/item_account.xml"
            line="37"
            column="6"/>
    </issue>

    <issue
        id="SelectableText"
        message="Consider making the text value selectable by specifying `android:textIsSelectable=&quot;true&quot;`"
        errorLine1="    &lt;TextView"
        errorLine2="     ~~~~~~~~">
        <location
            file="src/main/res/layout/item_account.xml"
            line="53"
            column="6"/>
    </issue>

    <issue
        id="SelectableText"
        message="Consider making the text value selectable by specifying `android:textIsSelectable=&quot;true&quot;`"
        errorLine1="    &lt;TextView"
        errorLine2="     ~~~~~~~~">
        <location
            file="src/main/res/layout/item_account_field.xml"
            line="10"
            column="6"/>
    </issue>

    <issue
        id="SelectableText"
        message="Consider making the text value selectable by specifying `android:textIsSelectable=&quot;true&quot;`"
        errorLine1="    &lt;TextView"
        errorLine2="     ~~~~~~~~">
        <location
            file="src/main/res/layout/item_add_or_remove_from_list.xml"
            line="12"
            column="6"/>
    </issue>

    <issue
        id="SelectableText"
        message="Consider making the text value selectable by specifying `android:textIsSelectable=&quot;true&quot;`"
        errorLine1="    &lt;TextView"
        errorLine2="     ~~~~~~~~">
        <location
            file="src/main/res/layout/item_autocomplete_account.xml"
            line="33"
            column="6"/>
    </issue>

    <issue
        id="SelectableText"
        message="Consider making the text value selectable by specifying `android:textIsSelectable=&quot;true&quot;`"
        errorLine1="    &lt;TextView"
        errorLine2="     ~~~~~~~~">
        <location
            file="src/main/res/layout/item_autocomplete_account.xml"
            line="50"
            column="6"/>
    </issue>

    <issue
        id="SelectableText"
        message="Consider making the text value selectable by specifying `android:textIsSelectable=&quot;true&quot;`"
        errorLine1="    &lt;TextView"
        errorLine2="     ~~~~~~~~">
        <location
            file="src/main/res/layout/item_autocomplete_emoji.xml"
            line="19"
            column="6"/>
    </issue>

    <issue
        id="SelectableText"
        message="Consider making the text value selectable by specifying `android:textIsSelectable=&quot;true&quot;`"
        errorLine1="&lt;TextView xmlns:android=&quot;http://schemas.android.com/apk/res/android&quot;"
        errorLine2=" ~~~~~~~~">
        <location
            file="src/main/res/layout/item_autocomplete_hashtag.xml"
            line="2"
            column="2"/>
    </issue>

    <issue
        id="SelectableText"
        message="Consider making the text value selectable by specifying `android:textIsSelectable=&quot;true&quot;`"
        errorLine1="    &lt;TextView"
        errorLine2="     ~~~~~~~~">
        <location
            file="src/main/res/layout/item_blocked_user.xml"
            line="30"
            column="6"/>
    </issue>

    <issue
        id="SelectableText"
        message="Consider making the text value selectable by specifying `android:textIsSelectable=&quot;true&quot;`"
        errorLine1="    &lt;TextView"
        errorLine2="     ~~~~~~~~">
        <location
            file="src/main/res/layout/item_blocked_user.xml"
            line="46"
            column="6"/>
    </issue>

    <issue
        id="SelectableText"
        message="Consider making the text value selectable by specifying `android:textIsSelectable=&quot;true&quot;`"
        errorLine1="    &lt;TextView"
        errorLine2="     ~~~~~~~~">
        <location
            file="src/main/res/layout/item_conversation.xml"
            line="14"
            column="6"/>
    </issue>

    <issue
        id="SelectableText"
        message="Consider making the text value selectable by specifying `android:textIsSelectable=&quot;true&quot;`"
        errorLine1="    &lt;TextView"
        errorLine2="     ~~~~~~~~">
        <location
            file="src/main/res/layout/item_conversation.xml"
            line="81"
            column="6"/>
    </issue>

    <issue
        id="SelectableText"
        message="Consider making the text value selectable by specifying `android:textIsSelectable=&quot;true&quot;`"
        errorLine1="    &lt;TextView"
        errorLine2="     ~~~~~~~~">
        <location
            file="src/main/res/layout/item_conversation.xml"
            line="99"
            column="6"/>
    </issue>

    <issue
        id="SelectableText"
        message="Consider making the text value selectable by specifying `android:textIsSelectable=&quot;true&quot;`"
        errorLine1="    &lt;TextView"
        errorLine2="     ~~~~~~~~">
        <location
            file="src/main/res/layout/item_conversation.xml"
            line="111"
            column="6"/>
    </issue>

    <issue
        id="SelectableText"
        message="Consider making the text value selectable by specifying `android:textIsSelectable=&quot;true&quot;`"
        errorLine1="    &lt;TextView"
        errorLine2="     ~~~~~~~~">
        <location
            file="src/main/res/layout/item_draft.xml"
            line="31"
            column="6"/>
    </issue>

    <issue
        id="SelectableText"
        message="Consider making the text value selectable by specifying `android:textIsSelectable=&quot;true&quot;`"
        errorLine1="    &lt;TextView"
        errorLine2="     ~~~~~~~~">
        <location
            file="src/main/res/layout/item_draft.xml"
            line="45"
            column="6"/>
    </issue>

    <issue
        id="SelectableText"
        message="Consider making the text value selectable by specifying `android:textIsSelectable=&quot;true&quot;`"
        errorLine1="    &lt;TextView"
        errorLine2="     ~~~~~~~~">
        <location
            file="src/main/res/layout/item_emoji_pref.xml"
            line="26"
            column="6"/>
    </issue>

    <issue
        id="SelectableText"
        message="Consider making the text value selectable by specifying `android:textIsSelectable=&quot;true&quot;`"
        errorLine1="    &lt;TextView"
        errorLine2="     ~~~~~~~~">
        <location
            file="src/main/res/layout/item_emoji_pref.xml"
            line="41"
            column="6"/>
    </issue>

    <issue
        id="SelectableText"
        message="Consider making the text value selectable by specifying `android:textIsSelectable=&quot;true&quot;`"
        errorLine1="    &lt;TextView"
        errorLine2="     ~~~~~~~~">
        <location
            file="src/main/res/layout/item_follow.xml"
            line="12"
            column="6"/>
    </issue>

    <issue
        id="SelectableText"
        message="Consider making the text value selectable by specifying `android:textIsSelectable=&quot;true&quot;`"
        errorLine1="    &lt;TextView"
        errorLine2="     ~~~~~~~~">
        <location
            file="src/main/res/layout/item_follow.xml"
            line="41"
            column="6"/>
    </issue>

    <issue
        id="SelectableText"
        message="Consider making the text value selectable by specifying `android:textIsSelectable=&quot;true&quot;`"
        errorLine1="    &lt;TextView"
        errorLine2="     ~~~~~~~~">
        <location
            file="src/main/res/layout/item_follow.xml"
            line="57"
            column="6"/>
    </issue>

    <issue
        id="SelectableText"
        message="Consider making the text value selectable by specifying `android:textIsSelectable=&quot;true&quot;`"
        errorLine1="    &lt;TextView"
        errorLine2="     ~~~~~~~~">
        <location
            file="src/main/res/layout/item_follow_request.xml"
            line="11"
            column="6"/>
    </issue>

    <issue
        id="SelectableText"
        message="Consider making the text value selectable by specifying `android:textIsSelectable=&quot;true&quot;`"
        errorLine1="    &lt;TextView"
        errorLine2="     ~~~~~~~~">
        <location
            file="src/main/res/layout/item_follow_request.xml"
            line="49"
            column="6"/>
    </issue>

    <issue
        id="SelectableText"
        message="Consider making the text value selectable by specifying `android:textIsSelectable=&quot;true&quot;`"
        errorLine1="    &lt;TextView"
        errorLine2="     ~~~~~~~~">
        <location
            file="src/main/res/layout/item_follow_request.xml"
            line="65"
            column="6"/>
    </issue>

    <issue
        id="SelectableText"
        message="Consider making the text value selectable by specifying `android:textIsSelectable=&quot;true&quot;`"
        errorLine1="    &lt;TextView"
        errorLine2="     ~~~~~~~~">
        <location
            file="src/main/res/layout/item_followed_hashtag.xml"
            line="14"
            column="6"/>
    </issue>

    <issue
        id="SelectableText"
        message="Consider making the text value selectable by specifying `android:textIsSelectable=&quot;true&quot;`"
        errorLine1="    &lt;TextView"
        errorLine2="     ~~~~~~~~">
        <location
            file="src/main/res/layout/item_list.xml"
            line="14"
            column="6"/>
    </issue>

    <issue
        id="SelectableText"
        message="Consider making the text value selectable by specifying `android:textIsSelectable=&quot;true&quot;`"
        errorLine1="    &lt;TextView"
        errorLine2="     ~~~~~~~~">
        <location
            file="src/main/res/layout/item_load_state_footer_view.xml"
            line="30"
            column="6"/>
    </issue>

    <issue
        id="SelectableText"
        message="Consider making the text value selectable by specifying `android:textIsSelectable=&quot;true&quot;`"
        errorLine1="    &lt;TextView"
        errorLine2="     ~~~~~~~~">
        <location
            file="src/main/res/layout/item_muted_domain.xml"
            line="27"
            column="6"/>
    </issue>

    <issue
        id="SelectableText"
        message="Consider making the text value selectable by specifying `android:textIsSelectable=&quot;true&quot;`"
        errorLine1="    &lt;TextView"
        errorLine2="     ~~~~~~~~">
        <location
            file="src/main/res/layout/item_muted_user.xml"
            line="31"
            column="6"/>
    </issue>

    <issue
        id="SelectableText"
        message="Consider making the text value selectable by specifying `android:textIsSelectable=&quot;true&quot;`"
        errorLine1="    &lt;TextView"
        errorLine2="     ~~~~~~~~">
        <location
            file="src/main/res/layout/item_muted_user.xml"
            line="48"
            column="6"/>
    </issue>

    <issue
        id="SelectableText"
        message="Consider making the text value selectable by specifying `android:textIsSelectable=&quot;true&quot;`"
        errorLine1="    &lt;TextView"
        errorLine2="     ~~~~~~~~">
        <location
            file="src/main/res/layout/item_network_state.xml"
            line="8"
            column="6"/>
    </issue>

    <issue
        id="SelectableText"
        message="Consider making the text value selectable by specifying `android:textIsSelectable=&quot;true&quot;`"
        errorLine1="    &lt;TextView"
        errorLine2="     ~~~~~~~~">
        <location
            file="src/main/res/layout/item_poll.xml"
            line="8"
            column="6"/>
    </issue>

    <issue
        id="SelectableText"
        message="Consider making the text value selectable by specifying `android:textIsSelectable=&quot;true&quot;`"
        errorLine1="    &lt;TextView"
        errorLine2="     ~~~~~~~~">
        <location
            file="src/main/res/layout/item_removable.xml"
            line="9"
            column="6"/>
    </issue>

    <issue
        id="SelectableText"
        message="Consider making the text value selectable by specifying `android:textIsSelectable=&quot;true&quot;`"
        errorLine1="    &lt;TextView"
        errorLine2="     ~~~~~~~~">
        <location
            file="src/main/res/layout/item_removable.xml"
            line="23"
            column="6"/>
    </issue>

    <issue
        id="SelectableText"
        message="Consider making the text value selectable by specifying `android:textIsSelectable=&quot;true&quot;`"
        errorLine1="    &lt;TextView"
        errorLine2="     ~~~~~~~~">
        <location
            file="src/main/res/layout/item_report_notification.xml"
            line="12"
            column="6"/>
    </issue>

    <issue
        id="SelectableText"
        message="Consider making the text value selectable by specifying `android:textIsSelectable=&quot;true&quot;`"
        errorLine1="    &lt;TextView"
        errorLine2="     ~~~~~~~~">
        <location
            file="src/main/res/layout/item_report_notification.xml"
            line="50"
            column="6"/>
    </issue>

    <issue
        id="SelectableText"
        message="Consider making the text value selectable by specifying `android:textIsSelectable=&quot;true&quot;`"
        errorLine1="    &lt;TextView"
        errorLine2="     ~~~~~~~~">
        <location
            file="src/main/res/layout/item_report_notification.xml"
            line="65"
            column="6"/>
    </issue>

    <issue
        id="SelectableText"
        message="Consider making the text value selectable by specifying `android:textIsSelectable=&quot;true&quot;`"
        errorLine1="    &lt;TextView"
        errorLine2="     ~~~~~~~~">
        <location
            file="src/main/res/layout/item_report_status.xml"
            line="52"
            column="6"/>
    </issue>

    <issue
        id="SelectableText"
        message="Consider making the text value selectable by specifying `android:textIsSelectable=&quot;true&quot;`"
        errorLine1="    &lt;TextView"
        errorLine2="     ~~~~~~~~">
        <location
            file="src/main/res/layout/item_report_status.xml"
            line="241"
            column="6"/>
    </issue>

    <issue
        id="SelectableText"
        message="Consider making the text value selectable by specifying `android:textIsSelectable=&quot;true&quot;`"
        errorLine1="    &lt;TextView"
        errorLine2="     ~~~~~~~~">
        <location
            file="src/main/res/layout/item_report_status.xml"
            line="261"
            column="6"/>
    </issue>

    <issue
        id="SelectableText"
        message="Consider making the text value selectable by specifying `android:textIsSelectable=&quot;true&quot;`"
        errorLine1="    &lt;TextView"
        errorLine2="     ~~~~~~~~">
        <location
            file="src/main/res/layout/item_report_status.xml"
            line="281"
            column="6"/>
    </issue>

    <issue
        id="SelectableText"
        message="Consider making the text value selectable by specifying `android:textIsSelectable=&quot;true&quot;`"
        errorLine1="    &lt;TextView"
        errorLine2="     ~~~~~~~~">
        <location
            file="src/main/res/layout/item_report_status.xml"
            line="301"
            column="6"/>
    </issue>

    <issue
        id="SelectableText"
        message="Consider making the text value selectable by specifying `android:textIsSelectable=&quot;true&quot;`"
        errorLine1="    &lt;TextView"
        errorLine2="     ~~~~~~~~">
        <location
            file="src/main/res/layout/item_report_status.xml"
            line="321"
            column="6"/>
    </issue>

    <issue
        id="SelectableText"
        message="Consider making the text value selectable by specifying `android:textIsSelectable=&quot;true&quot;`"
        errorLine1="    &lt;TextView"
        errorLine2="     ~~~~~~~~">
        <location
            file="src/main/res/layout/item_report_status.xml"
            line="340"
            column="6"/>
    </issue>

    <issue
        id="SelectableText"
        message="Consider making the text value selectable by specifying `android:textIsSelectable=&quot;true&quot;`"
        errorLine1="    &lt;TextView"
        errorLine2="     ~~~~~~~~">
        <location
            file="src/main/res/layout/item_scheduled_status.xml"
            line="8"
            column="6"/>
    </issue>

    <issue
        id="SelectableText"
        message="Consider making the text value selectable by specifying `android:textIsSelectable=&quot;true&quot;`"
        errorLine1="    &lt;TextView"
        errorLine2="     ~~~~~~~~">
        <location
            file="src/main/res/layout/item_status.xml"
            line="13"
            column="6"/>
    </issue>

    <issue
        id="SelectableText"
        message="Consider making the text value selectable by specifying `android:textIsSelectable=&quot;true&quot;`"
        errorLine1="    &lt;TextView"
        errorLine2="     ~~~~~~~~">
        <location
            file="src/main/res/layout/item_status.xml"
            line="58"
            column="6"/>
    </issue>

    <issue
        id="SelectableText"
        message="Consider making the text value selectable by specifying `android:textIsSelectable=&quot;true&quot;`"
        errorLine1="    &lt;TextView"
        errorLine2="     ~~~~~~~~">
        <location
            file="src/main/res/layout/item_status.xml"
            line="77"
            column="6"/>
    </issue>

    <issue
        id="SelectableText"
        message="Consider making the text value selectable by specifying `android:textIsSelectable=&quot;true&quot;`"
        errorLine1="    &lt;TextView"
        errorLine2="     ~~~~~~~~">
        <location
            file="src/main/res/layout/item_status.xml"
            line="90"
            column="6"/>
    </issue>

    <issue
        id="SelectableText"
        message="Consider making the text value selectable by specifying `android:textIsSelectable=&quot;true&quot;`"
        errorLine1="    &lt;TextView"
        errorLine2="     ~~~~~~~~">
        <location
            file="src/main/res/layout/item_status.xml"
            line="233"
            column="6"/>
    </issue>

    <issue
        id="SelectableText"
        message="Consider making the text value selectable by specifying `android:textIsSelectable=&quot;true&quot;`"
        errorLine1="    &lt;TextView"
        errorLine2="     ~~~~~~~~">
        <location
            file="src/main/res/layout/item_status.xml"
            line="261"
            column="6"/>
    </issue>

    <issue
        id="SelectableText"
        message="Consider making the text value selectable by specifying `android:textIsSelectable=&quot;true&quot;`"
        errorLine1="    &lt;TextView"
        errorLine2="     ~~~~~~~~">
        <location
            file="src/main/res/layout/item_status.xml"
            line="289"
            column="6"/>
    </issue>

    <issue
        id="SelectableText"
        message="Consider making the text value selectable by specifying `android:textIsSelectable=&quot;true&quot;`"
        errorLine1="    &lt;TextView"
        errorLine2="     ~~~~~~~~">
        <location
            file="src/main/res/layout/item_status_detailed.xml"
            line="38"
            column="6"/>
    </issue>

    <issue
        id="SelectableText"
        message="Consider making the text value selectable by specifying `android:textIsSelectable=&quot;true&quot;`"
        errorLine1="    &lt;TextView"
        errorLine2="     ~~~~~~~~">
        <location
            file="src/main/res/layout/item_status_detailed.xml"
            line="61"
            column="6"/>
    </issue>

    <issue
        id="SelectableText"
        message="Consider making the text value selectable by specifying `android:textIsSelectable=&quot;true&quot;`"
        errorLine1="    &lt;TextView"
        errorLine2="     ~~~~~~~~">
        <location
            file="src/main/res/layout/item_status_detailed.xml"
            line="180"
            column="6"/>
    </issue>

    <issue
        id="SelectableText"
        message="Consider making the text value selectable by specifying `android:textIsSelectable=&quot;true&quot;`"
        errorLine1="    &lt;TextView"
        errorLine2="     ~~~~~~~~">
        <location
            file="src/main/res/layout/item_status_detailed.xml"
            line="209"
            column="6"/>
    </issue>

    <issue
        id="SelectableText"
        message="Consider making the text value selectable by specifying `android:textIsSelectable=&quot;true&quot;`"
        errorLine1="    &lt;TextView"
        errorLine2="     ~~~~~~~~">
        <location
            file="src/main/res/layout/item_status_detailed.xml"
            line="223"
            column="6"/>
    </issue>

    <issue
        id="SelectableText"
        message="Consider making the text value selectable by specifying `android:textIsSelectable=&quot;true&quot;`"
        errorLine1="    &lt;TextView"
        errorLine2="     ~~~~~~~~">
        <location
            file="src/main/res/layout/item_status_edit.xml"
            line="13"
            column="6"/>
    </issue>

    <issue
        id="SelectableText"
        message="Consider making the text value selectable by specifying `android:textIsSelectable=&quot;true&quot;`"
        errorLine1="    &lt;TextView"
        errorLine2="     ~~~~~~~~">
        <location
            file="src/main/res/layout/item_status_edit.xml"
            line="55"
            column="6"/>
    </issue>

    <issue
        id="SelectableText"
        message="Consider making the text value selectable by specifying `android:textIsSelectable=&quot;true&quot;`"
        errorLine1="    &lt;TextView"
        errorLine2="     ~~~~~~~~">
        <location
            file="src/main/res/layout/item_status_notification.xml"
            line="12"
            column="6"/>
    </issue>

    <issue
        id="SelectableText"
        message="Consider making the text value selectable by specifying `android:textIsSelectable=&quot;true&quot;`"
        errorLine1="    &lt;TextView"
        errorLine2="     ~~~~~~~~">
        <location
            file="src/main/res/layout/item_status_notification.xml"
            line="50"
            column="6"/>
    </issue>

    <issue
        id="SelectableText"
        message="Consider making the text value selectable by specifying `android:textIsSelectable=&quot;true&quot;`"
        errorLine1="    &lt;TextView"
        errorLine2="     ~~~~~~~~">
        <location
            file="src/main/res/layout/item_status_notification.xml"
            line="71"
            column="6"/>
    </issue>

    <issue
        id="SelectableText"
        message="Consider making the text value selectable by specifying `android:textIsSelectable=&quot;true&quot;`"
        errorLine1="    &lt;TextView"
        errorLine2="     ~~~~~~~~">
        <location
            file="src/main/res/layout/item_status_notification.xml"
            line="85"
            column="6"/>
    </issue>

    <issue
        id="SelectableText"
        message="Consider making the text value selectable by specifying `android:textIsSelectable=&quot;true&quot;`"
        errorLine1="    &lt;TextView"
        errorLine2="     ~~~~~~~~">
        <location
            file="src/main/res/layout/item_tab_preference.xml"
            line="26"
            column="6"/>
    </issue>

    <issue
        id="SelectableText"
        message="Consider making the text value selectable by specifying `android:textIsSelectable=&quot;true&quot;`"
        errorLine1="&lt;TextView xmlns:android=&quot;http://schemas.android.com/apk/res/android&quot;"
        errorLine2=" ~~~~~~~~">
        <location
            file="src/main/res/layout/item_tab_preference_small.xml"
            line="2"
            column="2"/>
    </issue>

    <issue
        id="SelectableText"
        message="Consider making the text value selectable by specifying `android:textIsSelectable=&quot;true&quot;`"
        errorLine1="    &lt;TextView"
        errorLine2="     ~~~~~~~~">
        <location
            file="src/main/res/layout-land/item_trending_cell.xml"
            line="33"
            column="6"/>
    </issue>

    <issue
        id="SelectableText"
        message="Consider making the text value selectable by specifying `android:textIsSelectable=&quot;true&quot;`"
        errorLine1="    &lt;TextView"
        errorLine2="     ~~~~~~~~">
        <location
            file="src/main/res/layout/item_trending_cell.xml"
            line="33"
            column="6"/>
    </issue>

    <issue
        id="SelectableText"
        message="Consider making the text value selectable by specifying `android:textIsSelectable=&quot;true&quot;`"
        errorLine1="    &lt;TextView"
        errorLine2="     ~~~~~~~~">
        <location
            file="src/main/res/layout-land/item_trending_cell.xml"
            line="50"
            column="6"/>
    </issue>

    <issue
        id="SelectableText"
        message="Consider making the text value selectable by specifying `android:textIsSelectable=&quot;true&quot;`"
        errorLine1="    &lt;TextView"
        errorLine2="     ~~~~~~~~">
        <location
            file="src/main/res/layout/item_trending_cell.xml"
            line="50"
            column="6"/>
    </issue>

    <issue
        id="SelectableText"
        message="Consider making the text value selectable by specifying `android:textIsSelectable=&quot;true&quot;`"
        errorLine1="        &lt;TextView"
        errorLine2="         ~~~~~~~~">
        <location
            file="src/main/res/layout-land/item_trending_cell.xml"
            line="79"
            column="10"/>
    </issue>

    <issue
        id="SelectableText"
        message="Consider making the text value selectable by specifying `android:textIsSelectable=&quot;true&quot;`"
        errorLine1="        &lt;TextView"
        errorLine2="         ~~~~~~~~">
        <location
            file="src/main/res/layout/item_trending_cell.xml"
            line="79"
            column="10"/>
    </issue>

    <issue
        id="SelectableText"
        message="Consider making the text value selectable by specifying `android:textIsSelectable=&quot;true&quot;`"
        errorLine1="        &lt;TextView"
        errorLine2="         ~~~~~~~~">
        <location
            file="src/main/res/layout-land/item_trending_cell.xml"
            line="94"
            column="10"/>
    </issue>

    <issue
        id="SelectableText"
        message="Consider making the text value selectable by specifying `android:textIsSelectable=&quot;true&quot;`"
        errorLine1="        &lt;TextView"
        errorLine2="         ~~~~~~~~">
        <location
            file="src/main/res/layout/item_trending_cell.xml"
            line="94"
            column="10"/>
    </issue>

    <issue
        id="SelectableText"
        message="Consider making the text value selectable by specifying `android:textIsSelectable=&quot;true&quot;`"
        errorLine1="        &lt;TextView"
        errorLine2="         ~~~~~~~~">
        <location
            file="src/main/res/layout-land/item_trending_cell.xml"
            line="125"
            column="10"/>
    </issue>

    <issue
        id="SelectableText"
        message="Consider making the text value selectable by specifying `android:textIsSelectable=&quot;true&quot;`"
        errorLine1="        &lt;TextView"
        errorLine2="         ~~~~~~~~">
        <location
            file="src/main/res/layout/item_trending_cell.xml"
            line="126"
            column="10"/>
    </issue>

    <issue
        id="SelectableText"
        message="Consider making the text value selectable by specifying `android:textIsSelectable=&quot;true&quot;`"
        errorLine1="&lt;TextView xmlns:android=&quot;http://schemas.android.com/apk/res/android&quot;"
        errorLine2=" ~~~~~~~~">
        <location
            file="src/main/res/layout/item_trending_date.xml"
            line="2"
            column="2"/>
    </issue>

    <issue
        id="SelectableText"
        message="Consider making the text value selectable by specifying `android:textIsSelectable=&quot;true&quot;`"
        errorLine1="&lt;TextView xmlns:android=&quot;http://schemas.android.com/apk/res/android&quot;"
        errorLine2=" ~~~~~~~~">
        <location
            file="src/main/res/layout/simple_list_item_1.xml"
            line="19"
            column="2"/>
    </issue>

    <issue
        id="SelectableText"
        message="Consider making the text value selectable by specifying `android:textIsSelectable=&quot;true&quot;`"
        errorLine1="    &lt;TextView"
        errorLine2="     ~~~~~~~~">
        <location
            file="src/main/res/layout/view_compose_schedule.xml"
            line="16"
            column="6"/>
    </issue>

    <issue
        id="SelectableText"
        message="Consider making the text value selectable by specifying `android:textIsSelectable=&quot;true&quot;`"
        errorLine1="    &lt;TextView"
        errorLine2="     ~~~~~~~~">
        <location
            file="src/main/res/layout/view_poll_preview.xml"
            line="30"
            column="6"/>
    </issue>

    <issue
        id="BackButton"
        message="Back buttons are not standard on Android; see design guide&apos;s navigation section"
        errorLine1="    &lt;Button"
        errorLine2="     ~~~~~~">
        <location
            file="src/main/res/layout/fragment_report_note.xml"
            line="108"
            column="6"/>
    </issue>

    <issue
        id="TextFields"
        message="This text field does not specify an `inputType`"
        errorLine1="    &lt;EditText"
        errorLine2="     ~~~~~~~~">
        <location
            file="src/main/res/layout/dialog_filter.xml"
            line="9"
            column="6"/>
    </issue>

    <issue
        id="NegativeMargin"
        message="Margin values should not be negative"
        errorLine1="        android:layout_marginTop=&quot;-4dp&quot;"
        errorLine2="        ~~~~~~~~~~~~~~~~~~~~~~~~~~~~~~~">
        <location
            file="src/main/res/layout/item_report_notification.xml"
            line="54"
            column="9"/>
    </issue>

    <issue
        id="NegativeMargin"
        message="Margin values should not be negative"
        errorLine1="        android:layout_marginStart=&quot;-14dp&quot;"
        errorLine2="        ~~~~~~~~~~~~~~~~~~~~~~~~~~~~~~~~~~">
        <location
            file="src/main/res/layout/item_status.xml"
            line="223"
            column="9"/>
    </issue>

    <issue
        id="SmallSp"
        message="Avoid using sizes smaller than `11sp`: `8sp`"
        errorLine1="        android:textSize=&quot;8sp&quot;"
        errorLine2="        ~~~~~~~~~~~~~~~~~~~~~~">
        <location
            file="src/main/res/layout-land/item_trending_cell.xml"
            line="42"
            column="9"/>
    </issue>

    <issue
        id="SmallSp"
        message="Avoid using sizes smaller than `11sp`: `8sp`"
        errorLine1="        android:textSize=&quot;8sp&quot;"
        errorLine2="        ~~~~~~~~~~~~~~~~~~~~~~">
        <location
            file="src/main/res/layout/item_trending_cell.xml"
            line="42"
            column="9"/>
    </issue>

    <issue
        id="SmallSp"
        message="Avoid using sizes smaller than `11sp`: `8sp`"
        errorLine1="        android:textSize=&quot;8sp&quot;"
        errorLine2="        ~~~~~~~~~~~~~~~~~~~~~~">
        <location
            file="src/main/res/layout-land/item_trending_cell.xml"
            line="59"
            column="9"/>
    </issue>

    <issue
        id="SmallSp"
        message="Avoid using sizes smaller than `11sp`: `8sp`"
        errorLine1="        android:textSize=&quot;8sp&quot;"
        errorLine2="        ~~~~~~~~~~~~~~~~~~~~~~">
        <location
            file="src/main/res/layout/item_trending_cell.xml"
            line="59"
            column="9"/>
    </issue>

    <issue
        id="Autofill"
        message="Missing `autofillHints` attribute"
        errorLine1="    &lt;EditText"
        errorLine2="     ~~~~~~~~">
        <location
            file="src/main/res/layout/dialog_filter.xml"
            line="9"
            column="6"/>
    </issue>

    <issue
        id="ReportShortcutUsage"
        message="Calling this method indicates use of dynamic shortcuts, but there are no calls to methods that track shortcut usage, such as `pushDynamicShortcut` or `reportShortcutUsed`. Calling these methods is recommended, as they track shortcut usage and allow launchers to adjust which shortcuts appear based on activation history. Please see https://developer.android.com/develop/ui/views/launch/shortcuts/managing-shortcuts#track-usage"
        errorLine1="        ShortcutManagerCompat.addDynamicShortcuts(context, listOf(shortcutInfo))"
        errorLine2="        ~~~~~~~~~~~~~~~~~~~~~~~~~~~~~~~~~~~~~~~~~~~~~~~~~~~~~~~~~~~~~~~~~~~~~~~~">
        <location
            file="src/main/java/app/pachli/util/ShareShortcutHelper.kt"
            line="87"
            column="9"/>
    </issue>

    <issue
        id="ClickableViewAccessibility"
        message="Custom view ``ImageView`` has `setOnTouchListener` called on it but does not override `performClick`"
        errorLine1="            binding.imageView.setOnTouchListener { _, event ->"
        errorLine2="            ^">
        <location
            file="src/main/java/app/pachli/adapter/TabAdapter.kt"
            line="92"
            column="13"/>
    </issue>

    <issue
        id="ClickableViewAccessibility"
        message="`onTouch` lambda should call `View#performClick` when a click is detected"
        errorLine1="            binding.imageView.setOnTouchListener { _, event ->"
        errorLine2="                                                 ^">
        <location
            file="src/main/java/app/pachli/adapter/TabAdapter.kt"
            line="92"
            column="50"/>
    </issue>

    <issue
        id="ContentDescription"
        message="Missing `contentDescription` attribute on image"
        errorLine1="    &lt;ImageView"
        errorLine2="     ~~~~~~~~~">
        <location
            file="src/main/res/layout/item_tab_preference.xml"
            line="14"
            column="6"/>
    </issue>

    <issue
        id="KeyboardInaccessibleWidget"
        message="&apos;clickable&apos; attribute found, please also add &apos;focusable&apos;"
        errorLine1="    android:clickable=&quot;true&quot;"
        errorLine2="    ~~~~~~~~~~~~~~~~~~~~~~~~">
        <location
            file="src/main/res/layout/material_drawer_header.xml"
            line="8"
            column="5"/>
    </issue>

    <issue
        id="HardcodedText"
        message="Hardcoded string &quot;Filter: MyFilter&quot;, should use `@string` resource"
        errorLine1="        android:text=&quot;Filter: MyFilter&quot;"
        errorLine2="        ~~~~~~~~~~~~~~~~~~~~~~~~~~~~~~~">
        <location
            file="src/main/res/layout/item_status_filtered.xml"
            line="18"
            column="9"/>
    </issue>

    <issue
        id="RtlSymmetry"
        message="When you define `paddingStart` you should probably also define `paddingEnd` for right-to-left symmetry"
        errorLine1="                    android:paddingStart=&quot;8dp&quot;"
        errorLine2="                    ~~~~~~~~~~~~~~~~~~~~">
        <location
            file="src/main/res/layout/activity_edit_profile.xml"
            line="118"
            column="21"/>
    </issue>

    <issue
        id="RtlSymmetry"
        message="When you define `paddingStart` you should probably also define `paddingEnd` for right-to-left symmetry"
        errorLine1="                    android:paddingStart=&quot;40dp&quot;"
        errorLine2="                    ~~~~~~~~~~~~~~~~~~~~">
        <location
            file="src/main/res/layout/activity_edit_profile.xml"
            line="129"
            column="21"/>
    </issue>

    <issue
        id="RtlSymmetry"
        message="When you define `paddingEnd` you should probably also define `paddingStart` for right-to-left symmetry"
        errorLine1="        android:paddingEnd=&quot;@dimen/status_display_name_padding_end&quot;"
        errorLine2="        ~~~~~~~~~~~~~~~~~~">
        <location
            file="src/main/res/layout/item_conversation.xml"
            line="89"
            column="9"/>
    </issue>

    <issue
        id="RtlSymmetry"
        message="When you define `paddingStart` you should probably also define `paddingEnd` for right-to-left symmetry"
        errorLine1="        android:paddingStart=&quot;28dp&quot;"
        errorLine2="        ~~~~~~~~~~~~~~~~~~~~">
        <location
            file="src/main/res/layout/item_follow.xml"
            line="22"
            column="9"/>
    </issue>

    <issue
        id="RtlSymmetry"
        message="When you define `paddingStart` you should probably also define `paddingEnd` for right-to-left symmetry"
        errorLine1="        android:paddingStart=&quot;28dp&quot;"
        errorLine2="        ~~~~~~~~~~~~~~~~~~~~">
        <location
            file="src/main/res/layout/item_report_notification.xml"
            line="23"
            column="9"/>
    </issue>

    <issue
        id="RtlSymmetry"
        message="When you define `paddingEnd` you should probably also define `paddingStart` for right-to-left symmetry"
        errorLine1="        android:paddingEnd=&quot;@dimen/status_display_name_padding_end&quot;"
        errorLine2="        ~~~~~~~~~~~~~~~~~~">
        <location
            file="src/main/res/layout/item_status.xml"
            line="67"
            column="9"/>
    </issue>

    <issue
        id="RtlSymmetry"
        message="When you define `paddingStart` you should probably also define `paddingEnd` for right-to-left symmetry"
        errorLine1="        android:paddingStart=&quot;28dp&quot;"
        errorLine2="        ~~~~~~~~~~~~~~~~~~~~">
        <location
            file="src/main/res/layout/item_status_notification.xml"
            line="22"
            column="9"/>
    </issue>

    <issue
        id="RtlSymmetry"
        message="When you define `paddingStart` you should probably also define `paddingEnd` for right-to-left symmetry"
        errorLine1="        android:paddingStart=&quot;6dp&quot;"
        errorLine2="        ~~~~~~~~~~~~~~~~~~~~">
        <location
            file="src/main/res/layout-land/item_trending_cell.xml"
            line="38"
            column="9"/>
    </issue>

    <issue
        id="RtlSymmetry"
        message="When you define `paddingStart` you should probably also define `paddingEnd` for right-to-left symmetry"
        errorLine1="        android:paddingStart=&quot;6dp&quot;"
        errorLine2="        ~~~~~~~~~~~~~~~~~~~~">
        <location
            file="src/main/res/layout/item_trending_cell.xml"
            line="38"
            column="9"/>
    </issue>

    <issue
        id="RtlSymmetry"
        message="When you define `paddingStart` you should probably also define `paddingEnd` for right-to-left symmetry"
        errorLine1="        android:paddingStart=&quot;6dp&quot;"
        errorLine2="        ~~~~~~~~~~~~~~~~~~~~">
        <location
            file="src/main/res/layout-land/item_trending_cell.xml"
            line="55"
            column="9"/>
    </issue>

    <issue
        id="RtlSymmetry"
        message="When you define `paddingStart` you should probably also define `paddingEnd` for right-to-left symmetry"
        errorLine1="        android:paddingStart=&quot;6dp&quot;"
        errorLine2="        ~~~~~~~~~~~~~~~~~~~~">
        <location
            file="src/main/res/layout/item_trending_cell.xml"
            line="55"
            column="9"/>
    </issue>

    <issue
        id="RtlSymmetry"
        message="When you define `paddingStart` you should probably also define `paddingEnd` for right-to-left symmetry"
        errorLine1="        android:paddingStart=&quot;4dp&quot;"
        errorLine2="        ~~~~~~~~~~~~~~~~~~~~">
        <location
            file="src/main/res/layout/view_compose_schedule.xml"
            line="21"
            column="9"/>
    </issue>

    <issue
        id="RtlSymmetry"
        message="When you define `paddingStart` you should probably also define `paddingEnd` for right-to-left symmetry"
        errorLine1="        android:paddingStart=&quot;4dp&quot;"
        errorLine2="        ~~~~~~~~~~~~~~~~~~~~">
        <location
            file="src/main/res/layout/view_compose_schedule.xml"
            line="38"
            column="9"/>
    </issue>

</issues><|MERGE_RESOLUTION|>--- conflicted
+++ resolved
@@ -1004,7 +1004,7 @@
         errorLine2="        ~~~~~~~~~~~~~~~~~~~~~~">
         <location
             file="src/main/java/app/pachli/adapter/TabAdapter.kt"
-            line="55"
+            line="54"
             column="9"/>
     </issue>
 
@@ -1015,7 +1015,7 @@
         errorLine2="            ~~~~~~~~~~~~~~~~~~~~~~">
         <location
             file="src/main/java/app/pachli/adapter/TabAdapter.kt"
-            line="158"
+            line="157"
             column="13"/>
     </issue>
 
@@ -2154,75 +2154,6 @@
 
     <issue
         id="SyntheticAccessor"
-<<<<<<< HEAD
-=======
-        message="Access to `private` method `isSameDate` of class `Companion` requires synthetic accessor"
-        errorLine1="            isSameDate(time, now, tz) -> sameDaySdf.format(time)"
-        errorLine2="            ~~~~~~~~~~">
-        <location
-            file="src/main/java/app/pachli/util/AbsoluteTimeFormatter.kt"
-            line="35"
-            column="13"/>
-    </issue>
-
-    <issue
-        id="SyntheticAccessor"
-        message="Access to `private` method `isSameDate` of class `Companion` requires synthetic accessor"
-        errorLine1="            isSameDate(time, now, tz) -> sameDaySdf.format(time)"
-        errorLine2="            ~~~~~~~~~~">
-        <location
-            file="src/main/java/app/pachli/util/AbsoluteTimeFormatter.kt"
-            line="35"
-            column="13"/>
-    </issue>
-
-    <issue
-        id="SyntheticAccessor"
-        message="Access to `private` method `isSameDate` of class `Companion` requires synthetic accessor"
-        errorLine1="            isSameDate(time, now, tz) -> sameDaySdf.format(time)"
-        errorLine2="            ~~~~~~~~~~">
-        <location
-            file="src/main/java/app/pachli/util/AbsoluteTimeFormatter.kt"
-            line="35"
-            column="13"/>
-    </issue>
-
-    <issue
-        id="SyntheticAccessor"
-        message="Access to `private` method `isSameYear` of class `Companion` requires synthetic accessor"
-        errorLine1="            isSameYear(time, now, tz) -> sameYearSdf.format(time)"
-        errorLine2="            ~~~~~~~~~~">
-        <location
-            file="src/main/java/app/pachli/util/AbsoluteTimeFormatter.kt"
-            line="36"
-            column="13"/>
-    </issue>
-
-    <issue
-        id="SyntheticAccessor"
-        message="Access to `private` method `isSameYear` of class `Companion` requires synthetic accessor"
-        errorLine1="            isSameYear(time, now, tz) -> sameYearSdf.format(time)"
-        errorLine2="            ~~~~~~~~~~">
-        <location
-            file="src/main/java/app/pachli/util/AbsoluteTimeFormatter.kt"
-            line="36"
-            column="13"/>
-    </issue>
-
-    <issue
-        id="SyntheticAccessor"
-        message="Access to `private` method `isSameYear` of class `Companion` requires synthetic accessor"
-        errorLine1="            isSameYear(time, now, tz) -> sameYearSdf.format(time)"
-        errorLine2="            ~~~~~~~~~~">
-        <location
-            file="src/main/java/app/pachli/util/AbsoluteTimeFormatter.kt"
-            line="36"
-            column="13"/>
-    </issue>
-
-    <issue
-        id="SyntheticAccessor"
->>>>>>> 9dad367f
         message="Access to `private` method `getBinding` of class `AccountActivity` requires synthetic accessor"
         errorLine1="                            binding.accountFloatingActionButton.show()"
         errorLine2="                            ~~~~~~~">
@@ -2652,31 +2583,6 @@
 
     <issue
         id="SyntheticAccessor"
-<<<<<<< HEAD
-=======
-        message="Access to `private` method `swapHost` of class `Companion` requires synthetic accessor"
-        errorLine1="                builder.url(swapHost(originalRequest.url, instanceHeader))"
-        errorLine2="                            ~~~~~~~~">
-        <location
-            file="src/main/java/app/pachli/network/InstanceSwitchAuthInterceptor.kt"
-            line="43"
-            column="29"/>
-    </issue>
-
-    <issue
-        id="SyntheticAccessor"
-        message="Access to `private` method `swapHost` of class `Companion` requires synthetic accessor"
-        errorLine1="                        builder.url(swapHost(originalRequest.url, currentAccount.domain))"
-        errorLine2="                                    ~~~~~~~~">
-        <location
-            file="src/main/java/app/pachli/network/InstanceSwitchAuthInterceptor.kt"
-            line="52"
-            column="37"/>
-    </issue>
-
-    <issue
-        id="SyntheticAccessor"
->>>>>>> 9dad367f
         message="Access to `private` method `getContext` of class `ListStatusAccessibilityDelegate` requires synthetic accessor"
         errorLine1="                            context.getString(R.string.action_open_media_n, i + 1),"
         errorLine2="                            ~~~~~~~">
@@ -5230,7 +5136,7 @@
         errorLine2="            ^">
         <location
             file="src/main/java/app/pachli/adapter/TabAdapter.kt"
-            line="92"
+            line="91"
             column="13"/>
     </issue>
 
@@ -5241,7 +5147,7 @@
         errorLine2="                                                 ^">
         <location
             file="src/main/java/app/pachli/adapter/TabAdapter.kt"
-            line="92"
+            line="91"
             column="50"/>
     </issue>
 
