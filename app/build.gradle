--- conflicted
+++ resolved
@@ -59,9 +59,5 @@
     //room
     compile "android.arch.persistence.room:runtime:1.0.0-alpha3"
     annotationProcessor "android.arch.persistence.room:compiler:1.0.0-alpha3"
-<<<<<<< HEAD
-    compile "android.arch.persistence.room:rxjava2:1.0.0-alpha2"
-=======
->>>>>>> 65c274d2
 
 }