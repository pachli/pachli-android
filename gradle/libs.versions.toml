--- conflicted
+++ resolved
@@ -37,12 +37,8 @@
 glide-animation-plugin = "2.23.0"
 gson = "2.10.1"
 hilt = "2.48.1"
-<<<<<<< HEAD
-kotlin = "1.9.10"
-ksp = "1.9.10-1.0.13"
-=======
 kotlin = "1.9.20"
->>>>>>> e03825cc
+ksp = "1.9.20-1.0.14"
 image-cropper = "4.3.2"
 material = "1.9.0"
 material-drawer = "8.4.5"
@@ -67,12 +63,8 @@
 [plugins]
 aboutlibraries = { id = "com.mikepenz.aboutlibraries.plugin", version.ref = "aboutlibraries" }
 android-application = { id = "com.android.application", version.ref = "agp" }
-<<<<<<< HEAD
 android-library = { id = "com.android.library", version.ref = "agp" }
 google-ksp = { id = "com.google.devtools.ksp", version.ref = "ksp" }
-=======
-google-ksp = "com.google.devtools.ksp:1.9.20-1.0.14"
->>>>>>> e03825cc
 hilt = { id = "com.google.dagger.hilt.android", version.ref = "hilt" }
 kotlin-android = { id = "org.jetbrains.kotlin.android", version.ref = "kotlin" }
 kotlin-parcelize = { id = "org.jetbrains.kotlin.plugin.parcelize", version.ref = "kotlin" }
