--- conflicted
+++ resolved
@@ -37,12 +37,8 @@
 glide-animation-plugin = "2.23.0"
 gson = "2.10.1"
 hilt = "2.48.1"
-<<<<<<< HEAD
-kotlin = "1.9.10"
+kotlin = "1.9.20"
 kotlin-result = "1.1.8"
-=======
-kotlin = "1.9.20"
->>>>>>> e03825cc
 image-cropper = "4.3.2"
 material = "1.9.0"
 material-drawer = "8.4.5"
