[versions]
aboutlibraries = "10.9.2"
agp = "8.1.2"
androidx-activity = "1.8.1"
androidx-appcompat = "1.6.1"
androidx-browser = "1.7.0"
androidx-cardview = "1.0.0"
androidx-constraintlayout = "2.1.4"
androidx-core = "1.12.0"
androidx-exifinterface = "1.3.6"
androidx-fragment = "1.6.1"
androidx-junit = "1.1.5"
androidx-lifecycle = "2.6.2"
androidx-media3 = "1.2.0"
androidx-paging = "3.2.1"
androidx-preference = "1.2.1"
androidx-recyclerview = "1.3.0"
androidx-sharetarget = "1.2.0"
androidx-splashscreen = "1.0.1"
androidx-swiperefresh-layout = "1.1.0"
androidx-testing = "2.2.0"
androidx-test-core-ktx = "1.5.0"
androidx-viewpager2 = "1.0.0"
androidx-work = "2.8.1"
androidx-room = "2.6.0"
app-update = "2.1.0"
autodispose = "2.2.1"
bouncycastle = "1.70"
conscrypt = "2.5.2"
coroutines = "1.7.3"
diffx = "1.1.1"
emoji2 = "1.3.0"
espresso = "3.5.1"
filemoji-compat = "3.2.7"
glide = "4.16.0"
# Deliberate downgrade, https://github.com/tuskyapp/Tusky/issues/3631
glide-animation-plugin = "2.23.0"
gson = "2.10.1"
hilt = "2.48.1"
kotlin = "1.9.20"
<<<<<<< HEAD
ksp = "1.9.20-1.0.14"
=======
kotlin-result = "1.1.8"
>>>>>>> 123c251f
image-cropper = "4.3.2"
material = "1.10.0"
material-drawer = "9.0.2"
material-typeface = "4.0.0.2-kotlin"
mockito-inline = "5.2.0"
mockito-kotlin = "5.1.0"
networkresult-calladapter = "1.0.0"
okhttp = "4.12.0"
retrofit = "2.9.0"
robolectric = "4.11.1"
rxandroid3 = "3.0.2"
rxjava3 = "3.1.8"
rxkotlin3 = "3.0.1"
semver = "1.4.2"
sparkbutton = "4.1.0"
timber = "5.0.1"
touchimageview = "3.6"
truth = "1.1.5"
turbine = "1.0.0"
unified-push = "2.1.1"
xmlwriter = "1.0.4"

[plugins]
aboutlibraries = { id = "com.mikepenz.aboutlibraries.plugin", version.ref = "aboutlibraries" }
android-application = { id = "com.android.application", version.ref = "agp" }
android-library = { id = "com.android.library", version.ref = "agp" }
google-ksp = { id = "com.google.devtools.ksp", version.ref = "ksp" }
hilt = { id = "com.google.dagger.hilt.android", version.ref = "hilt" }
kotlin-android = { id = "org.jetbrains.kotlin.android", version.ref = "kotlin" }
kotlin-parcelize = { id = "org.jetbrains.kotlin.plugin.parcelize", version.ref = "kotlin" }
ktlint = "org.jlleitschuh.gradle.ktlint:11.6.1"
room = { id = "androidx.room", version.ref = "androidx-room" }

# Plugins defined by this project
#pachli-android-application = { id = "pachli.android.application", version = "unspecified" }
#pachli-android-application-compose = { id = "pachli.android.application.compose", version = "unspecified" }
#pachli-android-application-firebase = { id = "pachli.android.application.firebase", version = "unspecified" }
pachli-android-application-flavors = { id = "pachli.android.application.flavors", version = "unspecified" }
#pachli-android-application-jacoco = { id = "pachli.android.application.jacoco", version = "unspecified" }
#pachli-android-feature = { id = "pachli.android.feature", version = "unspecified" }
pachli-android-hilt = { id = "pachli.android.hilt", version = "unspecified" }
pachli-android-library = { id = "pachli.android.library", version = "unspecified" }
#pachli-android-library-compose = { id = "pachli.android.library.compose", version = "unspecified" }
#pachli-android-library-jacoco = { id = "pachli.android.library.jacoco", version = "unspecified" }
#pachli-android-lint = { id = "pachli.android.lint", version = "unspecified" }
#pachli-android-test = { id = "pachli.android.test", version = "unspecified" }
#pachli-jvm-library = { id = "pachli.jvm.library", version = "unspecified" }
pachli-android-room = { id = "pachli.android.room", version = "unspecified" }


[libraries]
aboutlibraries-core = { module = "com.mikepenz:aboutlibraries-core", version.ref = "aboutlibraries" }
aboutlibraries-legacy-ui = { module = "com.mikepenz:aboutlibraries", version.ref = "aboutlibraries" }
android-material = { module = "com.google.android.material:material", version.ref = "material" }
androidx-activity = { module = "androidx.activity:activity-ktx", version.ref = "androidx-activity" }
androidx-appcompat = { module = "androidx.appcompat:appcompat", version.ref = "androidx-appcompat" }
androidx-browser = { module = "androidx.browser:browser", version.ref = "androidx-browser" }
androidx-cardview = { module = "androidx.cardview:cardview", version.ref = "androidx-cardview" }
androidx-constraintlayout = { module = "androidx.constraintlayout:constraintlayout", version.ref = "androidx-constraintlayout" }
androidx-core-ktx = { module = "androidx.core:core-ktx", version.ref = "androidx-core" }
androidx-core-splashscreen = { module = "androidx.core:core-splashscreen", version.ref = "androidx-splashscreen" }
androidx-core-testing = { module = "androidx.arch.core:core-testing", version.ref = "androidx-testing" }
androidx-emoji2-core = { module = "androidx.emoji2:emoji2", version.ref = "emoji2" }
androidx-emoji2-views-core = { module = "androidx.emoji2:emoji2-views", version.ref = "emoji2" }
androidx-emoji2-view-helper = { module = "androidx.emoji2:emoji2-views-helper", version.ref = "emoji2" }
androidx-exifinterface = { module = "androidx.exifinterface:exifinterface", version.ref = "androidx-exifinterface" }
androidx-fragment-ktx = { module = "androidx.fragment:fragment-ktx", version.ref = "androidx-fragment" }
androidx-lifecycle-common-java8 = { module = "androidx.lifecycle:lifecycle-common-java8", version.ref = "androidx-lifecycle" }
androidx-lifecycle-livedata-ktx = { module = "androidx.lifecycle:lifecycle-livedata-ktx", version.ref = "androidx-lifecycle" }
androidx-lifecycle-reactivestreams-ktx = { module = "androidx.lifecycle:lifecycle-reactivestreams-ktx", version.ref = "androidx-lifecycle" }
androidx-lifecycle-viewmodel-ktx = { module = "androidx.lifecycle:lifecycle-viewmodel-ktx", version.ref = "androidx-lifecycle" }
androidx-media3-exoplayer = { module = "androidx.media3:media3-exoplayer", version.ref = "androidx-media3" }
androidx-media3-exoplayer-dash = { module = "androidx.media3:media3-exoplayer-dash", version.ref = "androidx-media3" }
androidx-media3-exoplayer-hls = { module = "androidx.media3:media3-exoplayer-hls", version.ref = "androidx-media3" }
androidx-media3-exoplayer-rtsp = { module = "androidx.media3:media3-exoplayer-rtsp", version.ref = "androidx-media3" }
androidx-media3-datasource-okhttp = { module = "androidx.media3:media3-datasource-okhttp", version.ref = "androidx-media3" }
androidx-media3-ui = { module = "androidx.media3:media3-ui", version.ref = "androidx-media3" }
androidx-paging-runtime-ktx = { module = "androidx.paging:paging-runtime-ktx", version.ref = "androidx-paging" }
androidx-preference-ktx = { module = "androidx.preference:preference-ktx", version.ref = "androidx-preference" }
androidx-room-compiler = { module = "androidx.room:room-compiler", version.ref = "androidx-room" }
androidx-room-paging = { module = "androidx.room:room-paging", version.ref = "androidx-room" }
androidx-room-ktx = { module = "androidx.room:room-ktx", version.ref = "androidx-room" }
androidx-room-testing = { module = "androidx.room:room-testing", version.ref = "androidx-room" }
androidx-recyclerview = { module = "androidx.recyclerview:recyclerview", version.ref = "androidx-recyclerview" }
androidx-sharetarget = { module = "androidx.sharetarget:sharetarget", version.ref = "androidx-sharetarget" }
androidx-swiperefreshlayout = { module = "androidx.swiperefreshlayout:swiperefreshlayout", version.ref = "androidx-swiperefresh-layout" }
androidx-test-core-ktx = { module = "androidx.test:core-ktx", version.ref = "androidx-test-core-ktx" }
androidx-test-junit = { module = "androidx.test.ext:junit", version.ref = "androidx-junit" }
androidx-viewpager2 = { module = "androidx.viewpager2:viewpager2", version.ref = "androidx-viewpager2" }
androidx-work-runtime-ktx = { module = "androidx.work:work-runtime-ktx", version.ref = "androidx-work" }
androidx-work-testing = { module = "androidx.work:work-testing", version.ref = "androidx-work" }
app-update = { module = "com.google.android.play:app-update", version.ref = "app-update" }
app-update-ktx = { module = "com.google.android.play:app-update-ktx", version.ref = "app-update" }
autodispose-android-lifecycle = { module = "com.uber.autodispose2:autodispose-androidx-lifecycle", version.ref = "autodispose" }
autodispose-core = { module = "com.uber.autodispose2:autodispose", version.ref = "autodispose" }
bouncycastle = { module = "org.bouncycastle:bcprov-jdk15on", version.ref = "bouncycastle" }
conscrypt-android = { module = "org.conscrypt:conscrypt-android", version.ref = "conscrypt" }
diffx = { module = "org.pageseeder.diffx:pso-diffx", version.ref = "diffx" }
espresso-core = { module = "androidx.test.espresso:espresso-core", version.ref = "espresso" }
filemojicompat-core = { module = "de.c1710:filemojicompat", version.ref = "filemoji-compat" }
filemojicompat-defaults = { module = "de.c1710:filemojicompat-defaults", version.ref = "filemoji-compat" }
filemojicompat-ui = { module = "de.c1710:filemojicompat-ui", version.ref = "filemoji-compat" }
glide-animation-plugin = { module = "com.github.penfeizhou.android.animation:glide-plugin", version.ref = "glide-animation-plugin" }
glide-compiler = { module = "com.github.bumptech.glide:ksp", version.ref = "glide" }
glide-core = { module = "com.github.bumptech.glide:glide", version.ref = "glide" }
glide-okhttp3-integration = { module = "com.github.bumptech.glide:okhttp3-integration", version.ref = "glide" }
gson = { module = "com.google.code.gson:gson", version.ref = "gson" }
hilt-android = { module = "com.google.dagger:hilt-android", version.ref = "hilt" }
hilt-compiler = { module = "com.google.dagger:hilt-compiler", version.ref = "hilt" }
hilt-android-testing = { module = "com.google.dagger:hilt-android-testing", version.ref = "hilt" }
kotlin-result = { module = "com.michael-bull.kotlin-result:kotlin-result", version.ref = "kotlin-result" }
kotlinx-coroutines-android = { module = "org.jetbrains.kotlinx:kotlinx-coroutines-android", version.ref = "coroutines" }
kotlinx-coroutines-rx3 = { module = "org.jetbrains.kotlinx:kotlinx-coroutines-rx3", version.ref = "coroutines" }
kotlinx-coroutines-test = { module = "org.jetbrains.kotlinx:kotlinx-coroutines-test", version.ref = "coroutines" }
image-cropper = { module = "com.github.CanHub:Android-Image-Cropper", version.ref = "image-cropper" }
material-drawer-core = { module = "com.mikepenz:materialdrawer", version.ref = "material-drawer" }
material-drawer-iconics = { module = "com.mikepenz:materialdrawer-iconics", version.ref = "material-drawer" }
material-typeface = { module = "com.mikepenz:google-material-typeface", version.ref = "material-typeface" }
mockito-kotlin = { module = "org.mockito.kotlin:mockito-kotlin", version.ref = "mockito-kotlin" }
mockito-inline = { module = "org.mockito:mockito-inline", version.ref = "mockito-inline" }
mockwebserver = { module = "com.squareup.okhttp3:mockwebserver", version.ref = "okhttp" }
networkresult-calladapter = { module = "at.connyduck:networkresult-calladapter", version.ref = "networkresult-calladapter" }
okhttp-core = { module = "com.squareup.okhttp3:okhttp", version.ref = "okhttp" }
okhttp-logging-interceptor = { module = "com.squareup.okhttp3:logging-interceptor", version.ref = "okhttp" }
retrofit-converter-gson = { module = "com.squareup.retrofit2:converter-gson", version.ref = "retrofit" }
retrofit-core = { module = "com.squareup.retrofit2:retrofit", version.ref = "retrofit" }
robolectric = { module = "org.robolectric:robolectric", version.ref = "robolectric" }
rxjava3-android = { module = "io.reactivex.rxjava3:rxandroid", version.ref = "rxandroid3" }
rxjava3-core = { module = "io.reactivex.rxjava3:rxjava", version.ref = "rxjava3" }
rxjava3-kotlin = { module = "io.reactivex.rxjava3:rxkotlin", version.ref = "rxkotlin3" }
semver = { module = "io.github.z4kn4fein:semver", version.ref = "semver" }
sparkbutton = { module = "com.github.connyduck:sparkbutton", version.ref = "sparkbutton" }
timber = { module = "com.jakewharton.timber:timber", version.ref = "timber" }
touchimageview = { module = "com.github.MikeOrtiz:TouchImageView", version.ref = "touchimageview" }
truth = { module = "com.google.truth:truth", version.ref = "truth" }
turbine = { module = "app.cash.turbine:turbine", version.ref = "turbine" }
unified-push = { module = "com.github.UnifiedPush:android-connector", version.ref = "unified-push" }
xmlwriter = { module = "org.pageseeder.xmlwriter:pso-xmlwriter", version.ref = "xmlwriter" }

# build-logic dependencies
android-gradlePlugin = { group = "com.android.tools.build", name = "gradle", version.ref = "agp" }
kotlin-gradlePlugin = { group = "org.jetbrains.kotlin", name = "kotlin-gradle-plugin", version.ref = "kotlin" }
ksp-gradlePlugin = { group = "com.google.devtools.ksp", name = "com.google.devtools.ksp.gradle.plugin", version.ref = "ksp" }

[bundles]
aboutlibraries = ["aboutlibraries-core", "aboutlibraries-legacy-ui"]
androidx = ["androidx-core-ktx", "androidx-appcompat", "androidx-fragment-ktx", "androidx-browser", "androidx-swiperefreshlayout",
    "androidx-recyclerview", "androidx-exifinterface", "androidx-cardview", "androidx-preference-ktx", "androidx-sharetarget",
    "androidx-emoji2-core", "androidx-emoji2-views-core", "androidx-emoji2-view-helper", "androidx-lifecycle-viewmodel-ktx",
    "androidx-lifecycle-livedata-ktx", "androidx-lifecycle-common-java8", "androidx-lifecycle-reactivestreams-ktx",
    "androidx-constraintlayout", "androidx-paging-runtime-ktx", "androidx-viewpager2", "androidx-work-runtime-ktx",
    "androidx-core-splashscreen", "androidx-activity", "androidx-media3-exoplayer", "androidx-media3-exoplayer-dash",
    "androidx-media3-exoplayer-hls", "androidx-media3-exoplayer-rtsp", "androidx-media3-datasource-okhttp", "androidx-media3-ui",
    "android-material"]
autodispose = ["autodispose-core", "autodispose-android-lifecycle"]
filemojicompat = ["filemojicompat-core", "filemojicompat-ui", "filemojicompat-defaults"]
glide = ["glide-core", "glide-okhttp3-integration", "glide-animation-plugin"]
material-drawer = ["material-drawer-core", "material-drawer-iconics"]
mockito = ["mockito-kotlin", "mockito-inline"]
okhttp = ["okhttp-core", "okhttp-logging-interceptor"]
retrofit = ["retrofit-core", "retrofit-converter-gson"]
room = ["androidx-room-ktx", "androidx-room-paging"]
rxjava3 = ["rxjava3-core", "rxjava3-android", "rxjava3-kotlin"]
xmldiff = ["diffx", "xmlwriter"]<|MERGE_RESOLUTION|>--- conflicted
+++ resolved
@@ -38,11 +38,8 @@
 gson = "2.10.1"
 hilt = "2.48.1"
 kotlin = "1.9.20"
-<<<<<<< HEAD
+kotlin-result = "1.1.8"
 ksp = "1.9.20-1.0.14"
-=======
-kotlin-result = "1.1.8"
->>>>>>> 123c251f
 image-cropper = "4.3.2"
 material = "1.10.0"
 material-drawer = "9.0.2"
